[package]
name = "zingo-testutils"
version = "0.1.0"
edition = "2021"

[features]
grpc-proxy = ["tonic"]
default = ["grpc-proxy"]

# See more keys and their definitions at https://doc.rust-lang.org/cargo/reference/manifest.html

[dependencies]
zingoconfig = { path = "../zingoconfig" }
zingolib = { path = "../zingolib", features = ["test"] }

zcash_client_backend = { workspace = true }
zcash_primitives = { workspace = true }
zcash_address = { workspace = true }
orchard = { workspace = true }
futures = { workspace = true }
portpicker = { workspace = true}
tempdir = { workspace = true }
incrementalmerkletree = { workspace = true }

json = "0.12.4"
log = "0.4.19"
tokio = "1.28.2"
http = "0.2.4"
tonic = { workspace = true, optional = true }
tracing = "0.1.37"
serde_json = "1.0.100"
serde = { version = "1.0.166", features = ["derive"] }
<<<<<<< HEAD
build_const = "0.2.2"
=======

[build-dependencies]
tonic-build = { workspace = true }
>>>>>>> 0d73cd34
<|MERGE_RESOLUTION|>--- conflicted
+++ resolved
@@ -30,10 +30,6 @@
 tracing = "0.1.37"
 serde_json = "1.0.100"
 serde = { version = "1.0.166", features = ["derive"] }
-<<<<<<< HEAD
-build_const = "0.2.2"
-=======
 
 [build-dependencies]
-tonic-build = { workspace = true }
->>>>>>> 0d73cd34
+tonic-build = { workspace = true }