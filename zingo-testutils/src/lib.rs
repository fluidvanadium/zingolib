pub mod data;
pub use incrementalmerkletree;
use zcash_address::unified::{Fvk, Ufvk};
use zingolib::wallet::keys::unified::WalletCapability;
use zingolib::wallet::WalletBase;
pub mod regtest;
use std::io::Read;
use std::path::{Path, PathBuf};
use std::string::String;
use std::time::Duration;

use json::JsonValue;
use log::debug;
use regtest::RegtestManager;
use tokio::time::sleep;
use zingoconfig::{ChainType, RegtestNetwork, ZingoConfig};
use zingolib::lightclient::LightClient;

use crate::scenarios::setup::TestEnvironmentGenerator;

pub const BASE_HEIGHT: u32 = 3;
pub fn build_fvks_from_wallet_capability(wallet_capability: &WalletCapability) -> [Fvk; 3] {
    let o_fvk = Fvk::Orchard(
        orchard::keys::FullViewingKey::try_from(wallet_capability)
            .unwrap()
            .to_bytes(),
    );
    let s_fvk = Fvk::Sapling(
        zcash_primitives::zip32::sapling::DiversifiableFullViewingKey::try_from(wallet_capability)
            .unwrap()
            .to_bytes(),
    );
    let mut t_fvk_bytes = [0u8; 65];
    let t_ext_pk: zingolib::wallet::keys::extended_transparent::ExtendedPubKey =
        (wallet_capability).try_into().unwrap();
    t_fvk_bytes[0..32].copy_from_slice(&t_ext_pk.chain_code[..]);
    t_fvk_bytes[32..65].copy_from_slice(&t_ext_pk.public_key.serialize()[..]);
    let t_fvk = Fvk::P2pkh(t_fvk_bytes);
    [o_fvk, s_fvk, t_fvk]
}
pub async fn build_fvk_client(fvks: &[&Fvk], zingoconfig: &ZingoConfig) -> LightClient {
    let ufvk = zcash_address::unified::Encoding::encode(
        &<Ufvk as zcash_address::unified::Encoding>::try_from_items(
            fvks.iter().copied().cloned().collect(),
        )
        .unwrap(),
        &zcash_address::Network::Regtest,
    );
    LightClient::create_unconnected(zingoconfig, WalletBase::Ufvk(ufvk), 0).unwrap()
}

async fn get_synced_wallet_height(client: &LightClient) -> Result<u32, String> {
    client.do_sync(true).await?;
    dbg!("client.do_sync finished");
    Ok(client
        .do_wallet_last_scanned_height()
        .await
        .as_u32()
        .unwrap())
}

fn poll_server_height(manager: &RegtestManager) -> JsonValue {
    let temp_tips = manager.get_chain_tip().unwrap().stdout;
    let tips = json::parse(&String::from_utf8_lossy(&temp_tips)).unwrap();
    dbg!(tips[0]["height"].clone())
}
// This function _DOES NOT SYNC THE CLIENT/WALLET_.
pub async fn increase_server_height(manager: &RegtestManager, n: u32) {
    let start_height = poll_server_height(manager).as_fixed_point_u64(2).unwrap();
    let target = start_height + n as u64;
    manager
        .generate_n_blocks(n)
        .expect("Called for side effect, failed!");
    let mut count = 0;
    while poll_server_height(manager).as_fixed_point_u64(2).unwrap() < target {
        sleep(Duration::from_millis(50)).await;
        count = dbg!(count + 1);
    }
}

/// Transaction creation involves using a nonce, which means a non-deterministic txid.
/// Datetime is also based on time of run.
/// Check all the other fields
pub fn check_transaction_equality(first: &JsonValue, second: &JsonValue) -> bool {
    for (t1, t2) in [(first, second), (second, first)] {
        for (key1, val1) in t1.entries() {
            if key1 == "txid" || key1 == "datetime" {
                continue;
            }
            if !t2
                .entries()
                .any(|(key2, val2)| key1 == key2 && val1 == val2)
            {
                return false;
            }
        }
    }
    true
}

pub async fn send_value_between_clients_and_sync(
    manager: &RegtestManager,
    sender: &LightClient,
    recipient: &LightClient,
    value: u64,
    address_type: &str,
) -> Result<String, String> {
    debug!(
        "recipient address is: {}",
        &recipient.do_addresses().await[0]["address"]
    );
    let txid = sender
        .do_send(vec![(
            &zingolib::get_base_address!(recipient, address_type),
            value,
            None,
        )])
        .await
        .unwrap();
    increase_height_and_wait_for_client(manager, sender, 1).await?;
    recipient.do_sync(false).await?;
    Ok(txid)
}

// This function increases the chain height reliably (with polling) but
// it _also_ ensures that the client state is synced.
// Unsynced clients are very interesting to us.  See increate_server_height
// to reliably increase the server without syncing the client
pub async fn increase_height_and_wait_for_client(
    manager: &RegtestManager,
    client: &LightClient,
    n: u32,
) -> Result<(), String> {
    wait_until_client_reaches_block_height(
        client,
        generate_n_blocks_return_new_height(manager, n)
            .await
            .expect("should find target height"),
    )
    .await
}
pub async fn generate_n_blocks_return_new_height(
    manager: &RegtestManager,
    n: u32,
) -> Result<u32, String> {
    let start_height = manager.get_current_height().unwrap();
    dbg!(&start_height);
    let target = start_height + n;
    manager
        .generate_n_blocks(n)
        .expect("Called for side effect, failed!");
    assert_eq!(manager.get_current_height().unwrap(), target);
    Ok(target)
}
///will hang if RegtestManager does not reach target_block_height
pub async fn wait_until_client_reaches_block_height(
    client: &LightClient,
    target_block_height: u32,
) -> Result<(), String> {
    while check_wallet_chainheight_value(client, target_block_height).await? {
        sleep(Duration::from_millis(50)).await;
    }
    Ok(())
}
async fn check_wallet_chainheight_value(client: &LightClient, target: u32) -> Result<bool, String> {
    dbg!("Check wallet chainheight value at:");
    dbg!(&target);
    Ok(get_synced_wallet_height(client).await? != target)
}

pub fn get_wallet_nym(nym: &str) -> Result<(String, PathBuf, PathBuf), String> {
    match nym {
        "sap_only" | "orch_only" | "orch_and_sapl" | "tadd_only" => {
            let one_sapling_wallet = format!(
                "{}/tests/data/wallets/v26/202302_release/regtest/{nym}/zingo-wallet.dat",
                regtest::get_cargo_manifest_dir().to_string_lossy()
            );
            let wallet_path = Path::new(&one_sapling_wallet);
            let wallet_dir = wallet_path.parent().unwrap();
            Ok((
                one_sapling_wallet.clone(),
                wallet_path.to_path_buf(),
                wallet_dir.to_path_buf(),
            ))
        }
        _ => Err(format!("nym {nym} not a valid wallet directory")),
    }
}

pub struct RecordingReader<Reader> {
    from: Reader,
    read_lengths: Vec<usize>,
}
impl<T> Read for RecordingReader<T>
where
    T: Read,
{
    fn read(&mut self, buf: &mut [u8]) -> std::io::Result<usize> {
        let for_info = self.from.read(buf)?;
        log::info!("{:?}", for_info);
        self.read_lengths.push(for_info);
        Ok(for_info)
    }
}
pub async fn load_wallet(
    dir: PathBuf,
    chaintype: ChainType,
) -> (zingolib::wallet::LightWallet, ZingoConfig) {
    let wallet = dir.join("zingo-wallet.dat");
    let lightwalletd_uri = TestEnvironmentGenerator::new(None).get_lightwalletd_uri();
    let regtest_network: Option<RegtestNetwork> = match chaintype {
        ChainType::Regtest => Some(RegtestNetwork::all_upgrades_active()),
        _ => None,
    };
    let zingo_config = zingolib::load_clientconfig(
        lightwalletd_uri,
        Some(dir),
        chaintype,
        true,
        regtest_network,
    )
    .unwrap();
    let from = std::fs::File::open(wallet).unwrap();

    let read_lengths = vec![];
    let mut recording_reader = RecordingReader { from, read_lengths };

    (
        zingolib::wallet::LightWallet::read_internal(&mut recording_reader, &zingo_config)
            .await
            .unwrap(),
        zingo_config,
    )
}
pub mod scenarios {
    //! In practice there are several common scenarios for which helpers are provided.
    //! These scenarios vary in the configuration of clients in use.  Most scenarios
    //! require some funds, the simplest way to access funds is to use a "faucet".
    //! A "faucet" is a client that receives mining rewards (because its spend capability
    //! generated the address registered as the `minetoaddress` in the zcash.conf that's
    //! used by the 'regetst mode' zcashs backing these tests.).
    //! HELPERS:
    //! If you just need a faucet, use the "faucet_only" helper.
    //! If you need a faucet, and a single recipient, use 'faucet_recipient`
    //! For less common client configurations use the client_manager directly with
    //! custom_clients
    use self::setup::ClientBuilder;
    use super::regtest::{ChildProcessHandler, RegtestManager};
    use crate::{
        data::{self, seeds::HOSPITAL_MUSEUM_SEED, REGSAP_ADDR_FROM_ABANDONART},
        increase_height_and_wait_for_client, BASE_HEIGHT,
    };
<<<<<<< HEAD
=======
    use zingolib::wallet::Pool;

>>>>>>> ac22c2c5
    use zingolib::{get_base_address, lightclient::LightClient};

    pub mod setup {
        use crate::data::REGSAP_ADDR_FROM_ABANDONART;
        use crate::BASE_HEIGHT;

        use super::super::regtest::get_regtest_dir;
        use super::{data, ChildProcessHandler, RegtestManager};
        use std::path::PathBuf;
        use tokio::time::sleep;
        use zingolib::{lightclient::LightClient, wallet::WalletBase};
        pub struct ScenarioBuilder {
            pub test_env: TestEnvironmentGenerator,
            pub regtest_manager: RegtestManager,
            pub client_builder: ClientBuilder,
            pub child_process_handler: Option<ChildProcessHandler>,
        }
        impl ScenarioBuilder {
            fn build_scenario(
                custom_client_config: Option<PathBuf>,
                set_lightwalletd_port: Option<portpicker::Port>,
            ) -> Self {
                //! TestEnvironmentGenerator sets particular parameters, specific filenames,
                //! port numbers, etc.  in general no test_config should be used for
                //! more than one test, and usually is only invoked via this
                //! ScenarioBuilder::new constructor.  If you need to set some value
                //! once, per test, consider adding environment config (e.g. ports, OS) to
                //! TestEnvironmentGenerator and for scenario specific add to this constructor
                let test_env = TestEnvironmentGenerator::new(set_lightwalletd_port);
                let regtest_manager = test_env.regtest_manager.clone();
                let data_dir = if let Some(data_dir) = custom_client_config {
                    data_dir
                } else {
                    regtest_manager.zingo_datadir.clone()
                };
                let client_builder = ClientBuilder::new(
                    test_env.get_lightwalletd_uri(),
                    data_dir,
                    data::seeds::ABANDON_ART_SEED,
                );
                let child_process_handler = None;
                Self {
                    test_env,
                    regtest_manager,
                    client_builder,
                    child_process_handler,
                }
            }
            fn configure_scenario(
                &mut self,
                funded: Option<String>,
                regtest_network: zingoconfig::RegtestNetwork,
            ) {
                if let Some(funding_seed) = funded {
                    self.test_env
                        .create_funded_zcash_conf(&funding_seed, regtest_network);
                } else {
                    self.test_env.create_unfunded_zcash_conf(regtest_network);
                };
                self.test_env.create_lightwalletd_conf();
            }
            async fn launch_scenario(&mut self, clean: bool) {
                self.child_process_handler = Some(
                    self.regtest_manager
                        .launch(clean)
                        .unwrap_or_else(|e| match e {
                            super::super::regtest::LaunchChildProcessError::ZcashdState {
                                errorcode,
                                stdout,
                                stderr,
                            } => {
                                panic!("{} {} {}", errorcode, stdout, stderr)
                            }
                        }),
                );
                self.regtest_manager
                    .generate_n_blocks(BASE_HEIGHT - 1)
                    .unwrap();
                while crate::poll_server_height(&self.regtest_manager) != BASE_HEIGHT {
                    sleep(std::time::Duration::from_millis(50)).await;
                }
            }
            pub async fn new_load_1153_saplingcb_regtest_chain() -> Self {
                let mut sb = ScenarioBuilder::build_scenario(None, None);
                let source = get_regtest_dir().join("data/chain_cache/blocks_1153/zcashd/regtest");
                if !source.exists() {
                    panic!("Data cache is missing!");
                }
                let destination = &sb.regtest_manager.zcashd_data_dir;

                std::process::Command::new("cp")
                    .arg("-r")
                    .arg(source)
                    .arg(destination)
                    .output()
                    .expect("copy operation into fresh dir from known dir to succeed");
                dbg!(&sb.test_env.regtest_manager.zcashd_config);
                let regtest_network = zingoconfig::RegtestNetwork::all_upgrades_active();
                sb.configure_scenario(
                    Some(REGSAP_ADDR_FROM_ABANDONART.to_string()),
                    regtest_network,
                );
                sb.launch_scenario(false).await;
                sb
            }

            /// Writes the specified zcashd.conf and launches with it
            pub async fn build_configure_launch(
                funded: Option<String>,
                zingo_wallet_dir: Option<PathBuf>,
                set_lightwalletd_port: Option<portpicker::Port>,
                regtest_network: zingoconfig::RegtestNetwork,
            ) -> Self {
                let mut sb = if let Some(conf) = zingo_wallet_dir {
                    ScenarioBuilder::build_scenario(Some(conf), set_lightwalletd_port)
                } else {
                    ScenarioBuilder::build_scenario(None, set_lightwalletd_port)
                };
                sb.configure_scenario(funded, regtest_network);
                sb.launch_scenario(true).await;
                sb
            }
        }

        /// Internally (and perhaps in wider scopes) we say "Sprout" to mean
        /// take a seed, and generate a client from the seed (planted in the chain).
        pub struct ClientBuilder {
            pub server_id: http::Uri,
            pub zingo_datadir: PathBuf,
            seed: String,
            client_number: u8,
        }
        impl ClientBuilder {
            pub fn new(server_id: http::Uri, zingo_datadir: PathBuf, seed: &str) -> Self {
                let seed = seed.to_string();
                let client_number = 0;
                ClientBuilder {
                    server_id,
                    zingo_datadir,
                    seed,
                    client_number,
                }
            }
            pub fn make_unique_data_dir_and_load_config(
                &mut self,
                regtest_network: zingoconfig::RegtestNetwork,
            ) -> zingoconfig::ZingoConfig {
                //! Each client requires a unique data_dir, we use the
                //! client_number counter for this.
                self.client_number += 1;
                let conf_path = format!(
                    "{}_client_{}",
                    self.zingo_datadir.to_string_lossy(),
                    self.client_number
                );
                self.create_clientconfig(PathBuf::from(conf_path), regtest_network)
            }
            pub fn create_clientconfig(
                &self,
                conf_path: PathBuf,
                regtest_network: zingoconfig::RegtestNetwork,
            ) -> zingoconfig::ZingoConfig {
                std::fs::create_dir(&conf_path).unwrap();
                zingolib::load_clientconfig(
                    self.server_id.clone(),
                    Some(conf_path),
                    zingoconfig::ChainType::Regtest,
                    true,
                    Some(regtest_network),
                )
                .unwrap()
            }

            pub async fn build_new_faucet(
                &mut self,
                birthday: u64,
                overwrite: bool,
                regtest_network: zingoconfig::RegtestNetwork,
            ) -> LightClient {
                //! A "faucet" is a lightclient that receives mining rewards
                let zingo_config = self.make_unique_data_dir_and_load_config(regtest_network);
                LightClient::create_from_wallet_base_async(
                    WalletBase::MnemonicPhrase(self.seed.clone()),
                    &zingo_config,
                    birthday,
                    overwrite,
                )
                .await
                .unwrap()
            }
            pub async fn build_newseed_client(
                &mut self,
                mnemonic_phrase: String,
                birthday: u64,
                overwrite: bool,
                regtest_network: zingoconfig::RegtestNetwork,
            ) -> LightClient {
                let zingo_config = self.make_unique_data_dir_and_load_config(regtest_network);
                LightClient::create_from_wallet_base_async(
                    WalletBase::MnemonicPhrase(mnemonic_phrase),
                    &zingo_config,
                    birthday,
                    overwrite,
                )
                .await
                .unwrap()
            }
        }
        pub struct TestEnvironmentGenerator {
            zcashd_rpcservice_port: String,
            lightwalletd_rpcservice_port: String,
            regtest_manager: RegtestManager,
            lightwalletd_uri: http::Uri,
        }
        impl TestEnvironmentGenerator {
            pub(crate) fn new(set_lightwalletd_port: Option<portpicker::Port>) -> Self {
                let zcashd_rpcservice_port = portpicker::pick_unused_port()
                    .expect("Port unpickable!")
                    .to_string();
                let lightwalletd_rpcservice_port =
                    if let Some(lightwalletd_port) = set_lightwalletd_port {
                        if !portpicker::is_free(lightwalletd_port) {
                            panic!("Lightwalletd RPC service port is not free!");
                        };
                        lightwalletd_port.to_string()
                    } else {
                        portpicker::pick_unused_port()
                            .expect("Port unpickable!")
                            .to_string()
                    };
                let regtest_manager = RegtestManager::new(
                    tempdir::TempDir::new("zingo_integration_test")
                        .unwrap()
                        .into_path(),
                );
                let server_uri = zingoconfig::construct_lightwalletd_uri(Some(format!(
                    "http://127.0.0.1:{lightwalletd_rpcservice_port}"
                )));
                Self {
                    zcashd_rpcservice_port,
                    lightwalletd_rpcservice_port,
                    regtest_manager,
                    lightwalletd_uri: server_uri,
                }
            }
            pub(crate) fn create_unfunded_zcash_conf(
                &self,
                regtest_network: zingoconfig::RegtestNetwork,
            ) -> PathBuf {
                //! Side effect only fn, writes to FS.
                self.write_contents_and_return_path(
                    "zcash",
                    data::config_template_fillers::zcashd::basic(
                        &self.zcashd_rpcservice_port,
                        regtest_network,
                        "",
                    ),
                )
            }
            pub(crate) fn create_funded_zcash_conf(
                &self,
                address_to_fund: &str,
                regtest_network: zingoconfig::RegtestNetwork,
            ) -> PathBuf {
                self.write_contents_and_return_path(
                    "zcash",
                    data::config_template_fillers::zcashd::funded(
                        address_to_fund,
                        &self.zcashd_rpcservice_port,
                        regtest_network,
                    ),
                )
            }
            pub(crate) fn create_lightwalletd_conf(&self) -> PathBuf {
                self.write_contents_and_return_path(
                    "lightwalletd",
                    data::config_template_fillers::lightwalletd::basic(
                        &self.lightwalletd_rpcservice_port,
                    ),
                )
            }
            fn write_contents_and_return_path(
                &self,
                configtype: &str,
                contents: String,
            ) -> PathBuf {
                let loc = match configtype {
                    "zcash" => &self.regtest_manager.zcashd_config,
                    "lightwalletd" => &self.regtest_manager.lightwalletd_config,
                    _ => panic!("Unepexted configtype!"),
                };
                let mut output = std::fs::File::create(loc).expect("How could path be missing?");
                std::io::Write::write(&mut output, contents.as_bytes())
                    .unwrap_or_else(|_| panic!("Couldn't write {contents}!"));
                loc.clone()
            }
            pub(crate) fn get_lightwalletd_uri(&self) -> http::Uri {
                self.lightwalletd_uri.clone()
            }
        }
    }
    pub async fn custom_clients(
        regtest_network: zingoconfig::RegtestNetwork,
    ) -> (RegtestManager, ChildProcessHandler, ClientBuilder) {
        let sb = setup::ScenarioBuilder::build_configure_launch(
            Some(REGSAP_ADDR_FROM_ABANDONART.to_string()),
            None,
            None,
            regtest_network,
        )
        .await;
        (
            sb.regtest_manager,
            sb.child_process_handler.unwrap(),
            sb.client_builder,
        )
    }
    /// Many scenarios need to start with spendable funds.  This setup provides
    /// 1 block worth of coinbase to a preregistered spend capability.
    ///
    /// This key is registered to receive block rewards by corresponding to the
    /// address registered as the "mineraddress" field in zcash.conf
    ///
    /// The general scenario framework requires instances of zingo-cli, lightwalletd,
    /// and zcashd (in regtest mode). This setup is intended to produce the most basic
    /// of scenarios.  As scenarios with even less requirements
    /// become interesting (e.g. without experimental features, or txindices) we'll create more setups.
    pub async fn faucet(
        regtest_network: zingoconfig::RegtestNetwork,
    ) -> (RegtestManager, ChildProcessHandler, LightClient) {
        let mut sb = setup::ScenarioBuilder::build_configure_launch(
            Some(REGSAP_ADDR_FROM_ABANDONART.to_string()),
            None,
            None,
            regtest_network,
        )
        .await;
        let faucet = sb
            .client_builder
            .build_new_faucet(BASE_HEIGHT as u64 - 1, false, regtest_network)
            .await;
        (
            sb.regtest_manager,
            sb.child_process_handler.unwrap(),
            faucet,
        )
    }

    pub async fn two_wallet_one_synced_orchard_transaction(
        value: u64,
    ) -> (
        RegtestManager,
        ChildProcessHandler,
        LightClient,
        LightClient,
        String,
    ) {
        dbg!("0 About to create faucet_recipient.");
        let regtest_network = zingoconfig::RegtestNetwork::all_upgrades_active();
        let (regtest_manager, child_process_handler, faucet, recipient) =
            two_wallet_one_miner_fund(regtest_network).await;
        dbg!("1 About to increase height and sync faucet.");
        increase_height_and_wait_for_client(&regtest_manager, &faucet, 1)
            .await
            .unwrap();
        dbg!("2 faucet synced.");
        let txid = faucet
            .do_send(vec![(
                &get_base_address!(recipient, "unified"),
                value,
                None,
            )])
            .await
            .unwrap();
        dbg!("3 faucet send complete");
        increase_height_and_wait_for_client(&regtest_manager, &recipient, 1)
            .await
            .unwrap();
        dbg!("4 recipient increased and synced.");
        dbg!("5 about to sync faucet.");
        faucet.do_sync(false).await.unwrap();
        (
            regtest_manager,
            child_process_handler,
            faucet,
            recipient,
            txid,
        )
    }

    pub async fn two_wallet_one_miner_fund(
        regtest_network: zingoconfig::RegtestNetwork,
    ) -> (
        RegtestManager,
        ChildProcessHandler,
        LightClient,
        LightClient,
    ) {
        let mut sb = setup::ScenarioBuilder::build_configure_launch(
            Some(REGSAP_ADDR_FROM_ABANDONART.to_string()),
            None,
            None,
            regtest_network,
        )
        .await;
        let faucet = sb
            .client_builder
            .build_new_faucet(0, false, regtest_network)
            .await;
        faucet.do_sync(false).await.unwrap();

        let recipient = sb
            .client_builder
            .build_newseed_client(
                HOSPITAL_MUSEUM_SEED.to_string(),
                BASE_HEIGHT as u64,
                false,
                regtest_network,
            )
            .await;
        (
            sb.regtest_manager,
            sb.child_process_handler.unwrap(),
            faucet,
            recipient,
        )
    }

    pub async fn basic_no_spendable(
        regtest_network: zingoconfig::RegtestNetwork,
    ) -> (RegtestManager, ChildProcessHandler, LightClient) {
        let mut scenario_builder =
            setup::ScenarioBuilder::build_configure_launch(None, None, None, regtest_network).await;
        (
            scenario_builder.regtest_manager,
            scenario_builder.child_process_handler.unwrap(),
            scenario_builder
                .client_builder
                .build_newseed_client(HOSPITAL_MUSEUM_SEED.to_string(), 0, false, regtest_network)
                .await,
        )
    }

    pub async fn unfunded_mobileclient(
        regtest_network: zingoconfig::RegtestNetwork,
    ) -> (RegtestManager, ChildProcessHandler) {
        let scenario_builder = setup::ScenarioBuilder::build_configure_launch(
            None,
            None,
            Some(20_000),
            regtest_network,
        )
        .await;
        (
            scenario_builder.regtest_manager,
            scenario_builder.child_process_handler.unwrap(),
        )
    }

    pub async fn funded_orchard_mobileclient(
        value: u64,
        regtest_network: zingoconfig::RegtestNetwork,
    ) -> (RegtestManager, ChildProcessHandler) {
        let mut scenario_builder = setup::ScenarioBuilder::build_configure_launch(
            Some(REGSAP_ADDR_FROM_ABANDONART.to_string()),
            None,
            Some(20_000),
            regtest_network,
        )
        .await;
        let faucet = scenario_builder
            .client_builder
            .build_new_faucet(0, false, regtest_network)
            .await;
        let recipient = scenario_builder
            .client_builder
            .build_newseed_client(HOSPITAL_MUSEUM_SEED.to_string(), 0, false, regtest_network)
            .await;
        faucet.do_sync(false).await.unwrap();
        faucet
            .do_send(vec![(
                &get_base_address!(recipient, "unified"),
                value,
                None,
            )])
            .await
            .unwrap();
        scenario_builder
            .regtest_manager
            .generate_n_blocks(1)
            .expect("Failed to generate blocks.");
        (
            scenario_builder.regtest_manager,
            scenario_builder.child_process_handler.unwrap(),
        )
    }

    pub async fn funded_orchard_with_3_txs_mobileclient(
        value: u64,
        regtest_network: zingoconfig::RegtestNetwork,
    ) -> (RegtestManager, ChildProcessHandler) {
        let mut scenario_builder = setup::ScenarioBuilder::build_configure_launch(
            Some(REGSAP_ADDR_FROM_ABANDONART.to_string()),
            None,
            Some(20_000),
            regtest_network,
        )
        .await;
        let faucet = scenario_builder
            .client_builder
            .build_new_faucet(0, false, regtest_network)
            .await;
        let recipient = scenario_builder
            .client_builder
            .build_newseed_client(HOSPITAL_MUSEUM_SEED.to_string(), 0, false, regtest_network)
            .await;
        increase_height_and_wait_for_client(&scenario_builder.regtest_manager, &faucet, 1)
            .await
            .unwrap();
        // received from a faucet
        faucet
            .do_send(vec![(
                &get_base_address!(recipient, "unified"),
                value,
                None,
            )])
            .await
            .unwrap();
        increase_height_and_wait_for_client(&scenario_builder.regtest_manager, &recipient, 1)
            .await
            .unwrap();
        // send to a faucet
        recipient
            .do_send(vec![(
                &get_base_address!(faucet, "unified"),
                value.checked_div(10).unwrap(),
                None,
            )])
            .await
            .unwrap();
        increase_height_and_wait_for_client(&scenario_builder.regtest_manager, &recipient, 1)
            .await
            .unwrap();
        // send to self sapling
        recipient
            .do_send(vec![(
                &get_base_address!(recipient, "sapling"),
                value.checked_div(10).unwrap(),
                None,
            )])
            .await
            .unwrap();
        scenario_builder
            .regtest_manager
            .generate_n_blocks(4)
            .expect("Failed to generate blocks.");
        (
            scenario_builder.regtest_manager,
            scenario_builder.child_process_handler.unwrap(),
        )
    }

    pub async fn funded_orchard_sapling_transparent_shielded_mobileclient(
        value: u64,
    ) -> (RegtestManager, ChildProcessHandler) {
        let mut scenario_builder = setup::ScenarioBuilder::build_configure_launch(
            Some(REGSAP_ADDR_FROM_ABANDONART.to_string()),
            None,
            Some(20_000),
        )
        .await;
        let faucet = scenario_builder
            .client_builder
            .build_new_faucet(0, false)
            .await;
        let recipient = scenario_builder
            .client_builder
            .build_newseed_client(HOSPITAL_MUSEUM_SEED.to_string(), 0, false)
            .await;
        increase_height_and_wait_for_client(&scenario_builder.regtest_manager, &faucet, 1)
            .await
            .unwrap();
        // received from a faucet to orchard
        faucet
            .do_send(vec![(
                &get_base_address!(recipient, "unified"),
                value.checked_div(2).unwrap(),
                None,
            )])
            .await
            .unwrap();
        increase_height_and_wait_for_client(&scenario_builder.regtest_manager, &faucet, 1)
            .await
            .unwrap();
        // received from a faucet to sapling
        faucet
            .do_send(vec![(
                &get_base_address!(recipient, "sapling"),
                value.checked_div(4).unwrap(),
                None,
            )])
            .await
            .unwrap();
        increase_height_and_wait_for_client(&scenario_builder.regtest_manager, &faucet, 1)
            .await
            .unwrap();
        // received from a faucet to transparent
        faucet
            .do_send(vec![(
                &get_base_address!(recipient, "transparent"),
                value.checked_div(4).unwrap(),
                None,
            )])
            .await
            .unwrap();
        increase_height_and_wait_for_client(&scenario_builder.regtest_manager, &recipient, 1)
            .await
            .unwrap();
        // send to a faucet
        recipient
            .do_send(vec![(
                &get_base_address!(faucet, "unified"),
                value.checked_div(10).unwrap(),
                None,
            )])
            .await
            .unwrap();
        increase_height_and_wait_for_client(&scenario_builder.regtest_manager, &recipient, 1)
            .await
            .unwrap();
        // send to self orchard
        recipient
            .do_send(vec![(
                &get_base_address!(recipient, "unified"),
                value.checked_div(10).unwrap(),
                None,
            )])
            .await
            .unwrap();
        increase_height_and_wait_for_client(&scenario_builder.regtest_manager, &recipient, 1)
            .await
            .unwrap();
        // send to self sapling
        recipient
            .do_send(vec![(
                &get_base_address!(recipient, "sapling"),
                value.checked_div(10).unwrap(),
                None,
            )])
            .await
            .unwrap();
        increase_height_and_wait_for_client(&scenario_builder.regtest_manager, &recipient, 1)
            .await
            .unwrap();
        // send to self transparent
        recipient
            .do_send(vec![(
                &get_base_address!(recipient, "transparent"),
                value.checked_div(10).unwrap(),
                None,
            )])
            .await
            .unwrap();
        increase_height_and_wait_for_client(&scenario_builder.regtest_manager, &recipient, 1)
            .await
            .unwrap();
        // shield transparent
        recipient
            .do_shield(&[Pool::Transparent], None)
            .await
            .unwrap();
        increase_height_and_wait_for_client(&scenario_builder.regtest_manager, &recipient, 1)
            .await
            .unwrap();
        // upgrade sapling
        recipient.do_shield(&[Pool::Sapling], None).await.unwrap();
        // end
        scenario_builder
            .regtest_manager
            .generate_n_blocks(1)
            .expect("Failed to generate blocks.");
        (
            scenario_builder.regtest_manager,
            scenario_builder.child_process_handler.unwrap(),
        )
    }

    pub mod chainload {
        use super::*;

        pub async fn unsynced_basic() -> ChildProcessHandler {
            setup::ScenarioBuilder::new_load_1153_saplingcb_regtest_chain()
                .await
                .child_process_handler
                .unwrap()
        }
        pub async fn faucet_recipient_1153() -> (
            RegtestManager,
            ChildProcessHandler,
            LightClient,
            LightClient,
        ) {
            let regtest_network = zingoconfig::RegtestNetwork::all_upgrades_active();
            let mut sb = setup::ScenarioBuilder::new_load_1153_saplingcb_regtest_chain().await;
            //(Some(REGSAP_ADDR_FROM_ABANDONART.to_string()), None);
            let faucet = sb
                .client_builder
                .build_new_faucet(0, false, regtest_network)
                .await;
            faucet.do_sync(false).await.unwrap();
            let recipient = sb
                .client_builder
                .build_newseed_client(HOSPITAL_MUSEUM_SEED.to_string(), 0, false, regtest_network)
                .await;
            (
                sb.regtest_manager,
                sb.child_process_handler.unwrap(),
                faucet,
                recipient,
            )
        }
        pub async fn unsynced_faucet_recipient_1153() -> (
            RegtestManager,
            ChildProcessHandler,
            LightClient,
            LightClient,
        ) {
            let regtest_network = zingoconfig::RegtestNetwork::all_upgrades_active();
            let mut sb = setup::ScenarioBuilder::new_load_1153_saplingcb_regtest_chain().await;
            //(Some(REGSAP_ADDR_FROM_ABANDONART.to_string()), None);
            let faucet = sb
                .client_builder
                .build_new_faucet(0, false, regtest_network)
                .await;
            let recipient = sb
                .client_builder
                .build_newseed_client(HOSPITAL_MUSEUM_SEED.to_string(), 0, false, regtest_network)
                .await;
            (
                sb.regtest_manager,
                sb.child_process_handler.unwrap(),
                faucet,
                recipient,
            )
        }
    }
}<|MERGE_RESOLUTION|>--- conflicted
+++ resolved
@@ -250,12 +250,7 @@
         data::{self, seeds::HOSPITAL_MUSEUM_SEED, REGSAP_ADDR_FROM_ABANDONART},
         increase_height_and_wait_for_client, BASE_HEIGHT,
     };
-<<<<<<< HEAD
-=======
-    use zingolib::wallet::Pool;
-
->>>>>>> ac22c2c5
-    use zingolib::{get_base_address, lightclient::LightClient};
+    use zingolib::{get_base_address, lightclient::LightClient, wallet::Pool};
 
     pub mod setup {
         use crate::data::REGSAP_ADDR_FROM_ABANDONART;
