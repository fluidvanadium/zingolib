use grpc_proxy::ProxyServer;
pub use incrementalmerkletree;
<<<<<<< HEAD
=======
// #[cfg(features = "grpc-proxy")]
pub mod grpc_proxy;
pub mod regtest;

use std::collections::HashMap;
>>>>>>> 0d73cd34
use std::io::Read;
use std::path::{Path, PathBuf};
use std::string::String;
use std::sync::atomic::AtomicBool;
use std::sync::Arc;
use std::time::Duration;
use zcash_address::unified::{Fvk, Ufvk};
use zingolib::wallet::keys::unified::WalletCapability;
use zingolib::wallet::WalletBase;

use json::JsonValue;
use log::debug;
use regtest::RegtestManager;
use tokio::time::sleep;
use zingoconfig::{ChainType, ZingoConfig};
use zingolib::lightclient::LightClient;

use crate::scenarios::setup::TestEnvironmentGenerator;

pub mod paths;
pub mod regtest;

pub fn build_fvks_from_wallet_capability(wallet_capability: &WalletCapability) -> [Fvk; 3] {
    let o_fvk = Fvk::Orchard(
        orchard::keys::FullViewingKey::try_from(wallet_capability)
            .unwrap()
            .to_bytes(),
    );
    let s_fvk = Fvk::Sapling(
        zcash_primitives::zip32::sapling::DiversifiableFullViewingKey::try_from(wallet_capability)
            .unwrap()
            .to_bytes(),
    );
    let mut t_fvk_bytes = [0u8; 65];
    let t_ext_pk: zingolib::wallet::keys::extended_transparent::ExtendedPubKey =
        (wallet_capability).try_into().unwrap();
    t_fvk_bytes[0..32].copy_from_slice(&t_ext_pk.chain_code[..]);
    t_fvk_bytes[32..65].copy_from_slice(&t_ext_pk.public_key.serialize()[..]);
    let t_fvk = Fvk::P2pkh(t_fvk_bytes);
    [o_fvk, s_fvk, t_fvk]
}
pub async fn build_fvk_client(fvks: &[&Fvk], zingoconfig: &ZingoConfig) -> LightClient {
    let ufvk = zcash_address::unified::Encoding::encode(
        &<Ufvk as zcash_address::unified::Encoding>::try_from_items(
            fvks.iter().copied().cloned().collect(),
        )
        .unwrap(),
        &zcash_address::Network::Regtest,
    );
    LightClient::create_unconnected(zingoconfig, WalletBase::Ufvk(ufvk), 0).unwrap()
}

async fn get_synced_wallet_height(client: &LightClient) -> Result<u32, String> {
    client.do_sync(true).await?;
    Ok(client
        .do_wallet_last_scanned_height()
        .await
        .as_u32()
        .unwrap())
}

fn poll_server_height(manager: &RegtestManager) -> JsonValue {
    let temp_tips = manager.get_chain_tip().unwrap().stdout;
    let tips = json::parse(&String::from_utf8_lossy(&temp_tips)).unwrap();
    tips[0]["height"].clone()
}
// This function _DOES NOT SYNC THE CLIENT/WALLET_.
pub async fn increase_server_height(manager: &RegtestManager, n: u32) {
    let start_height = poll_server_height(manager).as_fixed_point_u64(2).unwrap();
    let target = start_height + n as u64;
    manager
        .generate_n_blocks(n)
        .expect("Called for side effect, failed!");
    let mut count = 0;
    while poll_server_height(manager).as_fixed_point_u64(2).unwrap() < target {
        sleep(Duration::from_millis(50)).await;
        count = dbg!(count + 1);
    }
}

/// Transaction creation involves using a nonce, which means a non-deterministic txid.
/// Datetime is also based on time of run.
/// Check all the other fields
pub fn check_transaction_equality(first: &JsonValue, second: &JsonValue) -> bool {
    for (t1, t2) in [(first, second), (second, first)] {
        for (key1, val1) in t1.entries() {
            if key1 == "txid" || key1 == "datetime" {
                continue;
            }
            if !t2
                .entries()
                .any(|(key2, val2)| key1 == key2 && val1 == val2)
            {
                return false;
            }
        }
    }
    true
}

pub async fn send_value_between_clients_and_sync(
    manager: &RegtestManager,
    sender: &LightClient,
    recipient: &LightClient,
    value: u64,
    address_type: &str,
) -> Result<String, String> {
    debug!(
        "recipient address is: {}",
        &recipient.do_addresses().await[0]["address"]
    );
    let txid = sender
        .do_send(vec![(
            &zingolib::get_base_address!(recipient, address_type),
            value,
            None,
        )])
        .await
        .unwrap();
    increase_height_and_wait_for_client(manager, sender, 1).await?;
    recipient.do_sync(false).await?;
    Ok(txid)
}

// This function increases the chain height reliably (with polling) but
// it _also_ ensures that the client state is synced.
// Unsynced clients are very interesting to us.  See increate_server_height
// to reliably increase the server without syncing the client
pub async fn increase_height_and_wait_for_client(
    manager: &RegtestManager,
    client: &LightClient,
    n: u32,
) -> Result<(), String> {
    wait_until_client_reaches_block_height(
        client,
        generate_n_blocks_return_new_height(manager, n)
            .await
            .expect("should find target height"),
    )
    .await
}
pub async fn generate_n_blocks_return_new_height(
    manager: &RegtestManager,
    n: u32,
) -> Result<u32, String> {
    let start_height = manager.get_current_height().unwrap();
    let target = start_height + n;
    manager
        .generate_n_blocks(n)
        .expect("Called for side effect, failed!");
    assert_eq!(manager.get_current_height().unwrap(), target);
    Ok(target)
}
///will hang if RegtestManager does not reach target_block_height
pub async fn wait_until_client_reaches_block_height(
    client: &LightClient,
    target_block_height: u32,
) -> Result<(), String> {
    while check_wallet_chainheight_value(client, target_block_height).await? {
        sleep(Duration::from_millis(50)).await;
    }
    Ok(())
}
async fn check_wallet_chainheight_value(client: &LightClient, target: u32) -> Result<bool, String> {
    Ok(get_synced_wallet_height(client).await? != target)
}

pub fn get_wallet_nym(nym: &str) -> Result<(String, PathBuf, PathBuf), String> {
    match nym {
        "sap_only" | "orch_only" | "orch_and_sapl" | "tadd_only" => {
            let one_sapling_wallet = format!(
                "{}/tests/data/wallets/v26/202302_release/regtest/{nym}/zingo-wallet.dat",
                paths::get_cargo_manifest_dir().to_string_lossy()
            );
            let wallet_path = Path::new(&one_sapling_wallet);
            let wallet_dir = wallet_path.parent().unwrap();
            Ok((
                one_sapling_wallet.clone(),
                wallet_path.to_path_buf(),
                wallet_dir.to_path_buf(),
            ))
        }
        _ => Err(format!("nym {nym} not a valid wallet directory")),
    }
}

pub struct RecordingReader<Reader> {
    from: Reader,
    read_lengths: Vec<usize>,
}
impl<T> Read for RecordingReader<T>
where
    T: Read,
{
    fn read(&mut self, buf: &mut [u8]) -> std::io::Result<usize> {
        let for_info = self.from.read(buf)?;
        log::info!("{:?}", for_info);
        self.read_lengths.push(for_info);
        Ok(for_info)
    }
}
pub async fn load_wallet(
    dir: PathBuf,
    chaintype: ChainType,
) -> (zingolib::wallet::LightWallet, ZingoConfig) {
    let wallet = dir.join("zingo-wallet.dat");
    let lightwalletd_uri = TestEnvironmentGenerator::new(None).get_lightwalletd_uri();
    let zingo_config =
        zingoconfig::load_clientconfig(lightwalletd_uri, Some(dir), chaintype, true).unwrap();
    let from = std::fs::File::open(wallet).unwrap();

    let read_lengths = vec![];
    let mut recording_reader = RecordingReader { from, read_lengths };

    (
        zingolib::wallet::LightWallet::read_internal(&mut recording_reader, &zingo_config)
            .await
            .unwrap(),
        zingo_config,
    )
}
pub mod scenarios {
    //! In practice there are several common scenarios for which helpers are provided.
    //! These scenarios vary in the configuration of clients in use.  Most scenarios
    //! require some funds, the simplest way to access funds is to use a "faucet".
    //! A "faucet" is a client that receives mining rewards (because its spend capability
    //! generated the address registered as the `minetoaddress` in the zcash.conf that's
    //! used by the 'regetst mode' zcashs backing these tests.).
    //! HELPERS:
    //! If you just need a faucet, use the "faucet" helper.
    //! If you need a faucet, and a single recipient, use 'faucet_recipient`
    //! For less common client configurations use the client builder directly with
    //! custom_clients
    //! All scenarios have a default (i.e. faucet_default) which take minimal parameters and
    //! build the scenario with the most common settings. This simplifies test writing in
    //! most cases by removing the need for configuration.
    use self::setup::ClientBuilder;
    use super::regtest::{ChildProcessHandler, RegtestManager};
    use crate::increase_height_and_wait_for_client;
    use zingolib::testvectors::{self, seeds::HOSPITAL_MUSEUM_SEED, BASE_HEIGHT};
    use zingolib::{get_base_address, lightclient::LightClient, wallet::Pool};

    pub mod setup {
        use super::BASE_HEIGHT;
        use zingolib::testvectors::{
            seeds, REG_O_ADDR_FROM_ABANDONART, REG_T_ADDR_FROM_ABANDONART,
            REG_Z_ADDR_FROM_ABANDONART,
        };

        use super::super::paths::get_regtest_dir;
        use super::{testvectors, ChildProcessHandler, RegtestManager};
        use std::path::PathBuf;
        use tokio::time::sleep;
        use zingolib::wallet::Pool;
        use zingolib::{lightclient::LightClient, wallet::WalletBase};
        pub struct ScenarioBuilder {
            pub test_env: TestEnvironmentGenerator,
            pub regtest_manager: RegtestManager,
            pub client_builder: ClientBuilder,
            pub child_process_handler: Option<ChildProcessHandler>,
        }
        impl ScenarioBuilder {
            fn build_scenario(
                custom_client_config: Option<PathBuf>,
                set_lightwalletd_port: Option<portpicker::Port>,
            ) -> Self {
                //! TestEnvironmentGenerator sets particular parameters, specific filenames,
                //! port numbers, etc.  in general no test_config should be used for
                //! more than one test, and usually is only invoked via this
                //! ScenarioBuilder::new constructor.  If you need to set some value
                //! once, per test, consider adding environment config (e.g. ports, OS) to
                //! TestEnvironmentGenerator and for scenario specific add to this constructor
                let test_env = TestEnvironmentGenerator::new(set_lightwalletd_port);
                let regtest_manager = test_env.regtest_manager.clone();
                let data_dir = if let Some(data_dir) = custom_client_config {
                    data_dir
                } else {
                    regtest_manager.zingo_datadir.clone()
                };
                let client_builder = ClientBuilder::new(test_env.get_lightwalletd_uri(), data_dir);
                let child_process_handler = None;
                Self {
                    test_env,
                    regtest_manager,
                    client_builder,
                    child_process_handler,
                }
            }
            fn configure_scenario(
                &mut self,
                mine_to_pool: Option<Pool>,
                regtest_network: &zingoconfig::RegtestNetwork,
            ) {
                let mine_to_address = match mine_to_pool {
                    Some(Pool::Orchard) => Some(REG_O_ADDR_FROM_ABANDONART),
                    Some(Pool::Sapling) => Some(REG_Z_ADDR_FROM_ABANDONART),
                    Some(Pool::Transparent) => Some(REG_T_ADDR_FROM_ABANDONART),
                    None => None,
                };
                self.test_env
                    .create_zcash_conf(mine_to_address, regtest_network);
                self.test_env.create_lightwalletd_conf();
            }
            async fn launch_scenario(&mut self, clean: bool) {
                self.child_process_handler = Some(
                    self.regtest_manager
                        .launch(clean)
                        .unwrap_or_else(|e| match e {
                            super::super::regtest::LaunchChildProcessError::ZcashdState {
                                errorcode,
                                stdout,
                                stderr,
                            } => {
                                panic!("{} {} {}", errorcode, stdout, stderr)
                            }
                        }),
                );
                self.regtest_manager
                    .generate_n_blocks(BASE_HEIGHT - 1)
                    .unwrap();
                while crate::poll_server_height(&self.regtest_manager)
                    .as_u32()
                    .unwrap()
                    < BASE_HEIGHT
                {
                    sleep(std::time::Duration::from_millis(50)).await;
                }
            }
            pub async fn new_load_1153_saplingcb_regtest_chain(
                regtest_network: &zingoconfig::RegtestNetwork,
            ) -> Self {
                let mut sb = ScenarioBuilder::build_scenario(None, None);
                let source = get_regtest_dir().join("data/chain_cache/blocks_1153/zcashd/regtest");
                if !source.exists() {
                    panic!("Data cache is missing!");
                }
                let destination = &sb.regtest_manager.zcashd_data_dir;

                std::process::Command::new("cp")
                    .arg("-r")
                    .arg(source)
                    .arg(destination)
                    .output()
                    .expect("copy operation into fresh dir from known dir to succeed");
                dbg!(&sb.test_env.regtest_manager.zcashd_config);
                sb.configure_scenario(Some(Pool::Sapling), regtest_network);
                sb.launch_scenario(false).await;
                sb
            }

            /// Writes the specified zcashd.conf and launches with it
            pub async fn build_configure_launch(
                mine_to_pool: Option<Pool>,
                zingo_wallet_dir: Option<PathBuf>,
                set_lightwalletd_port: Option<portpicker::Port>,
                regtest_network: &zingoconfig::RegtestNetwork,
            ) -> Self {
                let mut sb = if let Some(conf) = zingo_wallet_dir {
                    ScenarioBuilder::build_scenario(Some(conf), set_lightwalletd_port)
                } else {
                    ScenarioBuilder::build_scenario(None, set_lightwalletd_port)
                };
                sb.configure_scenario(mine_to_pool, regtest_network);
                sb.launch_scenario(true).await;
                sb
            }
        }

        /// Internally (and perhaps in wider scopes) we say "Sprout" to mean
        /// take a seed, and generate a client from the seed (planted in the chain).
        pub struct ClientBuilder {
            pub server_id: http::Uri,
            pub zingo_datadir: PathBuf,
            client_number: u8,
        }
        impl ClientBuilder {
            pub fn new(server_id: http::Uri, zingo_datadir: PathBuf) -> Self {
                let client_number = 0;
                ClientBuilder {
                    server_id,
                    zingo_datadir,
                    client_number,
                }
            }
            pub fn make_unique_data_dir_and_load_config(
                &mut self,
                regtest_network: zingoconfig::RegtestNetwork,
            ) -> zingoconfig::ZingoConfig {
                //! Each client requires a unique data_dir, we use the
                //! client_number counter for this.
                self.client_number += 1;
                let conf_path = format!(
                    "{}_client_{}",
                    self.zingo_datadir.to_string_lossy(),
                    self.client_number
                );
                self.create_clientconfig(PathBuf::from(conf_path), regtest_network)
            }
            pub fn create_clientconfig(
                &self,
                conf_path: PathBuf,
                regtest_network: zingoconfig::RegtestNetwork,
            ) -> zingoconfig::ZingoConfig {
                std::fs::create_dir(&conf_path).unwrap();
                zingoconfig::load_clientconfig(
                    self.server_id.clone(),
                    Some(conf_path),
                    zingoconfig::ChainType::Regtest(regtest_network),
                    true,
                )
                .unwrap()
            }

            pub async fn build_faucet(
                &mut self,
                overwrite: bool,
                regtest_network: zingoconfig::RegtestNetwork,
            ) -> LightClient {
                //! A "faucet" is a lightclient that receives mining rewards
                self.build_client(
                    seeds::ABANDON_ART_SEED.to_string(),
                    0,
                    overwrite,
                    regtest_network,
                )
                .await
            }
            pub async fn build_client(
                &mut self,
                mnemonic_phrase: String,
                birthday: u64,
                overwrite: bool,
                regtest_network: zingoconfig::RegtestNetwork,
            ) -> LightClient {
                let zingo_config = self.make_unique_data_dir_and_load_config(regtest_network);
                LightClient::create_from_wallet_base_async(
                    WalletBase::MnemonicPhrase(mnemonic_phrase),
                    &zingo_config,
                    birthday,
                    overwrite,
                )
                .await
                .unwrap()
            }
        }
        pub struct TestEnvironmentGenerator {
            zcashd_rpcservice_port: String,
            lightwalletd_rpcservice_port: String,
            regtest_manager: RegtestManager,
            lightwalletd_uri: http::Uri,
        }
        impl TestEnvironmentGenerator {
            pub(crate) fn new(set_lightwalletd_port: Option<portpicker::Port>) -> Self {
                let zcashd_rpcservice_port =
                    TestEnvironmentGenerator::pick_unused_port_to_string(None);
                let lightwalletd_rpcservice_port =
                    TestEnvironmentGenerator::pick_unused_port_to_string(set_lightwalletd_port);
                let regtest_manager = RegtestManager::new(
                    tempdir::TempDir::new("zingo_integration_test")
                        .unwrap()
                        .into_path(),
                );
                let server_uri = zingoconfig::construct_lightwalletd_uri(Some(format!(
                    "http://127.0.0.1:{lightwalletd_rpcservice_port}"
                )));
                Self {
                    zcashd_rpcservice_port,
                    lightwalletd_rpcservice_port,
                    regtest_manager,
                    lightwalletd_uri: server_uri,
                }
            }
            pub(crate) fn create_zcash_conf(
                &self,
                mine_to_address: Option<&str>,
                regtest_network: &zingoconfig::RegtestNetwork,
            ) -> PathBuf {
                let config = match mine_to_address {
                    Some(address) => testvectors::config_template_fillers::zcashd::funded(
                        address,
                        &self.zcashd_rpcservice_port,
                        regtest_network,
                    ),
                    None => testvectors::config_template_fillers::zcashd::basic(
                        &self.zcashd_rpcservice_port,
                        regtest_network,
                        "",
                    ),
                };
                self.write_contents_and_return_path("zcash", config)
            }
            pub(crate) fn create_lightwalletd_conf(&self) -> PathBuf {
                self.write_contents_and_return_path(
                    "lightwalletd",
                    testvectors::config_template_fillers::lightwalletd::basic(
                        &self.lightwalletd_rpcservice_port,
                    ),
                )
            }
            fn write_contents_and_return_path(
                &self,
                configtype: &str,
                contents: String,
            ) -> PathBuf {
                let loc = match configtype {
                    "zcash" => &self.regtest_manager.zcashd_config,
                    "lightwalletd" => &self.regtest_manager.lightwalletd_config,
                    _ => panic!("Unepexted configtype!"),
                };
                let mut output = std::fs::File::create(loc).expect("How could path be missing?");
                std::io::Write::write(&mut output, contents.as_bytes())
                    .unwrap_or_else(|_| panic!("Couldn't write {contents}!"));
                loc.clone()
            }
            pub(crate) fn get_lightwalletd_uri(&self) -> http::Uri {
                self.lightwalletd_uri.clone()
            }
            pub fn pick_unused_port_to_string(set_port: Option<portpicker::Port>) -> String {
                if let Some(port) = set_port {
                    if !portpicker::is_free(port) {
                        panic!("Port is not free!");
                    };
                    port.to_string()
                } else {
                    portpicker::pick_unused_port()
                        .expect("Port unpickable!")
                        .to_string()
                }
            }
        }
    }

    pub async fn unfunded_client(
        regtest_network: zingoconfig::RegtestNetwork,
    ) -> (RegtestManager, ChildProcessHandler, LightClient) {
        let mut scenario_builder =
            setup::ScenarioBuilder::build_configure_launch(None, None, None, &regtest_network)
                .await;
        (
            scenario_builder.regtest_manager,
            scenario_builder.child_process_handler.unwrap(),
            scenario_builder
                .client_builder
                .build_client(HOSPITAL_MUSEUM_SEED.to_string(), 0, false, regtest_network)
                .await,
        )
    }
    pub async fn unfunded_client_default() -> (RegtestManager, ChildProcessHandler, LightClient) {
        let regtest_network = zingoconfig::RegtestNetwork::all_upgrades_active();
        unfunded_client(regtest_network).await
    }

    /// Many scenarios need to start with spendable funds.  This setup provides
    /// 3 blocks worth of coinbase to a preregistered spend capability.
    ///
    /// This key is registered to receive block rewards by corresponding to the
    /// address registered as the "mineraddress" field in zcash.conf
    ///
    /// The general scenario framework requires instances of zingo-cli, lightwalletd,
    /// and zcashd (in regtest mode). This setup is intended to produce the most basic
    /// of scenarios.  As scenarios with even less requirements
    /// become interesting (e.g. without experimental features, or txindices) we'll create more setups.
    pub async fn faucet(
        mine_to_pool: Pool,
        regtest_network: zingoconfig::RegtestNetwork,
    ) -> (RegtestManager, ChildProcessHandler, LightClient) {
        let mut sb = setup::ScenarioBuilder::build_configure_launch(
            Some(mine_to_pool),
            None,
            None,
            &regtest_network,
        )
        .await;
        let faucet = sb.client_builder.build_faucet(false, regtest_network).await;
        faucet.do_sync(false).await.unwrap();
        (
            sb.regtest_manager,
            sb.child_process_handler.unwrap(),
            faucet,
        )
    }
    pub async fn faucet_default() -> (RegtestManager, ChildProcessHandler, LightClient) {
        let regtest_network = zingoconfig::RegtestNetwork::all_upgrades_active();
        faucet(Pool::Orchard, regtest_network).await
    }

    pub async fn faucet_recipient(
        mine_to_pool: Pool,
        regtest_network: zingoconfig::RegtestNetwork,
    ) -> (
        RegtestManager,
        ChildProcessHandler,
        LightClient,
        LightClient,
    ) {
        let mut sb = setup::ScenarioBuilder::build_configure_launch(
            Some(mine_to_pool),
            None,
            None,
            &regtest_network,
        )
        .await;
        let faucet = sb.client_builder.build_faucet(false, regtest_network).await;
        faucet.do_sync(false).await.unwrap();

        let recipient = sb
            .client_builder
            .build_client(
                HOSPITAL_MUSEUM_SEED.to_string(),
                BASE_HEIGHT as u64,
                false,
                regtest_network,
            )
            .await;
        (
            sb.regtest_manager,
            sb.child_process_handler.unwrap(),
            faucet,
            recipient,
        )
    }
    pub async fn faucet_recipient_default() -> (
        RegtestManager,
        ChildProcessHandler,
        LightClient,
        LightClient,
    ) {
        let regtest_network = zingoconfig::RegtestNetwork::all_upgrades_active();
        faucet_recipient(Pool::Orchard, regtest_network).await
    }

    pub async fn faucet_funded_recipient(
        orchard_funds: Option<u64>,
        sapling_funds: Option<u64>,
        transparent_funds: Option<u64>,
        mine_to_pool: Pool,
        regtest_network: zingoconfig::RegtestNetwork,
    ) -> (
        RegtestManager,
        ChildProcessHandler,
        LightClient,
        LightClient,
        Option<String>,
        Option<String>,
        Option<String>,
    ) {
        let (regtest_manager, child_process_handler, faucet, recipient) =
            faucet_recipient(mine_to_pool, regtest_network).await;
        increase_height_and_wait_for_client(&regtest_manager, &faucet, 1)
            .await
            .unwrap();
        let orchard_txid = if let Some(funds) = orchard_funds {
            Some(
                faucet
                    .do_send(vec![(
                        &get_base_address!(recipient, "unified"),
                        funds,
                        None,
                    )])
                    .await
                    .unwrap(),
            )
        } else {
            None
        };
        let sapling_txid = if let Some(funds) = sapling_funds {
            Some(
                faucet
                    .do_send(vec![(
                        &get_base_address!(recipient, "sapling"),
                        funds,
                        None,
                    )])
                    .await
                    .unwrap(),
            )
        } else {
            None
        };
        let transparent_txid = if let Some(funds) = transparent_funds {
            Some(
                faucet
                    .do_send(vec![(
                        &get_base_address!(recipient, "transparent"),
                        funds,
                        None,
                    )])
                    .await
                    .unwrap(),
            )
        } else {
            None
        };
        increase_height_and_wait_for_client(&regtest_manager, &recipient, 1)
            .await
            .unwrap();
        faucet.do_sync(false).await.unwrap();
        (
            regtest_manager,
            child_process_handler,
            faucet,
            recipient,
            orchard_txid,
            sapling_txid,
            transparent_txid,
        )
    }
    pub async fn faucet_funded_recipient_default(
        orchard_funds: u64,
    ) -> (
        RegtestManager,
        ChildProcessHandler,
        LightClient,
        LightClient,
        String,
    ) {
        let regtest_network = zingoconfig::RegtestNetwork::all_upgrades_active();
        let (
            regtest_manager,
            cph,
            faucet,
            recipient,
            orchard_txid,
            _sapling_txid,
            _transparent_txid,
        ) = faucet_funded_recipient(
            Some(orchard_funds),
            None,
            None,
            Pool::Orchard,
            regtest_network,
        )
        .await;
        (
            regtest_manager,
            cph,
            faucet,
            recipient,
            orchard_txid.unwrap(),
        )
    }

    pub async fn custom_clients(
        mine_to_pool: Pool,
        regtest_network: zingoconfig::RegtestNetwork,
    ) -> (RegtestManager, ChildProcessHandler, ClientBuilder) {
        let sb = setup::ScenarioBuilder::build_configure_launch(
            Some(mine_to_pool),
            None,
            None,
            &regtest_network,
        )
        .await;
        (
            sb.regtest_manager,
            sb.child_process_handler.unwrap(),
            sb.client_builder,
        )
    }
    pub async fn custom_clients_default() -> (
        RegtestManager,
        ChildProcessHandler,
        ClientBuilder,
        zingoconfig::RegtestNetwork,
    ) {
        let regtest_network = zingoconfig::RegtestNetwork::all_upgrades_active();
        let (regtest_manager, cph, client_builder) =
            custom_clients(Pool::Orchard, regtest_network).await;
        (regtest_manager, cph, client_builder, regtest_network)
    }

    pub async fn unfunded_mobileclient() -> (RegtestManager, ChildProcessHandler) {
        let regtest_network = zingoconfig::RegtestNetwork::all_upgrades_active();
        let scenario_builder = setup::ScenarioBuilder::build_configure_launch(
            None,
            None,
            Some(20_000),
            &regtest_network,
        )
        .await;
        (
            scenario_builder.regtest_manager,
            scenario_builder.child_process_handler.unwrap(),
        )
    }

    pub async fn funded_orchard_mobileclient(value: u64) -> (RegtestManager, ChildProcessHandler) {
        let regtest_network = zingoconfig::RegtestNetwork::all_upgrades_active();
        let mut scenario_builder = setup::ScenarioBuilder::build_configure_launch(
            Some(Pool::Sapling),
            None,
            Some(20_000),
            &regtest_network,
        )
        .await;
        let faucet = scenario_builder
            .client_builder
            .build_faucet(false, regtest_network)
            .await;
        let recipient = scenario_builder
            .client_builder
            .build_client(HOSPITAL_MUSEUM_SEED.to_string(), 0, false, regtest_network)
            .await;
        faucet.do_sync(false).await.unwrap();
        faucet
            .do_send(vec![(
                &get_base_address!(recipient, "unified"),
                value,
                None,
            )])
            .await
            .unwrap();
        scenario_builder
            .regtest_manager
            .generate_n_blocks(1)
            .expect("Failed to generate blocks.");
        (
            scenario_builder.regtest_manager,
            scenario_builder.child_process_handler.unwrap(),
        )
    }

    pub async fn funded_orchard_with_3_txs_mobileclient(
        value: u64,
    ) -> (RegtestManager, ChildProcessHandler) {
        let regtest_network = zingoconfig::RegtestNetwork::all_upgrades_active();
        let mut scenario_builder = setup::ScenarioBuilder::build_configure_launch(
            Some(Pool::Sapling),
            None,
            Some(20_000),
            &regtest_network,
        )
        .await;
        let faucet = scenario_builder
            .client_builder
            .build_faucet(false, regtest_network)
            .await;
        let recipient = scenario_builder
            .client_builder
            .build_client(HOSPITAL_MUSEUM_SEED.to_string(), 0, false, regtest_network)
            .await;
        increase_height_and_wait_for_client(&scenario_builder.regtest_manager, &faucet, 1)
            .await
            .unwrap();
        // received from a faucet
        faucet
            .do_send(vec![(
                &get_base_address!(recipient, "unified"),
                value,
                None,
            )])
            .await
            .unwrap();
        increase_height_and_wait_for_client(&scenario_builder.regtest_manager, &recipient, 1)
            .await
            .unwrap();
        // send to a faucet
        recipient
            .do_send(vec![(
                &get_base_address!(faucet, "unified"),
                value.checked_div(10).unwrap(),
                None,
            )])
            .await
            .unwrap();
        increase_height_and_wait_for_client(&scenario_builder.regtest_manager, &recipient, 1)
            .await
            .unwrap();
        // send to self sapling
        recipient
            .do_send(vec![(
                &get_base_address!(recipient, "sapling"),
                value.checked_div(10).unwrap(),
                None,
            )])
            .await
            .unwrap();
        scenario_builder
            .regtest_manager
            .generate_n_blocks(4)
            .expect("Failed to generate blocks.");
        (
            scenario_builder.regtest_manager,
            scenario_builder.child_process_handler.unwrap(),
        )
    }

    pub async fn funded_orchard_sapling_transparent_shielded_mobileclient(
        value: u64,
    ) -> (RegtestManager, ChildProcessHandler) {
        let regtest_network = zingoconfig::RegtestNetwork::all_upgrades_active();
        let mut scenario_builder = setup::ScenarioBuilder::build_configure_launch(
            Some(Pool::Sapling),
            None,
            Some(20_000),
            &regtest_network,
        )
        .await;
        let faucet = scenario_builder
            .client_builder
            .build_faucet(false, regtest_network)
            .await;
        let recipient = scenario_builder
            .client_builder
            .build_client(HOSPITAL_MUSEUM_SEED.to_string(), 0, false, regtest_network)
            .await;
        increase_height_and_wait_for_client(&scenario_builder.regtest_manager, &faucet, 1)
            .await
            .unwrap();
        // received from a faucet to orchard
        faucet
            .do_send(vec![(
                &get_base_address!(recipient, "unified"),
                value.checked_div(2).unwrap(),
                None,
            )])
            .await
            .unwrap();
        increase_height_and_wait_for_client(&scenario_builder.regtest_manager, &faucet, 1)
            .await
            .unwrap();
        // received from a faucet to sapling
        faucet
            .do_send(vec![(
                &get_base_address!(recipient, "sapling"),
                value.checked_div(4).unwrap(),
                None,
            )])
            .await
            .unwrap();
        increase_height_and_wait_for_client(&scenario_builder.regtest_manager, &faucet, 1)
            .await
            .unwrap();
        // received from a faucet to transparent
        faucet
            .do_send(vec![(
                &get_base_address!(recipient, "transparent"),
                value.checked_div(4).unwrap(),
                None,
            )])
            .await
            .unwrap();
        increase_height_and_wait_for_client(&scenario_builder.regtest_manager, &recipient, 1)
            .await
            .unwrap();
        // send to a faucet
        recipient
            .do_send(vec![(
                &get_base_address!(faucet, "unified"),
                value.checked_div(10).unwrap(),
                None,
            )])
            .await
            .unwrap();
        increase_height_and_wait_for_client(&scenario_builder.regtest_manager, &recipient, 1)
            .await
            .unwrap();
        // send to self orchard
        recipient
            .do_send(vec![(
                &get_base_address!(recipient, "unified"),
                value.checked_div(10).unwrap(),
                None,
            )])
            .await
            .unwrap();
        increase_height_and_wait_for_client(&scenario_builder.regtest_manager, &recipient, 1)
            .await
            .unwrap();
        // send to self sapling
        recipient
            .do_send(vec![(
                &get_base_address!(recipient, "sapling"),
                value.checked_div(10).unwrap(),
                None,
            )])
            .await
            .unwrap();
        increase_height_and_wait_for_client(&scenario_builder.regtest_manager, &recipient, 1)
            .await
            .unwrap();
        // send to self transparent
        recipient
            .do_send(vec![(
                &get_base_address!(recipient, "transparent"),
                value.checked_div(10).unwrap(),
                None,
            )])
            .await
            .unwrap();
        increase_height_and_wait_for_client(&scenario_builder.regtest_manager, &recipient, 1)
            .await
            .unwrap();
        // shield transparent
        recipient
            .do_shield(&[Pool::Transparent], None)
            .await
            .unwrap();
        increase_height_and_wait_for_client(&scenario_builder.regtest_manager, &recipient, 1)
            .await
            .unwrap();
        // upgrade sapling
        recipient.do_shield(&[Pool::Sapling], None).await.unwrap();
        // end
        scenario_builder
            .regtest_manager
            .generate_n_blocks(1)
            .expect("Failed to generate blocks.");
        (
            scenario_builder.regtest_manager,
            scenario_builder.child_process_handler.unwrap(),
        )
    }

    pub mod chainload {
        use super::*;

        pub async fn unsynced_basic() -> ChildProcessHandler {
            let regtest_network = zingoconfig::RegtestNetwork::all_upgrades_active();
            setup::ScenarioBuilder::new_load_1153_saplingcb_regtest_chain(&regtest_network)
                .await
                .child_process_handler
                .unwrap()
        }
        pub async fn faucet_recipient_1153() -> (
            RegtestManager,
            ChildProcessHandler,
            LightClient,
            LightClient,
        ) {
            let regtest_network = zingoconfig::RegtestNetwork::all_upgrades_active();
            let mut sb =
                setup::ScenarioBuilder::new_load_1153_saplingcb_regtest_chain(&regtest_network)
                    .await;
            let faucet = sb.client_builder.build_faucet(false, regtest_network).await;
            faucet.do_sync(false).await.unwrap();
            let recipient = sb
                .client_builder
                .build_client(HOSPITAL_MUSEUM_SEED.to_string(), 0, false, regtest_network)
                .await;
            (
                sb.regtest_manager,
                sb.child_process_handler.unwrap(),
                faucet,
                recipient,
            )
        }
        pub async fn unsynced_faucet_recipient_1153() -> (
            RegtestManager,
            ChildProcessHandler,
            LightClient,
            LightClient,
        ) {
            let regtest_network = zingoconfig::RegtestNetwork::all_upgrades_active();
            let mut sb =
                setup::ScenarioBuilder::new_load_1153_saplingcb_regtest_chain(&regtest_network)
                    .await;
            let faucet = sb.client_builder.build_faucet(false, regtest_network).await;
            let recipient = sb
                .client_builder
                .build_client(HOSPITAL_MUSEUM_SEED.to_string(), 0, false, regtest_network)
                .await;
            (
                sb.regtest_manager,
                sb.child_process_handler.unwrap(),
                faucet,
                recipient,
            )
        }
    }
}

#[allow(clippy::type_complexity)]
pub fn start_proxy_and_connect_lightclient(
    client: &LightClient,
    conditional_operations: HashMap<&'static str, Box<dyn Fn(&Arc<AtomicBool>) + Send + Sync>>,
) -> Arc<AtomicBool> {
    let proxy_online = Arc::new(std::sync::atomic::AtomicBool::new(true));
    let proxy_port = portpicker::pick_unused_port().unwrap();
    let proxy_uri = format!("http://localhost:{proxy_port}");
    let _proxy_handle = ProxyServer {
        lightwalletd_uri: client.get_server_uri(),
        online: proxy_online.clone(),
        conditional_operations,
    }
    .serve(proxy_port);
    client.set_server(proxy_uri.parse().unwrap());
    proxy_online
}

pub async fn check_proxy_server_works() {
    let (_regtest_manager, _cph, ref faucet) = scenarios::faucet_default().await;
    let proxy_status = start_proxy_and_connect_lightclient(faucet, HashMap::new());
    proxy_status.store(false, std::sync::atomic::Ordering::Relaxed);
    tokio::task::spawn(async move {
        sleep(Duration::from_secs(5)).await;
        println!("Wakening proxy!");
        proxy_status.store(true, std::sync::atomic::Ordering::Relaxed);
    });
    println!("Doing info!");
    println!("{}", faucet.do_info().await)
}

pub fn port_to_localhost_uri(port: impl std::fmt::Display) -> http::Uri {
    format!("http://localhost:{port}").parse().unwrap()
}<|MERGE_RESOLUTION|>--- conflicted
+++ resolved
@@ -1,13 +1,9 @@
 use grpc_proxy::ProxyServer;
 pub use incrementalmerkletree;
-<<<<<<< HEAD
-=======
-// #[cfg(features = "grpc-proxy")]
 pub mod grpc_proxy;
 pub mod regtest;
 
 use std::collections::HashMap;
->>>>>>> 0d73cd34
 use std::io::Read;
 use std::path::{Path, PathBuf};
 use std::string::String;
@@ -28,7 +24,6 @@
 use crate::scenarios::setup::TestEnvironmentGenerator;
 
 pub mod paths;
-pub mod regtest;
 
 pub fn build_fvks_from_wallet_capability(wallet_capability: &WalletCapability) -> [Fvk; 3] {
     let o_fvk = Fvk::Orchard(
