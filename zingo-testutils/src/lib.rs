--- conflicted
+++ resolved
@@ -755,10 +755,6 @@
                 .read()
                 .await
                 .clone();
-<<<<<<< HEAD
-            // Delete the client after getting the capability.
-=======
->>>>>>> 081cf911
             // Extract the orchard fvk
             let [o_fvk, s_fvk, t_fvk] = build_fvks_from_wallet_capability(&wallet_capability);
             let (keyowning, _) =
@@ -766,12 +762,8 @@
             (
                 sb.regtest_manager,
                 sb.child_process_handler.unwrap(),
-<<<<<<< HEAD
-                viewing_client,
-=======
+                original_recipient,
                 keyowning,
->>>>>>> 081cf911
-                original_recipient,
             )
         }
         pub async fn faucet_recipient_1153() -> (
