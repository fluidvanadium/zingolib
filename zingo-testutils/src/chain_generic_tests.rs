//! tests that can be run either as lib-to-node or darkside.

use zcash_client_backend::PoolType;
use zcash_client_backend::PoolType::Shielded;
use zcash_client_backend::PoolType::Transparent;
use zcash_client_backend::ShieldedProtocol::Orchard;
use zcash_client_backend::ShieldedProtocol::Sapling;
use zcash_primitives::transaction::fees::zip317::MARGINAL_FEE;

use zingolib::lightclient::LightClient;
use zingolib::wallet::notes::query::OutputPoolQuery;
use zingolib::wallet::notes::query::OutputQuery;
use zingolib::wallet::notes::query::OutputSpendStatusQuery;

#[allow(async_fn_in_trait)]
#[allow(opaque_hidden_inferred_bound)]
/// A Lightclient test may involve hosting a server to send data to the LightClient. This trait can be asked to set simple scenarios where a mock LightServer sends data showing a note to a LightClient, the LightClient updates and responds by sending the note, and the Lightserver accepts the transaction and rebroadcasts it...
/// The initial two implementors are
/// lib-to-node, which links a lightserver to a zcashd in regtest mode. see `impl ConductChain for LibtoNode
/// darkside, a mode for the lightserver which mocks zcashd. search 'impl ConductChain for DarksideScenario
pub trait ConductChain {
    /// set up the test chain
    async fn setup() -> Self;
    /// builds a faucet (funded from mining)
    async fn create_faucet(&mut self) -> LightClient;
    /// builds an empty client
    async fn create_client(&mut self) -> LightClient;
    /// moves the chain tip forward, confirming transactions that need to be confirmed
    async fn bump_chain(&mut self);

    /// builds a client and funds it in orchard and syncs it
    async fn fund_client(&mut self, value: u64) -> LightClient {
        let sender = self.create_faucet().await;
        let recipient = self.create_client().await;

        self.bump_chain().await;
        sender.do_sync(false).await.unwrap();

<<<<<<< HEAD
        sender
            .send_test_only(vec![(
                (get_base_address!(recipient, "unified")).as_str(),
                value,
                None,
            )])
            .await
=======
        let recipient_address = recipient.get_base_address(Shielded(Orchard)).await;
        let request = recipient
            .raw_to_transaction_request(vec![(recipient_address, value, None)])
>>>>>>> aa9e91d1
            .unwrap();
        let _one_txid = sender.quick_send(request).await.unwrap();

        self.bump_chain().await;

        recipient.do_sync(false).await.unwrap();

        recipient
    }
<<<<<<< HEAD
=======

    // async fn start_with_funds(value: u64) -> (LightClient, Self) {
    //     let chain = Self::setup().await;

    //     let starter = chain
    //         .fund_client(value + 2 * (MARGINAL_FEE.into_u64() as u64))
    //         .await;

    //     (starter, chain);
    // }
>>>>>>> aa9e91d1
}

/// runs a send-to-receiver and receives it in a chain-generic context
pub async fn propose_and_broadcast_value_to_pool<TE>(send_value: u64, pooltype: PoolType)
where
    TE: ConductChain,
{
    let mut environment = TE::setup().await;

    println!("chain set up, funding client now");

    let expected_fee = MARGINAL_FEE.into_u64()
        * match pooltype {
            Transparent => 3,
            Shielded(Sapling) => 4,
            Shielded(Orchard) => 2,
        };

    let sender = environment.fund_client(send_value + expected_fee).await;

    println!("client is ready to send");
    dbg!(sender.query_sum_value(OutputQuery::any()).await);
    dbg!(send_value);

    let recipient = environment.create_client().await;
    let recipient_address = recipient.get_base_address(pooltype).await;
    let request = recipient
        .transaction_request_from_send_inputs(vec![(recipient_address.as_str(), send_value, None)])
        .unwrap();

    println!("recipient ready");
<<<<<<< HEAD
=======

    let proposal = sender.propose_send(request).await.unwrap();
    assert_eq!(proposal.steps().len(), 1);
    assert_eq!(
        proposal.steps().first().balance().fee_required().into_u64(),
        expected_fee
    );
>>>>>>> aa9e91d1

    let one_txid = sender
        .complete_and_broadcast_stored_proposal()
        .await
        .unwrap();

    let txid = one_txid.first();
    let read_lock = sender
        .wallet
        .transaction_context
        .transaction_metadata_set
        .read()
        .await;
    let transaction_record = read_lock
        .transaction_records_by_id
        .get(txid)
        .expect("sender must recognize txid");

    assert!(!transaction_record.status.is_confirmed());

    environment.bump_chain().await;

    recipient.do_sync(false).await.unwrap();

    assert_eq!(
        recipient
            .query_sum_value(OutputQuery {
                spend_status: OutputSpendStatusQuery {
                    unspent: true,
                    pending_spent: false,
                    spent: false,
                },
                pools: OutputPoolQuery::one_pool(pooltype),
            })
            .await,
        send_value
    );
}

/// creates a proposal, sends it and receives it (upcoming: compares that it was executed correctly) in a chain-generic context
pub async fn send_value_to_pool<TE>(send_value: u64, pooltype: PoolType)
where
    TE: ConductChain,
{
    let mut environment = TE::setup().await;

    dbg!("chain set up, funding client now");

    let sender = environment
        .fund_client(send_value + 2 * (MARGINAL_FEE.into_u64()))
        .await;

    dbg!("client is ready to send");
    dbg!(sender.query_sum_value(OutputQuery::any()).await);
    dbg!(send_value);

    let recipient = environment.create_client().await;
    let recipient_address = recipient.get_base_address(pooltype).await;
    let request = recipient
        .raw_to_transaction_request(vec![(dbg!(recipient_address), send_value, None)])
        .unwrap();

    println!("recipient ready");

<<<<<<< HEAD
    sender
        .send_test_only(vec![(dbg!(recipient_address).as_str(), send_value, None)])
        .await
        .unwrap();
=======
    let _one_txid = sender.quick_send(request).await.unwrap();
>>>>>>> aa9e91d1

    environment.bump_chain().await;

    recipient.do_sync(false).await.unwrap();

    assert_eq!(
        recipient
            .query_sum_value(OutputQuery {
                spend_status: OutputSpendStatusQuery {
                    unspent: true,
                    pending_spent: false,
                    spent: false,
                },
                pools: OutputPoolQuery::one_pool(pooltype),
            })
            .await,
        send_value
    );
}<|MERGE_RESOLUTION|>--- conflicted
+++ resolved
@@ -36,19 +36,9 @@
         self.bump_chain().await;
         sender.do_sync(false).await.unwrap();
 
-<<<<<<< HEAD
-        sender
-            .send_test_only(vec![(
-                (get_base_address!(recipient, "unified")).as_str(),
-                value,
-                None,
-            )])
-            .await
-=======
         let recipient_address = recipient.get_base_address(Shielded(Orchard)).await;
         let request = recipient
             .raw_to_transaction_request(vec![(recipient_address, value, None)])
->>>>>>> aa9e91d1
             .unwrap();
         let _one_txid = sender.quick_send(request).await.unwrap();
 
@@ -58,19 +48,6 @@
 
         recipient
     }
-<<<<<<< HEAD
-=======
-
-    // async fn start_with_funds(value: u64) -> (LightClient, Self) {
-    //     let chain = Self::setup().await;
-
-    //     let starter = chain
-    //         .fund_client(value + 2 * (MARGINAL_FEE.into_u64() as u64))
-    //         .await;
-
-    //     (starter, chain);
-    // }
->>>>>>> aa9e91d1
 }
 
 /// runs a send-to-receiver and receives it in a chain-generic context
@@ -102,8 +79,6 @@
         .unwrap();
 
     println!("recipient ready");
-<<<<<<< HEAD
-=======
 
     let proposal = sender.propose_send(request).await.unwrap();
     assert_eq!(proposal.steps().len(), 1);
@@ -111,7 +86,6 @@
         proposal.steps().first().balance().fee_required().into_u64(),
         expected_fee
     );
->>>>>>> aa9e91d1
 
     let one_txid = sender
         .complete_and_broadcast_stored_proposal()
@@ -176,14 +150,7 @@
 
     println!("recipient ready");
 
-<<<<<<< HEAD
-    sender
-        .send_test_only(vec![(dbg!(recipient_address).as_str(), send_value, None)])
-        .await
-        .unwrap();
-=======
     let _one_txid = sender.quick_send(request).await.unwrap();
->>>>>>> aa9e91d1
 
     environment.bump_chain().await;
 
