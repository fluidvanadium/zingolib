--- conflicted
+++ resolved
@@ -375,23 +375,4 @@
             Regtest => constants::regtest::B58_SCRIPT_ADDRESS_PREFIX,
         }
     }
-<<<<<<< HEAD
-
-    fn address_network(&self) -> Option<zcash_address::Network> {
-        Some(match self {
-            Network::Testnet => zcash_address::Network::Test,
-            Network::Regtest => zcash_address::Network::Regtest,
-            _ => zcash_address::Network::Main,
-        })
-=======
-}
-
-#[cfg(test)]
-mod tests {
-    #[test]
-    fn it_works() {
-        let result = 2 + 2;
-        assert_eq!(result, 4);
->>>>>>> 6c9fce0f
-    }
 }