[toolchain]
<<<<<<< HEAD
channel = "1.76.0"
components = [ "clippy", "rustfmt", "rust-analyzer" ]
=======
channel = "stable"
components = [ "clippy", "rustfmt" ]
>>>>>>> 60110b39
<|MERGE_RESOLUTION|>--- conflicted
+++ resolved
@@ -1,8 +1,3 @@
 [toolchain]
-<<<<<<< HEAD
-channel = "1.76.0"
-components = [ "clippy", "rustfmt", "rust-analyzer" ]
-=======
 channel = "stable"
-components = [ "clippy", "rustfmt" ]
->>>>>>> 60110b39
+components = [ "clippy", "rustfmt" ]