use darkside_tests::{
    constants::{
        ADVANCED_REORG_TESTS_USER_WALLET, BRANCH_ID, REORG_CHANGES_INCOMING_TX_HEIGHT_AFTER,
        REORG_CHANGES_INCOMING_TX_HEIGHT_BEFORE, REORG_CHANGES_INCOMING_TX_INDEX_AFTER,
        REORG_CHANGES_INCOMING_TX_INDEX_BEFORE, REORG_EXPIRES_INCOMING_TX_HEIGHT_AFTER,
        REORG_EXPIRES_INCOMING_TX_HEIGHT_BEFORE, TRANSACTION_TO_FILLER_ADDRESS,
        TREE_STATE_FOLDER_PATH,
    },
    darkside_types::{Empty, TreeState},
    utils::{read_dataset, read_lines, DarksideConnector, DarksideHandler},
};

use tokio::time::sleep;
use zcash_primitives::consensus::BlockHeight;
use zingo_testutils::{
    lightclient::from_inputs, paths::get_cargo_manifest_dir, scenarios::setup::ClientBuilder,
};
use zingoconfig::RegtestNetwork;
use zingolib::lightclient::PoolBalances;
use zingolib::wallet::data::summaries::ValueTransferKind;
#[tokio::test]
async fn reorg_changes_incoming_tx_height() {
    let darkside_handler = DarksideHandler::new(None);

    let server_id = zingoconfig::construct_lightwalletd_uri(Some(format!(
        "http://127.0.0.1:{}",
        darkside_handler.grpc_port
    )));

    prepare_before_tx_height_change_reorg(server_id.clone())
        .await
        .unwrap();

    let light_client = ClientBuilder::new(server_id.clone(), darkside_handler.darkside_dir.clone())
        .build_client(
            ADVANCED_REORG_TESTS_USER_WALLET.to_string(),
            202,
            true,
            RegtestNetwork::all_upgrades_active(),
        )
        .await;

    light_client.do_sync(true).await.unwrap();
    assert_eq!(
        light_client.do_balance().await,
        PoolBalances {
            sapling_balance: Some(0),
            verified_sapling_balance: Some(0),
            spendable_sapling_balance: Some(0),
            unverified_sapling_balance: Some(0),
            orchard_balance: Some(100000000),
            verified_orchard_balance: Some(100000000),
            spendable_orchard_balance: Some(100000000),
            unverified_orchard_balance: Some(0),
            transparent_balance: Some(0)
        }
    );

    let before_reorg_transactions = light_client.list_value_transfers().await;

    assert_eq!(before_reorg_transactions.len(), 1);
    assert_eq!(
        before_reorg_transactions[0].block_height,
        BlockHeight::from_u32(203)
    );

    prepare_after_tx_height_change_reorg(server_id.clone())
        .await
        .unwrap();

    let reorg_sync_result = light_client.do_sync(true).await;

    match reorg_sync_result {
        Ok(value) => println!("{}", value),
        Err(err_str) => println!("{}", err_str),
    };

    // Assert that balance holds
    assert_eq!(
        light_client.do_balance().await,
        PoolBalances {
            sapling_balance: Some(0),
            verified_sapling_balance: Some(0),
            spendable_sapling_balance: Some(0),
            unverified_sapling_balance: Some(0),
            orchard_balance: Some(100000000),
            verified_orchard_balance: Some(100000000),
            spendable_orchard_balance: Some(100000000),
            unverified_orchard_balance: Some(0),
            transparent_balance: Some(0)
        }
    );

    let after_reorg_transactions = light_client.list_value_transfers().await;

    assert_eq!(after_reorg_transactions.len(), 1);
    assert_eq!(
        after_reorg_transactions[0].block_height,
        BlockHeight::from_u32(206)
    );
}

async fn prepare_before_tx_height_change_reorg(uri: http::Uri) -> Result<(), String> {
    dbg!(&uri);
    let connector = DarksideConnector(uri.clone());

    let mut client = connector.get_client().await.unwrap();
    // Setup prodedures.  Up to this point there's no communication between the client and the dswd
    client.clear_address_utxo(Empty {}).await.unwrap();

    // reset with parameters
    connector
        .reset(202, String::from(BRANCH_ID), String::from("regtest"))
        .await
        .unwrap();

    let dataset_path = format!(
        "{}/{}",
        get_cargo_manifest_dir().to_string_lossy(),
        REORG_CHANGES_INCOMING_TX_HEIGHT_BEFORE
    );

    println!("dataset path: {}", dataset_path);

    connector
        .stage_blocks_stream(read_dataset(dataset_path))
        .await?;

    for i in 201..207 {
        let tree_state_path = format!(
            "{}/{}/{}.json",
            get_cargo_manifest_dir().to_string_lossy(),
            TREE_STATE_FOLDER_PATH,
            i
        );
        let tree_state = TreeState::from_file(tree_state_path).unwrap();
        connector.add_tree_state(tree_state).await.unwrap();
    }

    connector.apply_staged(204).await?;

    sleep(std::time::Duration::new(1, 0)).await;

    Ok(())
}

async fn prepare_after_tx_height_change_reorg(uri: http::Uri) -> Result<(), String> {
    dbg!(&uri);
    let connector = DarksideConnector(uri.clone());

    let mut client = connector.get_client().await.unwrap();
    // Setup prodedures.  Up to this point there's no communication between the client and the dswd
    client.clear_address_utxo(Empty {}).await.unwrap();

    let dataset_path = format!(
        "{}/{}",
        get_cargo_manifest_dir().to_string_lossy(),
        REORG_CHANGES_INCOMING_TX_HEIGHT_AFTER
    );
    connector
        .stage_blocks_stream(
            read_lines(dataset_path)
                .unwrap()
                .map(|line| line.unwrap())
                .collect(),
        )
        .await?;

    connector.apply_staged(206).await?;

    sleep(std::time::Duration::new(1, 0)).await;

    Ok(())
}

#[tokio::test]
async fn reorg_changes_incoming_tx_index() {
    let darkside_handler = DarksideHandler::new(None);

    let server_id = zingoconfig::construct_lightwalletd_uri(Some(format!(
        "http://127.0.0.1:{}",
        darkside_handler.grpc_port
    )));

    prepare_before_tx_index_change_reorg(server_id.clone())
        .await
        .unwrap();

    let light_client = ClientBuilder::new(server_id.clone(), darkside_handler.darkside_dir.clone())
        .build_client(
            ADVANCED_REORG_TESTS_USER_WALLET.to_string(),
            202,
            true,
            RegtestNetwork::all_upgrades_active(),
        )
        .await;

    light_client.do_sync(true).await.unwrap();
    assert_eq!(
        light_client.do_balance().await,
        PoolBalances {
            sapling_balance: Some(0),
            verified_sapling_balance: Some(0),
            spendable_sapling_balance: Some(0),
            unverified_sapling_balance: Some(0),
            orchard_balance: Some(100000000),
            verified_orchard_balance: Some(100000000),
            spendable_orchard_balance: Some(100000000),
            unverified_orchard_balance: Some(0),
            transparent_balance: Some(0)
        }
    );

    let before_reorg_transactions = light_client.list_value_transfers().await;

    assert_eq!(before_reorg_transactions.len(), 1);
    assert_eq!(
        before_reorg_transactions[0].block_height,
        BlockHeight::from_u32(203)
    );

    prepare_after_tx_index_change_reorg(server_id.clone())
        .await
        .unwrap();

    let reorg_sync_result = light_client.do_sync(true).await;

    match reorg_sync_result {
        Ok(value) => println!("{}", value),
        Err(err_str) => println!("{}", err_str),
    };

    // Assert that balance holds
    assert_eq!(
        light_client.do_balance().await,
        PoolBalances {
            sapling_balance: Some(0),
            verified_sapling_balance: Some(0),
            spendable_sapling_balance: Some(0),
            unverified_sapling_balance: Some(0),
            orchard_balance: Some(100000000),
            verified_orchard_balance: Some(100000000),
            spendable_orchard_balance: Some(100000000),
            unverified_orchard_balance: Some(0),
            transparent_balance: Some(0)
        }
    );

    let after_reorg_transactions = light_client.list_value_transfers().await;

    assert_eq!(after_reorg_transactions.len(), 1);
    assert_eq!(
        after_reorg_transactions[0].block_height,
        BlockHeight::from_u32(203)
    );
}

async fn prepare_before_tx_index_change_reorg(uri: http::Uri) -> Result<(), String> {
    dbg!(&uri);
    let connector = DarksideConnector(uri.clone());

    let mut client = connector.get_client().await.unwrap();
    // Setup prodedures.  Up to this point there's no communication between the client and the dswd
    client.clear_address_utxo(Empty {}).await.unwrap();

    // reset with parameters
    connector
        .reset(202, String::from(BRANCH_ID), String::from("regtest"))
        .await
        .unwrap();

    let dataset_path = format!(
        "{}/{}",
        get_cargo_manifest_dir().to_string_lossy(),
        REORG_CHANGES_INCOMING_TX_INDEX_BEFORE
    );

    println!("dataset path: {}", dataset_path);

    connector
        .stage_blocks_stream(read_dataset(dataset_path))
        .await?;

    for i in 201..207 {
        let tree_state_path = format!(
            "{}/{}/{}.json",
            get_cargo_manifest_dir().to_string_lossy(),
            TREE_STATE_FOLDER_PATH,
            i
        );
        let tree_state = TreeState::from_file(tree_state_path).unwrap();
        connector.add_tree_state(tree_state).await.unwrap();
    }

    connector.apply_staged(204).await?;

    sleep(std::time::Duration::new(1, 0)).await;

    Ok(())
}

async fn prepare_after_tx_index_change_reorg(uri: http::Uri) -> Result<(), String> {
    dbg!(&uri);
    let connector = DarksideConnector(uri.clone());

    let mut client = connector.get_client().await.unwrap();
    // Setup prodedures.  Up to this point there's no communication between the client and the dswd
    client.clear_address_utxo(Empty {}).await.unwrap();

    let dataset_path = format!(
        "{}/{}",
        get_cargo_manifest_dir().to_string_lossy(),
        REORG_CHANGES_INCOMING_TX_INDEX_AFTER
    );
    connector
        .stage_blocks_stream(
            read_lines(dataset_path)
                .unwrap()
                .map(|line| line.unwrap())
                .collect(),
        )
        .await?;

    connector.apply_staged(206).await?;

    sleep(std::time::Duration::new(1, 0)).await;

    Ok(())
}

#[tokio::test]
async fn reorg_expires_incoming_tx() {
    let darkside_handler = DarksideHandler::new(None);

    let server_id = zingoconfig::construct_lightwalletd_uri(Some(format!(
        "http://127.0.0.1:{}",
        darkside_handler.grpc_port
    )));

    prepare_expires_incoming_tx_before_reorg(server_id.clone())
        .await
        .unwrap();

    let light_client = ClientBuilder::new(server_id.clone(), darkside_handler.darkside_dir.clone())
        .build_client(
            ADVANCED_REORG_TESTS_USER_WALLET.to_string(),
            202,
            true,
            RegtestNetwork::all_upgrades_active(),
        )
        .await;

    light_client.do_sync(true).await.unwrap();
    assert_eq!(
        light_client.do_balance().await,
        PoolBalances {
            sapling_balance: Some(0),
            verified_sapling_balance: Some(0),
            spendable_sapling_balance: Some(0),
            unverified_sapling_balance: Some(0),
            orchard_balance: Some(100000000),
            verified_orchard_balance: Some(100000000),
            spendable_orchard_balance: Some(100000000),
            unverified_orchard_balance: Some(0),
            transparent_balance: Some(0)
        }
    );

    let before_reorg_transactions = light_client.list_value_transfers().await;

    assert_eq!(before_reorg_transactions.len(), 1);
    assert_eq!(
        before_reorg_transactions[0].block_height,
        BlockHeight::from_u32(203)
    );

    prepare_expires_incoming_tx_after_reorg(server_id.clone())
        .await
        .unwrap();

    let reorg_sync_result = light_client.do_sync(true).await;

    match reorg_sync_result {
        Ok(value) => println!("{}", value),
        Err(err_str) => println!("{}", err_str),
    };

    // Assert that balance holds
    assert_eq!(
        light_client.do_balance().await,
        PoolBalances {
            sapling_balance: Some(0),
            verified_sapling_balance: Some(0),
            spendable_sapling_balance: Some(0),
            unverified_sapling_balance: Some(0),
            orchard_balance: Some(0),
            verified_orchard_balance: Some(0),
            spendable_orchard_balance: Some(0),
            unverified_orchard_balance: Some(0),
            transparent_balance: Some(0)
        }
    );

    let after_reorg_transactions = light_client.list_value_transfers().await;

    assert_eq!(after_reorg_transactions.len(), 0);
}

async fn prepare_expires_incoming_tx_before_reorg(uri: http::Uri) -> Result<(), String> {
    dbg!(&uri);
    let connector = DarksideConnector(uri.clone());

    let mut client = connector.get_client().await.unwrap();
    // Setup prodedures.  Up to this point there's no communication between the client and the dswd
    client.clear_address_utxo(Empty {}).await.unwrap();

    // reset with parameters
    connector
        .reset(202, String::from(BRANCH_ID), String::from("regtest"))
        .await
        .unwrap();

    let dataset_path = format!(
        "{}/{}",
        get_cargo_manifest_dir().to_string_lossy(),
        REORG_EXPIRES_INCOMING_TX_HEIGHT_BEFORE
    );

    println!("dataset path: {}", dataset_path);

    connector
        .stage_blocks_stream(read_dataset(dataset_path))
        .await?;

    for i in 201..207 {
        let tree_state_path = format!(
            "{}/{}/{}.json",
            get_cargo_manifest_dir().to_string_lossy(),
            TREE_STATE_FOLDER_PATH,
            i
        );
        let tree_state = TreeState::from_file(tree_state_path).unwrap();
        connector.add_tree_state(tree_state).await.unwrap();
    }

    connector.apply_staged(204).await?;

    sleep(std::time::Duration::new(1, 0)).await;

    Ok(())
}

async fn prepare_expires_incoming_tx_after_reorg(uri: http::Uri) -> Result<(), String> {
    dbg!(&uri);
    let connector = DarksideConnector(uri.clone());

    let mut client = connector.get_client().await.unwrap();
    // Setup prodedures.  Up to this point there's no communication between the client and the dswd
    client.clear_address_utxo(Empty {}).await.unwrap();

    let dataset_path = format!(
        "{}/{}",
        get_cargo_manifest_dir().to_string_lossy(),
        REORG_EXPIRES_INCOMING_TX_HEIGHT_AFTER
    );
    connector
        .stage_blocks_stream(
            read_lines(dataset_path)
                .unwrap()
                .map(|line| line.unwrap())
                .collect(),
        )
        .await?;

    connector.apply_staged(206).await?;

    sleep(std::time::Duration::new(1, 0)).await;

    Ok(())
}

// OUTGOING TX TESTS

#[tokio::test]
/// A Re Org occurs and changes the height of an outbound transaction
///
/// Pre-condition: Wallet has funds
///
/// Steps:
/// 1. create fake chain
///    * 1a. sync to latest height
/// 2. send transaction to recipient address
/// 3. getIncomingTransaction
/// 4. stage transaction at `sentTxHeight`
/// 5. applyHeight(sentTxHeight)
/// 6. sync to latest height
///    * 6a. verify that there's a pending transaction with a mined height of sentTxHeight
/// 7. stage 15  blocks from `sentTxHeight`
/// 7. a stage sent tx to `sentTxHeight + 2`
/// 8. `applyHeight(sentTxHeight + 1)` to cause a 1 block reorg
/// 9. sync to latest height
/// 10. verify that there's a pending transaction with -1 mined height
/// 11. `applyHeight(sentTxHeight + 2)`
///    * 11a. sync to latest height
/// 12. verify that there's a pending transaction with a mined height of `sentTxHeight + 2`
/// 13. apply height(`sentTxHeight + 15`)
/// 14. sync to latest height
/// 15. verify that there's no pending transaction and that the tx is displayed on the sentTransactions collection
async fn reorg_changes_outgoing_tx_height() {
    let darkside_handler = DarksideHandler::new(None);

    let server_id = zingoconfig::construct_lightwalletd_uri(Some(format!(
        "http://127.0.0.1:{}",
        darkside_handler.grpc_port
    )));

    prepare_changes_outgoing_tx_height_before_reorg(server_id.clone())
        .await
        .unwrap();

    let light_client = ClientBuilder::new(server_id.clone(), darkside_handler.darkside_dir.clone())
        .build_client(
            ADVANCED_REORG_TESTS_USER_WALLET.to_string(),
            202,
            true,
            RegtestNetwork::all_upgrades_active(),
        )
        .await;

    light_client.do_sync(true).await.unwrap();
    assert_eq!(
        light_client.do_balance().await,
        PoolBalances {
            sapling_balance: Some(0),
            verified_sapling_balance: Some(0),
            spendable_sapling_balance: Some(0),
            unverified_sapling_balance: Some(0),
            orchard_balance: Some(100000000),
            verified_orchard_balance: Some(100000000),
            spendable_orchard_balance: Some(100000000),
            unverified_orchard_balance: Some(0),
            transparent_balance: Some(0)
        }
    );

<<<<<<< HEAD
    let before_reorg_transactions = light_client.list_value_transfers().await;
=======
    let before_reorg_transactions = light_client.list_txsummaries().await;
    dbg!(&before_reorg_transactions);
>>>>>>> 1c396db1

    assert_eq!(before_reorg_transactions.len(), 1);
    assert_eq!(
        before_reorg_transactions[0].block_height,
        BlockHeight::from_u32(203)
    );

    let connector = DarksideConnector(server_id.clone());

    let recipient_string = "uregtest1z8s5szuww2cnze042e0re2ez8l3d04zvkp7kslxwdha6tp644srd4nh0xlp8a05avzduc6uavqkxv79x53c60hrc0qsgeza3age2g3qualullukd4s0lsn6mtfup4z8jz6xdz2c05zakhafc7pmw0dwugwu9ljevzgyc3mfwxg9slr87k8l7cq075gl3fgxpr85uuvxhxydrskp2303";

    // Send 100000 zatoshi to some address
    let amount: u64 = 100000;
    // FIXME: fails to create a sent valuetransfer with quick_send
    let sent_tx_id =
        from_inputs::quick_send(&light_client, [(recipient_string, amount, None)].to_vec())
            .await
            .unwrap();
    // let sent_tx_id = from_inputs::send(&light_client, [(recipient_string, amount, None)].to_vec())
    //     .await
    //     .unwrap();

    println!("SENT TX ID: {:?}", sent_tx_id);

    let mut incoming_transaction_stream = connector.get_incoming_transactions().await.unwrap();
    let tx = incoming_transaction_stream
        .message()
        .await
        .unwrap()
        .unwrap();

    let sent_tx_height: i32 = 205;
    _ = connector.apply_staged(sent_tx_height).await;

    light_client.do_sync(true).await.unwrap();

    let expected_after_send_balance = PoolBalances {
        sapling_balance: Some(0),
        verified_sapling_balance: Some(0),
        spendable_sapling_balance: Some(0),
        unverified_sapling_balance: Some(0),
        orchard_balance: Some(99890000),
        verified_orchard_balance: Some(0),
        spendable_orchard_balance: Some(0),
        unverified_orchard_balance: Some(99890000),
        transparent_balance: Some(0),
    };

    assert_eq!(light_client.do_balance().await, expected_after_send_balance);

    // check that the outgoing transaction has the correct height before
    // the reorg is triggered

<<<<<<< HEAD
    println!("{:?}", light_client.list_value_transfers().await);
=======
    dbg!(light_client.list_txsummaries().await);
>>>>>>> 1c396db1

    assert_eq!(
        light_client
            .list_value_transfers()
            .await
            .into_iter()
            .find_map(|v| match v.kind {
                ValueTransferKind::Sent {
                    recipient_address,
                    amount,
                } => {
                    if recipient_address.to_string() == recipient_string && amount == 100000 {
                        Some(v.block_height)
                    } else {
                        None
                    }
                }
                _ => {
                    None
                }
            }),
        Some(BlockHeight::from(sent_tx_height as u32))
    );

    //
    // Create reorg
    //

    // stage empty blocks from height 205 to cause a Reorg
    _ = connector.stage_blocks_create(sent_tx_height, 20, 1).await;

    _ = connector
        .stage_transactions_stream([(tx.clone().data, 210)].to_vec())
        .await;

    _ = connector.apply_staged(211).await;

    let reorg_sync_result = light_client.do_sync(true).await;

    match reorg_sync_result {
        Ok(value) => println!("{}", value),
        Err(err_str) => println!("{}", err_str),
    };

    let expected_after_reorg_balance = PoolBalances {
        sapling_balance: Some(0),
        verified_sapling_balance: Some(0),
        spendable_sapling_balance: Some(0),
        unverified_sapling_balance: Some(0),
        orchard_balance: Some(99890000),
        verified_orchard_balance: Some(99890000),
        spendable_orchard_balance: Some(99890000),
        unverified_orchard_balance: Some(0),
        transparent_balance: Some(0),
    };

    // Assert that balance holds
    assert_eq!(
        light_client.do_balance().await,
        expected_after_reorg_balance
    );

    let after_reorg_transactions = light_client.list_value_transfers().await;

    assert_eq!(after_reorg_transactions.len(), 3);

    println!("{:?}", light_client.list_value_transfers().await);

    // FIXME: This test is broken because if this issue
    // https://github.com/zingolabs/zingolib/issues/622
    // verify that the reorged transaction is in the new height
    // assert_eq!(
    //     light_client
    //         .list_value_transfers()
    //         .await
    //         .into_iter()
    //         .find_map(|v| match v.kind {
    //             ValueTransferKind::Sent { to_address, amount } => {
    //                 if to_address.to_string() == recipient_string && amount == 100000 {
    //                     Some(v.block_height)
    //                 } else {
    //                     None
    //                 }
    //             }
    //             _ => {
    //                 None
    //             }
    //         }),
    //     Some(BlockHeight::from(211))
    // );
}

async fn prepare_changes_outgoing_tx_height_before_reorg(uri: http::Uri) -> Result<(), String> {
    let connector = DarksideConnector(uri.clone());

    let mut client = connector.get_client().await.unwrap();
    // Setup prodedures.  Up to this point there's no communication between the client and the dswd
    client.clear_address_utxo(Empty {}).await.unwrap();

    // reset with parameters
    connector
        .reset(202, String::from(BRANCH_ID), String::from("regtest"))
        .await
        .unwrap();

    // this dataset works for this test since we only need funds to send a transaction.
    let dataset_path = format!(
        "{}/{}",
        get_cargo_manifest_dir().to_string_lossy(),
        REORG_EXPIRES_INCOMING_TX_HEIGHT_BEFORE
    );

    println!("dataset path: {}", dataset_path);

    connector
        .stage_blocks_stream(read_dataset(dataset_path))
        .await?;

    for i in 201..211 {
        let tree_state_path = format!(
            "{}/{}/{}.json",
            get_cargo_manifest_dir().to_string_lossy(),
            TREE_STATE_FOLDER_PATH,
            i
        );
        let tree_state = TreeState::from_file(tree_state_path).unwrap();
        connector.add_tree_state(tree_state).await.unwrap();
    }

    connector.apply_staged(204).await?;

    sleep(std::time::Duration::new(1, 0)).await;

    Ok(())
}

#[tokio::test]
/// ### ReOrg Removes Outbound TxAnd Is Never Mined
/// Transaction was included in a block, and then is not included in a block after a reorg, and expires.
/// Steps:
/// 1. create fake chain
/// 1a. sync to latest height
/// 2. send transaction to recipient address
/// 3. getIncomingTransaction
/// 4. stage transaction at sentTxHeight
/// 5. applyHeight(sentTxHeight)
/// 6. sync to latest height
/// 6a. verify that there's a pending transaction with a mined height of sentTxHeight
/// 7. stage 15 blocks from sentTxHeigth to cause a reorg
/// 8. sync to latest height
/// 9. verify that there's an expired transaction as a pending transaction
async fn reorg_expires_outgoing_tx_height() {
    let darkside_handler = DarksideHandler::new(None);

    let server_id = zingoconfig::construct_lightwalletd_uri(Some(format!(
        "http://127.0.0.1:{}",
        darkside_handler.grpc_port
    )));

    prepare_changes_outgoing_tx_height_before_reorg(server_id.clone())
        .await
        .unwrap();

    let light_client = ClientBuilder::new(server_id.clone(), darkside_handler.darkside_dir.clone())
        .build_client(
            ADVANCED_REORG_TESTS_USER_WALLET.to_string(),
            202,
            true,
            RegtestNetwork::all_upgrades_active(),
        )
        .await;

    let expected_initial_balance = PoolBalances {
        sapling_balance: Some(0),
        verified_sapling_balance: Some(0),
        spendable_sapling_balance: Some(0),
        unverified_sapling_balance: Some(0),
        orchard_balance: Some(100000000),
        verified_orchard_balance: Some(100000000),
        spendable_orchard_balance: Some(100000000),
        unverified_orchard_balance: Some(0),
        transparent_balance: Some(0),
    };

    light_client.do_sync(true).await.unwrap();
    assert_eq!(light_client.do_balance().await, expected_initial_balance);

    let before_reorg_transactions = light_client.list_value_transfers().await;

    assert_eq!(before_reorg_transactions.len(), 1);
    assert_eq!(
        before_reorg_transactions[0].block_height,
        BlockHeight::from_u32(203)
    );

    let connector = DarksideConnector(server_id.clone());

    let recipient_string = "uregtest1z8s5szuww2cnze042e0re2ez8l3d04zvkp7kslxwdha6tp644srd4nh0xlp8a05avzduc6uavqkxv79x53c60hrc0qsgeza3age2g3qualullukd4s0lsn6mtfup4z8jz6xdz2c05zakhafc7pmw0dwugwu9ljevzgyc3mfwxg9slr87k8l7cq075gl3fgxpr85uuvxhxydrskp2303";

    // Send 100000 zatoshi to some address
    let amount: u64 = 100000;
    let sent_tx_id =
        from_inputs::quick_send(&light_client, [(recipient_string, amount, None)].to_vec())
            .await
            .unwrap();

    println!("SENT TX ID: {:?}", sent_tx_id);

    let sent_tx_height: i32 = 205;
    _ = connector.apply_staged(sent_tx_height).await;

    light_client.do_sync(true).await.unwrap();

    let expected_after_send_balance = PoolBalances {
        sapling_balance: Some(0),
        verified_sapling_balance: Some(0),
        spendable_sapling_balance: Some(0),
        unverified_sapling_balance: Some(0),
        orchard_balance: Some(99890000),
        verified_orchard_balance: Some(0),
        spendable_orchard_balance: Some(0),
        unverified_orchard_balance: Some(99890000),
        transparent_balance: Some(0),
    };

    assert_eq!(light_client.do_balance().await, expected_after_send_balance);

    // check that the outgoing transaction has the correct height before
    // the reorg is triggered

    println!("{:?}", light_client.list_value_transfers().await);

    assert_eq!(
        light_client
            .list_value_transfers()
            .await
            .into_iter()
            .find_map(|v| match v.kind {
                ValueTransferKind::Sent {
                    recipient_address,
                    amount,
                } => {
                    if recipient_address.to_string() == recipient_string && amount == 100000 {
                        Some(v.block_height)
                    } else {
                        None
                    }
                }
                _ => {
                    None
                }
            }),
        Some(BlockHeight::from(sent_tx_height as u32))
    );

    //
    // Create reorg
    //

    // stage empty blocks from height 205 to cause a Reorg
    _ = connector.stage_blocks_create(sent_tx_height, 50, 1).await;

    // this will remove the submitted transaction from our view of the blockchain
    _ = connector.apply_staged(245).await;

    let reorg_sync_result = light_client.do_sync(true).await;

    match reorg_sync_result {
        Ok(value) => println!("{}", value),
        Err(err_str) => println!("{}", err_str),
    };

    // Assert that balance is equal to the initial balance since the
    // sent transaction was never mined and has expired.
    assert_eq!(light_client.do_balance().await, expected_initial_balance);

    let after_reorg_transactions = light_client.list_value_transfers().await;

    assert_eq!(after_reorg_transactions.len(), 1);

    println!("{:?}", light_client.list_value_transfers().await);

    // FIXME: This test is broken because if this issue
    // https://github.com/zingolabs/zingolib/issues/622
    // verify that the reorged transaction is in the new height
    // assert_eq!(
    //     light_client
    //         .list_value_transfers()
    //         .await
    //         .into_iter()
    //         .find_map(|v| match v.kind {
    //             ValueTransferKind::Sent { to_address, amount } => {
    //                 if to_address.to_string() == recipient_string && amount == 100000 {
    //                     Some(v.block_height)
    //                 } else {
    //                     None
    //                 }
    //             }
    //             _ => {
    //                 None
    //             }
    //         }),
    //     Some(BlockHeight::from(211))
    // );
}

#[tokio::test]
/// ### Reorg Changes Outbound Tx Index
/// An outbound, pending transaction in a specific block changes height in the event of a reorg
///
/// The wallet handles this change, reflects it appropriately in local storage, and funds remain spendable post confirmation.
///
/// **Pre-conditions:**
///   - Wallet has spendable funds
///
/// 1. Setup w/ default dataset
/// 2. applyStaged(received_Tx_height)
/// 3. sync up to received_Tx_height
/// 4. create transaction
/// 5. stage 10 empty blocks
/// 6. submit tx at sentTxHeight
///    * a. getIncomingTx
///    * b. stageTransaction(sentTx, sentTxHeight)
///    * c. applyheight(sentTxHeight + 1 )
/// 7. sync to  sentTxHeight + 2
/// 8. stage sentTx and otherTx at sentTxheight
/// 9. applyStaged(sentTx + 2)
/// 10. sync up to received_Tx_height + 2
/// 11. verify that the sent tx is mined and balance is correct
/// 12. applyStaged(sentTx + 10)
/// 13. verify that there's no more pending transaction
async fn reorg_changes_outgoing_tx_index() {
    let darkside_handler = DarksideHandler::new(None);

    let server_id = zingoconfig::construct_lightwalletd_uri(Some(format!(
        "http://127.0.0.1:{}",
        darkside_handler.grpc_port
    )));

    prepare_changes_outgoing_tx_height_before_reorg(server_id.clone())
        .await
        .unwrap();

    let light_client = ClientBuilder::new(server_id.clone(), darkside_handler.darkside_dir.clone())
        .build_client(
            ADVANCED_REORG_TESTS_USER_WALLET.to_string(),
            202,
            true,
            RegtestNetwork::all_upgrades_active(),
        )
        .await;

    light_client.do_sync(true).await.unwrap();
    assert_eq!(
        light_client.do_balance().await,
        PoolBalances {
            sapling_balance: Some(0),
            verified_sapling_balance: Some(0),
            spendable_sapling_balance: Some(0),
            unverified_sapling_balance: Some(0),
            orchard_balance: Some(100000000),
            verified_orchard_balance: Some(100000000),
            spendable_orchard_balance: Some(100000000),
            unverified_orchard_balance: Some(0),
            transparent_balance: Some(0)
        }
    );

    let before_reorg_transactions = light_client.list_value_transfers().await;

    assert_eq!(before_reorg_transactions.len(), 1);
    assert_eq!(
        before_reorg_transactions[0].block_height,
        BlockHeight::from_u32(203)
    );

    let connector = DarksideConnector(server_id.clone());

    let recipient_string = "uregtest1z8s5szuww2cnze042e0re2ez8l3d04zvkp7kslxwdha6tp644srd4nh0xlp8a05avzduc6uavqkxv79x53c60hrc0qsgeza3age2g3qualullukd4s0lsn6mtfup4z8jz6xdz2c05zakhafc7pmw0dwugwu9ljevzgyc3mfwxg9slr87k8l7cq075gl3fgxpr85uuvxhxydrskp2303";

    // Send 100000 zatoshi to some address
    let amount: u64 = 100000;
    let sent_tx_id =
        from_inputs::quick_send(&light_client, [(recipient_string, amount, None)].to_vec())
            .await
            .unwrap();

    println!("SENT TX ID: {:?}", sent_tx_id);

    let mut incoming_transaction_stream = connector.get_incoming_transactions().await.unwrap();
    let tx = incoming_transaction_stream
        .message()
        .await
        .unwrap()
        .unwrap();

    let sent_tx_height: i32 = 205;
    _ = connector.apply_staged(sent_tx_height).await;

    light_client.do_sync(true).await.unwrap();

    let expected_after_send_balance = PoolBalances {
        sapling_balance: Some(0),
        verified_sapling_balance: Some(0),
        spendable_sapling_balance: Some(0),
        unverified_sapling_balance: Some(0),
        orchard_balance: Some(99890000),
        verified_orchard_balance: Some(0),
        spendable_orchard_balance: Some(0),
        unverified_orchard_balance: Some(99890000),
        transparent_balance: Some(0),
    };

    assert_eq!(light_client.do_balance().await, expected_after_send_balance);

    // check that the outgoing transaction has the correct height before
    // the reorg is triggered

    println!("{:?}", light_client.list_value_transfers().await);

    assert_eq!(
        light_client
            .list_value_transfers()
            .await
            .into_iter()
            .find_map(|v| match v.kind {
                ValueTransferKind::Sent {
                    recipient_address,
                    amount,
                } => {
                    if recipient_address.to_string() == recipient_string && amount == 100000 {
                        Some(v.block_height)
                    } else {
                        None
                    }
                }
                _ => {
                    None
                }
            }),
        Some(BlockHeight::from(sent_tx_height as u32))
    );

    //
    // Create reorg
    //

    // stage empty blocks from height 205 to cause a Reorg
    _ = connector.stage_blocks_create(sent_tx_height, 20, 1).await;

    _ = connector
        .stage_transactions_stream(
            [
                (hex::decode(TRANSACTION_TO_FILLER_ADDRESS).unwrap(), 205),
                (tx.clone().data, 205),
            ]
            .to_vec(),
        )
        .await;

    _ = connector.apply_staged(211).await;

    let reorg_sync_result = light_client.do_sync(true).await;

    match reorg_sync_result {
        Ok(value) => println!("{}", value),
        Err(err_str) => println!("{}", err_str),
    };

    let expected_after_reorg_balance = PoolBalances {
        sapling_balance: Some(0),
        verified_sapling_balance: Some(0),
        spendable_sapling_balance: Some(0),
        unverified_sapling_balance: Some(0),
        orchard_balance: Some(99890000),
        verified_orchard_balance: Some(99890000),
        spendable_orchard_balance: Some(99890000),
        unverified_orchard_balance: Some(0),
        transparent_balance: Some(0),
    };

    // Assert that balance holds
    assert_eq!(
        light_client.do_balance().await,
        expected_after_reorg_balance
    );

    let after_reorg_transactions = light_client.list_value_transfers().await;

    assert_eq!(after_reorg_transactions.len(), 3);

    println!("{:?}", after_reorg_transactions);

    // FIXME: This test is broken because if this issue
    // https://github.com/zingolabs/zingolib/issues/622
    // verify that the reorged transaction is in the new height
    // assert_eq!(
    //     light_client
    //         .list_value_transfers()
    //         .await
    //         .into_iter()
    //         .find_map(|v| match v.kind {
    //             ValueTransferKind::Sent { to_address, amount } => {
    //                 if to_address.to_string() == recipient_string && amount == 100000 {
    //                     Some(v.block_height)
    //                 } else {
    //                     None
    //                 }
    //             }
    //             _ => {
    //                 None
    //             }
    //         }),
    //     Some(BlockHeight::from(205))
    // );
}
// UTILS TESTS
#[tokio::test]
async fn test_read_block_dataset() {
    let dataset_path = format!(
        "{}/{}",
        get_cargo_manifest_dir().to_string_lossy(),
        REORG_CHANGES_INCOMING_TX_HEIGHT_BEFORE
    );
    let blocks = read_dataset(dataset_path);
    assert_eq!(blocks.len(), 21)
}

#[tokio::test]
async fn test_read_tree_state_from_file() {
    let tree_state_path = format!(
        "{}/{}/{}.json",
        get_cargo_manifest_dir().to_string_lossy(),
        TREE_STATE_FOLDER_PATH,
        203
    );

    println!("{}", tree_state_path);

    let tree_state = TreeState::from_file(tree_state_path).unwrap();

    assert_eq!(tree_state.network.as_str(), "regtest");
    assert_eq!(tree_state.height, 203);
    assert_eq!(
        tree_state.hash,
        "016da97020ab191559f34f1d3f992ce2ec7c609cb0e5b932c45f1693eeb2192f"
    );
    assert_eq!(tree_state.time, 1694454196);
    assert_eq!(tree_state.sapling_tree, "000000");
    assert_eq!(tree_state.orchard_tree, "01136febe0db97210efb679e378d3b3a49d6ac72d0161ae478b1faaa9bd26a2118012246dd85ba2d9510caa03c40f0b75f7b02cb0cfac88ec1c4b9193d58bb6d44201f000001f0328e13a28669f9a5bd2a1c5301549ea28ccb7237347b9c76c05276952ad135016be8aefe4f98825b5539a2b47b90a8057e52c1e1badc725d67c06b4cc2a32e24000000000000000000000000000000000000000000000000000000");
}<|MERGE_RESOLUTION|>--- conflicted
+++ resolved
@@ -543,12 +543,7 @@
         }
     );
 
-<<<<<<< HEAD
     let before_reorg_transactions = light_client.list_value_transfers().await;
-=======
-    let before_reorg_transactions = light_client.list_txsummaries().await;
-    dbg!(&before_reorg_transactions);
->>>>>>> 1c396db1
 
     assert_eq!(before_reorg_transactions.len(), 1);
     assert_eq!(
@@ -602,11 +597,7 @@
     // check that the outgoing transaction has the correct height before
     // the reorg is triggered
 
-<<<<<<< HEAD
     println!("{:?}", light_client.list_value_transfers().await);
-=======
-    dbg!(light_client.list_txsummaries().await);
->>>>>>> 1c396db1
 
     assert_eq!(
         light_client
