#![forbid(unsafe_code)]

use json::JsonValue;
use orchard::tree::MerkleHashOrchard;
use shardtree::store::memory::MemoryShardStore;
use shardtree::ShardTree;
use std::{fs::File, path::Path, time::Duration};
use zcash_address::unified::Fvk;
use zcash_client_backend::encoding::encode_payment_address;
use zcash_primitives::zip339::Mnemonic;
use zcash_primitives::{
    consensus::{BlockHeight, Parameters},
    transaction::fees::zip317::MINIMUM_FEE,
};
use zingo_testutils::{
    self, build_fvk_client, check_client_balances, check_transaction_equality,
    get_base_address_macro, increase_height_and_wait_for_client, paths::get_cargo_manifest_dir,
    scenarios,
};

use zingo_testvectors::{
    block_rewards,
    seeds::{CHIMNEY_BETTER_SEED, HOSPITAL_MUSEUM_SEED},
    BASE_HEIGHT,
};
use zingoconfig::{ChainType, RegtestNetwork, ZingoConfig, MAX_REORG};
use zingolib::{
    lightclient::{LightClient, PoolBalances},
    utils,
    wallet::{
        data::{COMMITMENT_TREE_LEVELS, MAX_SHARD_LEVEL},
        keys::{
            extended_transparent::ExtendedPrivKey,
            unified::{Capability, WalletCapability},
        },
        LightWallet,
    },
};

fn extract_value_as_u64(input: &JsonValue) -> u64 {
    let note = &input["value"].as_fixed_point_u64(0).unwrap();
    *note
}
fn check_expected_balance_with_fvks(
    fvks: &Vec<&Fvk>,
    balance: PoolBalances,
    o_expect: u64,
    s_expect: u64,
    t_expect: u64,
) {
    for fvk in fvks {
        match fvk {
            Fvk::Sapling(_) => {
                assert_eq!(balance.sapling_balance.unwrap(), s_expect);
                assert_eq!(balance.verified_sapling_balance.unwrap(), s_expect);
                assert_eq!(balance.unverified_sapling_balance.unwrap(), s_expect);
            }
            Fvk::Orchard(_) => {
                assert_eq!(balance.orchard_balance.unwrap(), o_expect);
                assert_eq!(balance.verified_orchard_balance.unwrap(), o_expect);
                assert_eq!(balance.unverified_orchard_balance.unwrap(), o_expect);
            }
            Fvk::P2pkh(_) => {
                assert_eq!(balance.transparent_balance.unwrap(), t_expect);
            }
            _ => panic!(),
        }
    }
}

#[allow(clippy::too_many_arguments)]
fn check_view_capability_bounds(
    balance: &PoolBalances,
    watch_wc: &WalletCapability,
    fvks: &[&Fvk],
    ovk: &Fvk,
    svk: &Fvk,
    tvk: &Fvk,
    sent_o_value: Option<u64>,
    sent_s_value: Option<u64>,
    sent_t_value: Option<u64>,
    notes: &JsonValue,
) {
    //Orchard
    if !fvks.contains(&ovk) {
        assert!(!watch_wc.orchard.can_view());
        assert_eq!(balance.orchard_balance, None);
        assert_eq!(balance.verified_orchard_balance, None);
        assert_eq!(balance.unverified_orchard_balance, None);
        assert_eq!(notes["unspent_orchard_notes"].members().count(), 0);
    } else {
        assert!(watch_wc.orchard.can_view());
        assert_eq!(balance.orchard_balance, sent_o_value);
        assert_eq!(balance.verified_orchard_balance, sent_o_value);
        assert_eq!(balance.unverified_orchard_balance, Some(0));
        // assert 1 Orchard note, or 2 notes if a dummy output is included
        let orchard_notes_count = notes["unspent_orchard_notes"].members().count();
        assert!((1..=2).contains(&orchard_notes_count));
    }
    //Sapling
    if !fvks.contains(&svk) {
        assert!(!watch_wc.sapling.can_view());
        assert_eq!(balance.sapling_balance, None);
        assert_eq!(balance.verified_sapling_balance, None);
        assert_eq!(balance.unverified_sapling_balance, None);
        assert_eq!(notes["unspent_sapling_notes"].members().count(), 0);
    } else {
        assert!(watch_wc.sapling.can_view());
        assert_eq!(balance.sapling_balance, sent_s_value);
        assert_eq!(balance.verified_sapling_balance, sent_s_value);
        assert_eq!(balance.unverified_sapling_balance, Some(0));
        assert_eq!(notes["unspent_sapling_notes"].members().count(), 1);
    }
    if !fvks.contains(&tvk) {
        assert!(!watch_wc.transparent.can_view());
        assert_eq!(balance.transparent_balance, None);
        assert_eq!(notes["utxos"].members().count(), 0);
    } else {
        assert!(watch_wc.transparent.can_view());
        assert_eq!(balance.transparent_balance, sent_t_value);
        assert_eq!(notes["utxos"].members().count(), 1);
    }
}

mod fast {
    use zcash_address::unified::Encoding;
    use zcash_client_backend::{PoolType, ShieldedProtocol};
    use zcash_primitives::transaction::components::amount::NonNegativeAmount;
    use zingo_testutils::lightclient::from_inputs;
    use zingolib::wallet::WalletBase;

    use super::*;
    #[tokio::test]
    async fn utxos_are_not_prematurely_confirmed() {
        let (regtest_manager, _cph, faucet, recipient) =
            scenarios::faucet_recipient_default().await;
        from_inputs::send(
            &faucet,
            vec![(
                &get_base_address_macro!(recipient, "transparent"),
                100_000,
                None,
            )],
        )
        .await
        .unwrap();
        increase_height_and_wait_for_client(&regtest_manager, &recipient, 1)
            .await
            .unwrap();
        let preshield_utxos = dbg!(recipient.wallet.get_utxos().await);
        from_inputs::shield(&recipient, &[PoolType::Transparent], None)
            .await
            .unwrap();
        let postshield_utxos = dbg!(recipient.wallet.get_utxos().await);
        assert_eq!(preshield_utxos[0].address, postshield_utxos[0].address);
        assert_eq!(
            preshield_utxos[0].output_index,
            postshield_utxos[0].output_index
        );
        assert_eq!(preshield_utxos[0].value, postshield_utxos[0].value);
        assert_eq!(preshield_utxos[0].script, postshield_utxos[0].script);
        assert!(preshield_utxos[0].pending_spent.is_none());
        assert!(postshield_utxos[0].pending_spent.is_some());
    }
    #[tokio::test]
    async fn send_without_reorg_buffer_blocks_gives_correct_error() {
        let (_regtest_manager, _cph, faucet, mut recipient) =
            scenarios::faucet_recipient_default().await;
        recipient
            .wallet
            .transaction_context
            .config
            .reorg_buffer_offset = 4;
        println!(
            "{}",
            serde_json::to_string_pretty(&recipient.do_balance().await).unwrap()
        );
        assert_eq!(
        from_inputs::send(&recipient, vec![(&get_base_address_macro!(faucet, "unified"), 100_000, None)])
            .await
            .unwrap_err(),
        "The reorg buffer offset has been set to 4 but there are only 1 blocks in the wallet. Please sync at least 4 more blocks before trying again"
    );
    }

    #[tokio::test]
    async fn load_and_parse_different_wallet_versions() {
        let regtest_network = RegtestNetwork::all_upgrades_active();
        let (_sap_wallet, _sap_path, sap_dir) =
            zingo_testutils::get_wallet_nym("sap_only").unwrap();
        let (_loaded_wallet, _) =
            zingo_testutils::load_wallet(sap_dir, ChainType::Regtest(regtest_network)).await;
    }

    #[tokio::test]
    async fn list_transactions_include_foreign() {
        let wallet_nym = format!(
            "{}/tests/data/wallets/missing_data_test/zingo-wallet.dat",
            get_cargo_manifest_dir().to_string_lossy()
        );
        let wallet_path = Path::new(&wallet_nym);
        let wallet_dir = wallet_path.parent().unwrap();
        let (wallet, config) =
            zingo_testutils::load_wallet(wallet_dir.to_path_buf(), ChainType::Mainnet).await;
        let client = LightClient::create_from_wallet_async(wallet, config)
            .await
            .unwrap();
        let transactions = client.do_list_transactions().await[0].clone();
        //env_logger::init();
        let expected_consumer_ui_note = r#"{
  "amount": 100000,
  "memo": "Enviado desde YWallet, Enviado desde YWallet",
  "block_height": 2060028,
  "pending": false,
  "datetime": 1682127442,
  "position": 0,
  "txid": "d93fbb42a101ac148b4e610eea1fe519c0131b17d49af53f29b5e35a778145cb",
  "zec_price": null,
  "address": "u1n5zgv8c9px4hfmq7cr9f9t0av6q9nj5dwca9w0z9jxegut65gxs2y4qnx7ppng6k2hyt0asyycqrywalzyasxu2302xt4spfqnkh25nevr3h9exc3clh9tfpr5hyhc9dwee50l0cxm7ajun5xs9ycqhlw8rd39jql8z5zlv9hw4q8azcgpv04dez5547geuvyh8pfzezpw52cg2qknm"
}"#;
        assert_eq!(
            expected_consumer_ui_note,
            json::stringify_pretty(transactions, 2)
        );
    }

    #[tokio::test]
    async fn zcashd_sapling_commitment_tree() {
        //  TODO:  Make this test assert something, what is this a test of?
        //  TODO:  Add doc-comment explaining what constraints this test
        //  enforces
        let (regtest_manager, _cph, _faucet) = scenarios::faucet_default().await;
        let trees = regtest_manager
            .get_cli_handle()
            .args(["z_gettreestate", "1"])
            .output()
            .expect("Couldn't get the trees.");
        let trees = json::parse(&String::from_utf8_lossy(&trees.stdout));
        let pretty_trees = json::stringify_pretty(trees.unwrap(), 4);
        println!("{}", pretty_trees);
    }

    #[tokio::test]
    async fn actual_empty_zcashd_sapling_commitment_tree() {
        // Expectations:
        let sprout_commitments_finalroot =
            "59d2cde5e65c1414c32ba54f0fe4bdb3d67618125286e6a191317917c812c6d7";
        let sapling_commitments_finalroot =
            "3e49b5f954aa9d3545bc6c37744661eea48d7c34e3000d82b7f0010c30f4c2fb";
        let orchard_commitments_finalroot =
            "ae2935f1dfd8a24aed7c70df7de3a668eb7a49b1319880dde2bbd9031ae5d82f";
        let finalstates = "000000";
        // Setup
        let (regtest_manager, _cph, _client) = scenarios::unfunded_client_default().await;
        // Execution:
        let trees = regtest_manager
            .get_cli_handle()
            .args(["z_gettreestate", "1"])
            .output()
            .expect("Couldn't get the trees.");
        let trees = json::parse(&String::from_utf8_lossy(&trees.stdout));
        // Assertions:
        assert_eq!(
            sprout_commitments_finalroot,
            trees.as_ref().unwrap()["sprout"]["commitments"]["finalRoot"]
        );
        assert_eq!(
            sapling_commitments_finalroot,
            trees.as_ref().unwrap()["sapling"]["commitments"]["finalRoot"]
        );
        assert_eq!(
            orchard_commitments_finalroot,
            trees.as_ref().unwrap()["orchard"]["commitments"]["finalRoot"]
        );
        assert_eq!(
            finalstates,
            trees.as_ref().unwrap()["sprout"]["commitments"]["finalState"]
        );
        assert_eq!(
            finalstates,
            trees.as_ref().unwrap()["sapling"]["commitments"]["finalState"]
        );
        assert_eq!(
            finalstates,
            trees.as_ref().unwrap()["orchard"]["commitments"]["finalState"]
        );
        //dbg!(std::process::Command::new("grpcurl").args(["-plaintext", "127.0.0.1:9067"]));
    }

    #[tokio::test]
    async fn unspent_notes_are_not_saved() {
        let regtest_network = RegtestNetwork::all_upgrades_active();
        let (regtest_manager, _cph, faucet, recipient) = scenarios::faucet_recipient(
            PoolType::Shielded(ShieldedProtocol::Sapling),
            regtest_network,
        )
        .await;
        zingo_testutils::increase_height_and_wait_for_client(&regtest_manager, &faucet, 1)
            .await
            .unwrap();

        check_client_balances!(faucet, o: 0 s: 2_500_000_000u64 t: 0u64);
        from_inputs::send(
            &faucet,
            vec![(
                get_base_address_macro!(recipient, "unified").as_str(),
                5_000,
                Some("this note never makes it to the wallet! or chain"),
            )],
        )
        .await
        .unwrap();

        assert_eq!(
            faucet.do_list_notes(true).await["unspent_orchard_notes"].len(),
            1
        );
        // Create a new client using the faucet's wallet

        // Create zingo config
        let mut wallet_location = regtest_manager.zingo_datadir;
        wallet_location.pop();
        wallet_location.push("zingo_client_1");
        let zingo_config = ZingoConfig::build(zingoconfig::ChainType::Regtest(regtest_network))
            .set_wallet_dir(wallet_location.clone())
            .create();
        wallet_location.push("zingo-wallet.dat");
        let read_buffer = File::open(wallet_location.clone()).unwrap();

        // Create wallet from faucet zingo-wallet.dat
        let faucet_wallet =
            zingolib::wallet::LightWallet::read_internal(read_buffer, &zingo_config)
                .await
                .unwrap();

        // Create client based on config and wallet of faucet
        let faucet_copy =
            LightClient::create_from_wallet_async(faucet_wallet, zingo_config.clone())
                .await
                .unwrap();
        assert_eq!(
            &faucet_copy.do_seed_phrase().await.unwrap(),
            &faucet.do_seed_phrase().await.unwrap()
        ); // Sanity check identity
        assert_eq!(
            faucet.do_list_notes(true).await["unspent_orchard_notes"].len(),
            1
        );
        assert_eq!(
            faucet_copy.do_list_notes(true).await["unspent_orchard_notes"].len(),
            0
        );
        let mut faucet_transactions = faucet.do_list_transactions().await;
        faucet_transactions.pop();
        faucet_transactions.pop();
        let mut faucet_copy_transactions = faucet_copy.do_list_transactions().await;
        faucet_copy_transactions.pop();
        assert_eq!(faucet_transactions, faucet_copy_transactions);
    }

    #[tokio::test]
    async fn diversified_addresses_receive_funds_in_best_pool() {
        let (regtest_manager, _cph, faucet, recipient) =
            scenarios::faucet_recipient_default().await;
        for code in ["o", "zo", "z"] {
            recipient.do_new_address(code).await.unwrap();
        }
        let addresses = recipient.do_addresses().await;
        let address_5000_nonememo_tuples = addresses
            .members()
            .map(|ua| (ua["address"].as_str().unwrap(), 5_000, None))
            .collect::<Vec<(&str, u64, Option<&str>)>>();
        from_inputs::send(&faucet, address_5000_nonememo_tuples)
            .await
            .unwrap();
        zingo_testutils::increase_height_and_wait_for_client(&regtest_manager, &recipient, 1)
            .await
            .unwrap();
        let balance_b = recipient.do_balance().await;
        assert_eq!(
            balance_b,
            PoolBalances {
                sapling_balance: Some(5000),
                verified_sapling_balance: Some(5000),
                spendable_sapling_balance: Some(5000),
                unverified_sapling_balance: Some(0),
                orchard_balance: Some(15000),
                verified_orchard_balance: Some(15000),
                spendable_orchard_balance: Some(15000),
                unverified_orchard_balance: Some(0),
                transparent_balance: Some(0)
            }
        );
        // Unneeded, but more explicit than having _cph be an
        // unused variable
    }

    #[tokio::test]
    async fn diversification_deterministic_and_coherent() {
        let (_regtest_manager, _cph, mut client_builder, regtest_network) =
            scenarios::custom_clients_default().await;
        let seed_phrase = zcash_primitives::zip339::Mnemonic::from_entropy([1; 32])
            .unwrap()
            .to_string();
        let recipient1 = client_builder
            .build_client(seed_phrase, 0, false, regtest_network)
            .await;
        let base_transparent_receiver = "tmS9nbexug7uT8x1cMTLP1ABEyKXpMjR5F1";
        assert_eq!(
            &get_base_address_macro!(recipient1, "transparent"),
            &base_transparent_receiver
        );
        let base_sapling_receiver = "\
        zregtestsapling1lhjvuj4s3ghhccnjaefdzuwp3h3mfluz6tm8h0dsq2ym3f77zsv0wrrszpmaqlezm3kt6ajdvlw";
        assert_eq!(
            &get_base_address_macro!(recipient1, "sapling"),
            &base_sapling_receiver
        );
        // Verify that the provided seed generates the expected uregtest1qtqr46..  unified address (UA)
        let base_unified_address = "\
        uregtest1qtqr46fwkhmdn336uuyvvxyrv0l7trgc0z9clpryx6vtladnpyt4wvq99p59f4rcyuvpmmd0hm4k5vv6j8\
        edj6n8ltk45sdkptlk7rtzlm4uup4laq8ka8vtxzqemj3yhk6hqhuypupzryhv66w65lah9ms03xa8nref7gux2zzhj\
        nfanxnnrnwscmz6szv2ghrurhu3jsqdx25y2yh";
        assert_eq!(
            &get_base_address_macro!(recipient1, "unified"),
            &base_unified_address
        );

        //Verify that 1 increment of diversification with a tz receiver set produces uregtest1m8un60u... UA
        let new_address = recipient1.do_new_address("tzo").await.unwrap();
        let ua_index_1 = recipient1.do_addresses().await[1].clone();
        let ua_address_index_1 = ua_index_1["address"].clone().to_string();
        assert_eq!(&new_address[0].to_string(), &ua_address_index_1);
        let sapling_index_1 = ua_index_1["receivers"]["sapling"].clone().to_string();
        let transparent_index_1 = ua_index_1["receivers"]["transparent"].clone().to_string();
        let ua_address_index_1_match = ua_address_index_1
            == "\
            uregtest1yhu9ke9hung002w5vcez7y6fe7sgqe4rnc3l2tqyz3yqctmtays6peukkhj2lx45urq666h4dpduz0\
            rjzlmky7cuayj285d003futaljg355tz94l6xnklk5kgthe2x942s3qkxedypsadla56fjx4e5nca9672jmxekj\
            pp94ahz0ax963r2v9wwxfzadnzt3fgwa8pytdhcy4l6z0h";
        let sapling_index_1_match = sapling_index_1
        == "zregtestsapling14wl6gy5h2tg528znyrqayfh2sekntk3lvmwsw68wjz2g205t62sv5xeyzvfk4hlxdwd9gh4ws9n";
        let transparent_index_1_match =
            transparent_index_1 == "tmQuMoTTjU3GFfTjrhPiBYihbTVfYmPk5Gr";

        //  Show orchard diversification is working (regardless of other diversifiers, both previous and other-pool).
        let new_orchard_only_address = recipient1.do_new_address("o").await.unwrap();
        let ua_address_index_2 = new_orchard_only_address[0].to_string();
        let ua_2_orchard_match = ua_address_index_2 ==  "\
        uregtest1yyw480060mdzvnfpfayfhackhgh0jjsuq5lfjf9u68hulmn9efdalmz583xlq6pt8lmyylky6p2usx57lfv7tqu9j0tqqs8asq25p49n";
        assert!(
            ua_address_index_1_match && sapling_index_1_match && transparent_index_1_match,
            "\n\
            ua_1, match: {} Observed:\n\
            {}\n\n\
            sapling_1, match: {} Observed:\n\
            {}\n\n\
            transparent_1, match: {} Observed:\n\
            {}\n\n\
            ua_address_index_2, match: {} Observed:\n\
            {}\n
        ",
            ua_address_index_1_match,
            ua_address_index_1,
            sapling_index_1_match,
            sapling_index_1,
            transparent_index_1_match,
            transparent_index_1,
            ua_2_orchard_match,
            ua_address_index_2
        );
    }

    #[tokio::test]
    async fn ensure_taddrs_from_old_seeds_work() {
        let (_regtest_manager, _cph, mut client_builder, regtest_network) =
            scenarios::custom_clients_default().await;
        // The first taddr generated on commit 9e71a14eb424631372fd08503b1bd83ea763c7fb
        let transparent_address = "tmFLszfkjgim4zoUMAXpuohnFBAKy99rr2i";

        let client_b = client_builder
            .build_client(HOSPITAL_MUSEUM_SEED.to_string(), 0, false, regtest_network)
            .await;

        assert_eq!(
            get_base_address_macro!(client_b, "transparent"),
            transparent_address
        );
    }

    #[tokio::test]
    async fn reload_wallet_from_buffer() {
        // We test that the LightWallet can be read from v28 .dat file
        // A testnet wallet initiated with
        // --seed "chimney better bulb horror rebuild whisper improve intact letter giraffe brave rib appear bulk aim burst snap salt hill sad merge tennis phrase raise"
        // --birthday 0
        // --nosync
        // with 3 addresses containing all receivers.
        let data = include_bytes!("zingo-wallet-v28.dat");

        let config = zingoconfig::ZingoConfig::build(ChainType::Testnet).create();
        let mid_wallet = LightWallet::read_internal(&data[..], &config)
            .await
            .map_err(|e| format!("Cannot deserialize LightWallet version 28 file: {}", e))
            .unwrap();

        let mid_client = LightClient::create_from_wallet_async(mid_wallet, config.clone())
            .await
            .unwrap();
        let mid_buffer = mid_client.export_save_buffer_async().await.unwrap();
        let wallet = LightWallet::read_internal(&mid_buffer[..], &config)
            .await
            .map_err(|e| format!("Cannot deserialize rebuffered LightWallet: {}", e))
            .unwrap();
        let expected_mnemonic = (
            Mnemonic::from_phrase(CHIMNEY_BETTER_SEED.to_string()).unwrap(),
            0,
        );
        assert_eq!(wallet.mnemonic(), Some(&expected_mnemonic));

        let expected_wc =
            WalletCapability::new_from_phrase(&config, &expected_mnemonic.0, expected_mnemonic.1)
                .unwrap();
        let wc = wallet.wallet_capability();

        let Capability::Spend(orchard_sk) = &wc.orchard else {
            panic!("Expected Orchard Spending Key");
        };
        assert_eq!(
            orchard_sk.to_bytes(),
            orchard::keys::SpendingKey::try_from(&expected_wc)
                .unwrap()
                .to_bytes()
        );

        let Capability::Spend(sapling_sk) = &wc.sapling else {
            panic!("Expected Sapling Spending Key");
        };
        assert_eq!(
            sapling_sk,
            &zcash_client_backend::keys::sapling::ExtendedSpendingKey::try_from(&expected_wc)
                .unwrap()
        );

        let Capability::Spend(transparent_sk) = &wc.transparent else {
            panic!("Expected transparent extended private key");
        };
        assert_eq!(
            transparent_sk,
            &ExtendedPrivKey::try_from(&expected_wc).unwrap()
        );

        assert_eq!(wc.addresses().len(), 3);
        for addr in wc.addresses().iter() {
            assert!(addr.orchard().is_some());
            assert!(addr.sapling().is_some());
            assert!(addr.transparent().is_some());
        }

        let ufvk = wc.ufvk().unwrap();
        let ufvk_string = ufvk.encode(&config.chain.network_type());
        let ufvk_base = WalletBase::Ufvk(ufvk_string.clone());
        let view_wallet =
            LightWallet::new(config.clone(), ufvk_base, wallet.get_birthday().await).unwrap();
        let v_wc = view_wallet.wallet_capability();
        let vv = v_wc.ufvk().unwrap();
        let vv_string = vv.encode(&config.chain.network_type());
        assert_eq!(ufvk_string, vv_string);

        let client = LightClient::create_from_wallet_async(wallet, config)
            .await
            .unwrap();
        let balance = client.do_balance().await;
        assert_eq!(balance.orchard_balance, Some(10342837));
    }

    #[tokio::test]
    async fn sync_all_epochs_from_sapling() {
        let regtest_network = RegtestNetwork::new(1, 1, 3, 5, 7, 9);
        let (regtest_manager, _cph, lightclient) =
            scenarios::unfunded_client(regtest_network).await;
        increase_height_and_wait_for_client(&regtest_manager, &lightclient, 12)
            .await
            .unwrap();
    }

    #[tokio::test]
    async fn mine_to_orchard() {
        let regtest_network = RegtestNetwork::all_upgrades_active();
        let (regtest_manager, _cph, faucet) = scenarios::faucet(
            PoolType::Shielded(ShieldedProtocol::Orchard),
            regtest_network,
        )
        .await;
        check_client_balances!(faucet, o: 1_875_000_000 s: 0 t: 0);
        increase_height_and_wait_for_client(&regtest_manager, &faucet, 1)
            .await
            .unwrap();
        check_client_balances!(faucet, o: 2_500_000_000u64 s: 0 t: 0);
    }

    #[tokio::test]
    async fn mine_to_sapling() {
        let regtest_network = RegtestNetwork::all_upgrades_active();
        let (regtest_manager, _cph, faucet) = scenarios::faucet(
            PoolType::Shielded(ShieldedProtocol::Sapling),
            regtest_network,
        )
        .await;
        check_client_balances!(faucet, o: 0 s: 1_875_000_000 t: 0);
        increase_height_and_wait_for_client(&regtest_manager, &faucet, 1)
            .await
            .unwrap();
        check_client_balances!(faucet, o: 0 s: 2_500_000_000u64 t: 0);
    }

    #[tokio::test]
    async fn mine_to_transparent() {
        let regtest_network = RegtestNetwork::all_upgrades_active();
        let (regtest_manager, _cph, faucet, _recipient) =
            scenarios::faucet_recipient(PoolType::Transparent, regtest_network).await;
        check_client_balances!(faucet, o: 0 s: 0 t: 1_875_000_000);
        increase_height_and_wait_for_client(&regtest_manager, &faucet, 1)
            .await
            .unwrap();
        check_client_balances!(faucet, o: 0 s: 0 t: 2_500_000_000u64);
    }

    // test fails to exit when syncing pre-sapling
    // possible issue with dropping child process handler?
    #[ignore]
    #[tokio::test]
    async fn sync_all_epochs() {
        let regtest_network = RegtestNetwork::new(1, 3, 5, 7, 9, 11);
        let (regtest_manager, _cph, lightclient) =
            scenarios::unfunded_client(regtest_network).await;
        increase_height_and_wait_for_client(&regtest_manager, &lightclient, 12)
            .await
            .unwrap();
    }

    // test fails with error message: "66: tx unpaid action limit exceeded"
    #[ignore]
    #[tokio::test]
    async fn mine_to_transparent_and_shield() {
        let regtest_network = RegtestNetwork::all_upgrades_active();
        let (regtest_manager, _cph, faucet, _recipient) =
            scenarios::faucet_recipient(PoolType::Transparent, regtest_network).await;
        increase_height_and_wait_for_client(&regtest_manager, &faucet, 100)
            .await
            .unwrap();
        from_inputs::shield(&faucet, &[PoolType::Transparent], None)
            .await
            .unwrap();
    }
    #[tokio::test]
    async fn mine_to_transparent_and_propose_shielding() {
        let regtest_network = RegtestNetwork::all_upgrades_active();
        let (regtest_manager, _cph, faucet, _recipient) =
            scenarios::faucet_recipient(PoolType::Transparent, regtest_network).await;
        increase_height_and_wait_for_client(&regtest_manager, &faucet, 1)
            .await
            .unwrap();
        let proposal = faucet.propose_shield().await.unwrap();
        let only_step = proposal.steps().first();

        // Orchard action and dummy, plus 4 transparent inputs
        let expected_fee = 30_000;

        assert_eq!(proposal.steps().len(), 1);
        assert_eq!(only_step.transparent_inputs().len(), 4);
        assert_eq!(
            only_step.balance().fee_required(),
            NonNegativeAmount::const_from_u64(expected_fee)
        );
        // Only one change item. I guess change could be split between pools?
        assert_eq!(only_step.balance().proposed_change().len(), 1);
        assert_eq!(
            only_step
                .balance()
                .proposed_change()
                .first()
                .unwrap()
                .value(),
            NonNegativeAmount::const_from_u64(
                (zingo_testvectors::block_rewards::CANOPY * 4) - expected_fee
            )
        )
    }
}
mod slow {
    use orchard::note_encryption::OrchardDomain;
    use zcash_client_backend::{PoolType, ShieldedProtocol};
    use zcash_primitives::consensus::NetworkConstants;
    use zingo_testutils::lightclient::from_inputs;

    use super::*;

    #[tokio::test]
    async fn zero_value_receipts() {
        let (regtest_manager, _cph, faucet, recipient, _txid) =
            scenarios::faucet_funded_recipient_default(100_000).await;

        let sent_value = 0;
        let _sent_transaction_id = from_inputs::send(
            &faucet,
            vec![(
                &get_base_address_macro!(recipient, "unified"),
                sent_value,
                None,
            )],
        )
        .await
        .unwrap();

        zingo_testutils::increase_height_and_wait_for_client(&regtest_manager, &recipient, 5)
            .await
            .unwrap();
        let _sent_transaction_id = from_inputs::send(
            &recipient,
            vec![(&get_base_address_macro!(faucet, "unified"), 1000, None)],
        )
        .await
        .unwrap();
        zingo_testutils::increase_height_and_wait_for_client(&regtest_manager, &recipient, 5)
            .await
            .unwrap();

        println!("{}", recipient.do_list_transactions().await.pretty(4));
        println!(
            "{}",
            serde_json::to_string_pretty(&recipient.do_balance().await).unwrap()
        );
        println!(
            "{}",
            JsonValue::from(recipient.do_list_txsummaries().await).pretty(4)
        );
    }
    #[tokio::test]
    async fn zero_value_change() {
        // 2. Send an incoming transaction to fill the wallet
        let value = 100_000;
        let (regtest_manager, _cph, faucet, recipient, _txid) =
            scenarios::faucet_funded_recipient_default(value).await;

        let sent_value = value - u64::from(MINIMUM_FEE);
        let sent_transaction_id = from_inputs::send(
            &recipient,
            vec![(
                &get_base_address_macro!(faucet, "unified"),
                sent_value,
                None,
            )],
        )
        .await
        .unwrap();

        zingo_testutils::increase_height_and_wait_for_client(&regtest_manager, &recipient, 5)
            .await
            .unwrap();

        let notes = recipient.do_list_notes(true).await;
        assert_eq!(notes["unspent_sapling_notes"].len(), 0);
        assert_eq!(notes["pending_sapling_notes"].len(), 0);
        assert_eq!(notes["unspent_orchard_notes"].len(), 1);
        assert_eq!(notes["pending_orchard_notes"].len(), 0);
        assert_eq!(notes["utxos"].len(), 0);
        assert_eq!(notes["pending_utxos"].len(), 0);

        assert_eq!(notes["spent_sapling_notes"].len(), 0);
        assert_eq!(notes["spent_orchard_notes"].len(), 1);
        assert_eq!(notes["spent_utxos"].len(), 0);
        // We should still have a change note even of zero value, as we send
        // ourself a wallet-readable memo
        assert_eq!(notes["unspent_orchard_notes"][0]["value"], 0);
        assert_eq!(
            notes["spent_orchard_notes"][0]["spent"],
            sent_transaction_id
        );

        check_client_balances!(recipient, o: 0 s: 0 t: 0);
    }
    #[tokio::test]
    async fn witness_clearing() {
        let (regtest_manager, _cph, faucet, recipient, txid) =
            scenarios::faucet_funded_recipient_default(100_000).await;
        let txid = utils::conversion::txid_from_hex_encoded_str(&txid).unwrap();

        // 3. Send z-to-z transaction to external z address with a memo
        let sent_value = 2000;
        let outgoing_memo = "Outgoing Memo";

        let faucet_ua = get_base_address_macro!(faucet, "unified");

        let _sent_transaction_id = from_inputs::send(
            &recipient,
            vec![(&faucet_ua, sent_value, Some(outgoing_memo))],
        )
        .await
        .unwrap();

        for txid_known in recipient
            .wallet
            .transactions()
            .read()
            .await
            .transaction_records_by_id
            .keys()
        {
            dbg!(txid_known);
        }

        // transaction is not yet mined, so witnesses should still be there
        let position = recipient
            .wallet
            .transactions()
            .read()
            .await
            .transaction_records_by_id
            .get(&txid)
            .unwrap()
            .orchard_notes
            .first()
            .unwrap()
            .witnessed_position
            .unwrap();
        assert!(recipient
            .wallet
            .transaction_context
            .transaction_metadata_set
            .read()
            .await
            .witness_trees()
            .unwrap()
            .witness_tree_orchard
            .marked_positions()
            .unwrap()
            .contains(&position));

        // 4. Mine the sent transaction
        zingo_testutils::increase_height_and_wait_for_client(&regtest_manager, &recipient, 1)
            .await
            .unwrap();

        // transaction is now mined, but witnesses should still be there because not 100 blocks yet (i.e., could get reorged)
        let position = recipient
            .wallet
            .transactions()
            .read()
            .await
            .transaction_records_by_id
            .get(&txid)
            .unwrap()
            .orchard_notes
            .first()
            .unwrap()
            .witnessed_position
            .unwrap();
        assert!(recipient
            .wallet
            .transaction_context
            .transaction_metadata_set
            .read()
            .await
            .witness_trees()
            .unwrap()
            .witness_tree_orchard
            .marked_positions()
            .unwrap()
            .contains(&position));
        dbg!(
            &recipient
                .wallet
                .transaction_context
                .transaction_metadata_set
                .read()
                .await
                .witness_trees()
                .unwrap()
                .witness_tree_orchard
        );

        // 5. Mine 50 blocks, witness should still be there
        zingo_testutils::increase_height_and_wait_for_client(&regtest_manager, &recipient, 50)
            .await
            .unwrap();
        let position = recipient
            .wallet
            .transactions()
            .read()
            .await
            .transaction_records_by_id
            .get(&txid)
            .unwrap()
            .orchard_notes
            .first()
            .unwrap()
            .witnessed_position
            .unwrap();
        assert!(recipient
            .wallet
            .transaction_context
            .transaction_metadata_set
            .read()
            .await
            .witness_trees()
            .unwrap()
            .witness_tree_orchard
            .marked_positions()
            .unwrap()
            .contains(&position));

        // 5. Mine 100 blocks, witness should now disappear
        zingo_testutils::increase_height_and_wait_for_client(&regtest_manager, &recipient, 50)
            .await
            .unwrap();
        let position = recipient
            .wallet
            .transactions()
            .read()
            .await
            .transaction_records_by_id
            .get(&txid)
            .unwrap()
            .orchard_notes
            .first()
            .unwrap()
            .witnessed_position
            .unwrap();
        //Note: This is a negative assertion. Notice the "!"
        dbg!(
            &recipient
                .wallet
                .transaction_context
                .transaction_metadata_set
                .read()
                .await
                .witness_trees()
                .unwrap()
                .witness_tree_orchard
        );
        assert!(!recipient
            .wallet
            .transaction_context
            .transaction_metadata_set
            .read()
            .await
            .witness_trees()
            .unwrap()
            .witness_tree_orchard
            .marked_positions()
            .unwrap()
            .contains(&position));
    }
    #[tokio::test]
    async fn verify_old_wallet_uses_server_height_in_send() {
        // An earlier version of zingolib used the _wallet's_ 'height' when
        // constructing transactions.  This worked well enough when the
        // client completed sync prior to sending, but when we introduced
        // interrupting send, it made it immediately obvious that this was
        // the wrong height to use!  The correct height is the
        // "mempool height" which is the server_height + 1
        let (regtest_manager, _cph, faucet, recipient) =
            scenarios::faucet_recipient_default().await;
        // Ensure that the client has confirmed spendable funds
        zingo_testutils::increase_height_and_wait_for_client(&regtest_manager, &faucet, 5)
            .await
            .unwrap();

        // Without sync push server forward 2 blocks
        zingo_testutils::increase_server_height(&regtest_manager, 2).await;
        let client_wallet_height = faucet.do_wallet_last_scanned_height().await;

        // Verify that wallet is still back at 6.
        assert_eq!(client_wallet_height.as_fixed_point_u64(0).unwrap(), 8);

        // Interrupt generating send
        from_inputs::send(
            &faucet,
            vec![(
                &get_base_address_macro!(recipient, "unified"),
                10_000,
                Some("Interrupting sync!!"),
            )],
        )
        .await
        .unwrap();
    }
    #[tokio::test]
    async fn test_scanning_in_watch_only_mode() {
        // # Scenario:
        // 3. reset wallet
        // 4. for every combination of FVKs
        //     4.1. init a wallet with UFVK
        //     4.2. check that the wallet is empty
        //     4.3. rescan
        //     4.4. check that notes and utxos were detected by the wallet
        //
        // # Current watch-only mode limitations:
        // - wallet will not detect funds on all transparent addresses
        //   see: https://github.com/zingolabs/zingolib/issues/245
        // - wallet will not detect funds on internal addresses
        //   see: https://github.com/zingolabs/zingolib/issues/246

        let (regtest_manager, _cph, mut client_builder, regtest_network) =
            scenarios::custom_clients_default().await;
        let faucet = client_builder.build_faucet(false, regtest_network).await;
        let original_recipient = client_builder
            .build_client(HOSPITAL_MUSEUM_SEED.to_string(), 0, false, regtest_network)
            .await;
        let zingo_config = zingoconfig::load_clientconfig(
            client_builder.server_id,
            Some(client_builder.zingo_datadir),
            ChainType::Regtest(regtest_network),
            true,
        )
        .unwrap();

        let (recipient_taddr, recipient_sapling, recipient_unified) = (
            get_base_address_macro!(original_recipient, "transparent"),
            get_base_address_macro!(original_recipient, "sapling"),
            get_base_address_macro!(original_recipient, "unified"),
        );
        let addr_amount_memos = vec![
            (recipient_taddr.as_str(), 1_000u64, None),
            (recipient_sapling.as_str(), 2_000u64, None),
            (recipient_unified.as_str(), 3_000u64, None),
        ];
        // 1. fill wallet with a coinbase transaction by syncing faucet with 1-block increase
        zingo_testutils::increase_height_and_wait_for_client(&regtest_manager, &faucet, 1)
            .await
            .unwrap();
        // 2. send a transaction containing all types of outputs
        from_inputs::send(&faucet, addr_amount_memos).await.unwrap();
        zingo_testutils::increase_height_and_wait_for_client(
            &regtest_manager,
            &original_recipient,
            1,
        )
        .await
        .unwrap();
        let original_recipient_balance = original_recipient.do_balance().await;
        let sent_t_value = original_recipient_balance.transparent_balance.unwrap();
        let sent_s_value = original_recipient_balance.sapling_balance.unwrap();
        let sent_o_value = original_recipient_balance.orchard_balance.unwrap();
        assert_eq!(sent_t_value, 1000u64);
        assert_eq!(sent_s_value, 2000u64);
        assert_eq!(sent_o_value, 3000u64);

        // check that do_rescan works
        original_recipient.do_rescan().await.unwrap();
        check_client_balances!(original_recipient, o: sent_o_value s: sent_s_value t: sent_t_value);

        // Extract viewing keys
        let wallet_capability = original_recipient.wallet.wallet_capability().clone();
        let [o_fvk, s_fvk, t_fvk] =
            zingo_testutils::build_fvks_from_wallet_capability(&wallet_capability);
        let fvks_sets = [
            vec![&o_fvk],
            vec![&s_fvk],
            vec![&o_fvk, &s_fvk],
            vec![&o_fvk, &t_fvk],
            vec![&s_fvk, &t_fvk],
            vec![&o_fvk, &s_fvk, &t_fvk],
        ];
        for fvks in fvks_sets.iter() {
            log::info!("testing UFVK containing:");
            log::info!("    orchard fvk: {}", fvks.contains(&&o_fvk));
            log::info!("    sapling fvk: {}", fvks.contains(&&s_fvk));
            log::info!("    transparent fvk: {}", fvks.contains(&&t_fvk));

            let watch_client = build_fvk_client(fvks, &zingo_config).await;
            let watch_wc = watch_client.wallet.wallet_capability();
            // assert empty wallet before rescan
            let balance = watch_client.do_balance().await;
            check_expected_balance_with_fvks(fvks, balance, 0, 0, 0);
            watch_client.do_rescan().await.unwrap();
            let balance = watch_client.do_balance().await;
            let notes = watch_client.do_list_notes(true).await;

            check_view_capability_bounds(
                &balance,
                &watch_wc,
                fvks,
                &o_fvk,
                &s_fvk,
                &t_fvk,
                Some(sent_o_value),
                Some(sent_s_value),
                Some(sent_t_value),
                &notes,
            );

            watch_client.do_rescan().await.unwrap();
            assert_eq!(
                from_inputs::send(
                    &watch_client,
                    vec![(zingo_testvectors::EXT_TADDR, 1000, None)]
                )
                .await,
                Err("Wallet is in watch-only mode and thus it cannot spend.".to_string())
            );
        }
    }
    #[tokio::test]
    async fn t_incoming_t_outgoing_disallowed() {
        let (regtest_manager, _cph, faucet, recipient) =
            scenarios::faucet_recipient_default().await;

        // 2. Get an incoming transaction to a t address
        let taddr = get_base_address_macro!(recipient, "transparent");
        let value = 100_000;

        from_inputs::send(&faucet, vec![(taddr.as_str(), value, None)])
            .await
            .unwrap();

        zingo_testutils::increase_height_and_wait_for_client(&regtest_manager, &recipient, 1)
            .await
            .unwrap();
        recipient.do_sync(true).await.unwrap();

        // 3. Test the list
        let list = recipient.do_list_transactions().await;
        assert_eq!(list[0]["block_height"].as_u64().unwrap(), 4);
        assert_eq!(list[0]["address"], taddr);
        assert_eq!(list[0]["amount"].as_u64().unwrap(), value);

        // 4. We can't spend the funds, as they're transparent. We need to shield first
        let sent_value = 20_000;
        let sent_transaction_error = from_inputs::send(
            &recipient,
            vec![(zingo_testvectors::EXT_TADDR, sent_value, None)],
        )
        .await
        .unwrap_err();
        assert_eq!(sent_transaction_error, "Insufficient verified shielded funds. Have 0 zats, need 30000 zats. NOTE: funds need at least 1 confirmations before they can be spent. Transparent funds must be shielded before they can be spent. If you are trying to spend transparent funds, please use the shield button and try again in a few minutes.");
    }
    #[tokio::test]
    async fn shield_sapling() {
        let (regtest_manager, _cph, faucet, recipient) =
            scenarios::faucet_recipient_default().await;

        let sapling_dust = 100;
        let _sent_transaction_id = from_inputs::send(
            &faucet,
            vec![(
                &get_base_address_macro!(recipient, "sapling"),
                sapling_dust,
                None,
            )],
        )
        .await
        .unwrap();

        zingo_testutils::increase_height_and_wait_for_client(&regtest_manager, &recipient, 1)
            .await
            .unwrap();
        println!(
            "{}",
            serde_json::to_string_pretty(&recipient.do_balance().await).unwrap()
        );

        assert_eq!(
            from_inputs::shield(
                &recipient,
                &[PoolType::Shielded(ShieldedProtocol::Sapling)],
                None
            )
            .await,
            Err(
                "Not enough transparent/sapling balance to shield. Have 100 zats, \
        need more than 10000 zats to cover tx fee"
                    .to_string()
            )
        );

        let sapling_enough_for_fee = 10_100;
        faucet.do_sync(false).await.unwrap();
        let _sent_transaction_id = from_inputs::send(
            &faucet,
            vec![(
                &get_base_address_macro!(recipient, "sapling"),
                sapling_enough_for_fee,
                None,
            )],
        )
        .await
        .unwrap();

        zingo_testutils::increase_height_and_wait_for_client(&regtest_manager, &recipient, 1)
            .await
            .unwrap();
        from_inputs::shield(
            &recipient,
            &[
                PoolType::Shielded(ShieldedProtocol::Sapling),
                PoolType::Transparent,
            ],
            None,
        )
        .await
        .unwrap();

        // The exact same thing again, but with pre-existing orchard funds
        // already in the shielding wallet
        faucet.do_sync(false).await.unwrap();
        let _sent_transaction_id = from_inputs::send(
            &faucet,
            vec![(
                &get_base_address_macro!(recipient, "sapling"),
                sapling_enough_for_fee,
                None,
            )],
        )
        .await
        .unwrap();

        zingo_testutils::increase_height_and_wait_for_client(&regtest_manager, &recipient, 1)
            .await
            .unwrap();
        from_inputs::shield(
            &recipient,
            &[
                PoolType::Shielded(ShieldedProtocol::Sapling),
                PoolType::Transparent,
            ],
            None,
        )
        .await
        .unwrap();

        println!(
            "{}",
            serde_json::to_string_pretty(&recipient.do_balance().await).unwrap()
        );
    }
    #[tokio::test]
    async fn shield_heartwood_sapling_funds() {
        let regtest_network = RegtestNetwork::new(1, 1, 1, 1, 3, 5);
        let (regtest_manager, _cph, faucet) = scenarios::faucet(
            PoolType::Shielded(ShieldedProtocol::Sapling),
            regtest_network,
        )
        .await;
        increase_height_and_wait_for_client(&regtest_manager, &faucet, 3)
            .await
            .unwrap();
        check_client_balances!(faucet, o: 0 s: 3_500_000_000u64 t: 0);
        from_inputs::shield(
            &faucet,
            &[PoolType::Shielded(ShieldedProtocol::Sapling)],
            None,
        )
        .await
        .unwrap();
        increase_height_and_wait_for_client(&regtest_manager, &faucet, 1)
            .await
            .unwrap();
        check_client_balances!(faucet, o: 3_499_990_000u64 s: 625_010_000 t: 0);
    }
    #[tokio::test]
    async fn sends_to_self_handle_balance_properly() {
        let transparent_funding = 100_000;
        let (ref regtest_manager, _cph, faucet, ref recipient) =
            scenarios::faucet_recipient_default().await;
        from_inputs::send(
            &faucet,
            vec![(
                &get_base_address_macro!(recipient, "sapling"),
                transparent_funding,
                None,
            )],
        )
        .await
        .unwrap();
        zingo_testutils::increase_height_and_wait_for_client(regtest_manager, recipient, 1)
            .await
            .unwrap();
        from_inputs::shield(
<<<<<<< HEAD
            recipient,
=======
            &recipient,
>>>>>>> 649369a0
            &[
                PoolType::Shielded(ShieldedProtocol::Sapling),
                PoolType::Transparent,
            ],
            None,
        )
        .await
        .unwrap();
        zingo_testutils::increase_height_and_wait_for_client(regtest_manager, recipient, 1)
            .await
            .unwrap();
        println!(
            "{}",
            serde_json::to_string_pretty(&recipient.do_balance().await).unwrap()
        );
        println!("{}", recipient.do_list_transactions().await.pretty(2));
        println!(
            "{}",
            JsonValue::from(
                recipient
                    .do_list_txsummaries()
                    .await
                    .into_iter()
                    .map(JsonValue::from)
                    .collect::<Vec<_>>()
            )
            .pretty(2)
        );
        recipient.do_rescan().await.unwrap();
        println!(
            "{}",
            serde_json::to_string_pretty(&recipient.do_balance().await).unwrap()
        );
        println!("{}", recipient.do_list_transactions().await.pretty(2));
        println!(
            "{}",
            JsonValue::from(
                recipient
                    .do_list_txsummaries()
                    .await
                    .into_iter()
                    .map(JsonValue::from)
                    .collect::<Vec<_>>()
            )
            .pretty(2)
        );
    }
    #[tokio::test]
    async fn send_to_ua_saves_full_ua_in_wallet() {
        let (regtest_manager, _cph, faucet, recipient) =
            scenarios::faucet_recipient_default().await;
        //utils::increase_height_and_wait_for_client(&regtest_manager, &faucet, 5).await;
        let recipient_unified_address = get_base_address_macro!(recipient, "unified");
        let sent_value = 50_000;
        from_inputs::send(
            &faucet,
            vec![(recipient_unified_address.as_str(), sent_value, None)],
        )
        .await
        .unwrap();
        zingo_testutils::increase_height_and_wait_for_client(&regtest_manager, &faucet, 1)
            .await
            .unwrap();
        let list = faucet.do_list_transactions().await;
        assert!(list.members().any(|transaction| {
            transaction.entries().any(|(key, value)| {
                if key == "outgoing_metadata" {
                    value[0]["address"] == recipient_unified_address
                } else {
                    false
                }
            })
        }));
        faucet.do_rescan().await.unwrap();
        let new_list = faucet.do_list_transactions().await;
        assert!(new_list.members().any(|transaction| {
            transaction.entries().any(|(key, value)| {
                if key == "outgoing_metadata" {
                    value[0]["address"] == recipient_unified_address
                } else {
                    false
                }
            })
        }));
        assert_eq!(
            list,
            new_list,
            "Pre-Rescan: {}\n\n\nPost-Rescan: {}\n\n\n",
            json::stringify_pretty(list.clone(), 4),
            json::stringify_pretty(new_list.clone(), 4)
        );
    }
    #[tokio::test]
    async fn send_to_transparent_and_sapling_maintain_balance() {
        let recipient_initial_funds = 100_000_000;
        let first_send_to_sapling = 20_000;
        let first_send_to_transparent = 20_000;
        let recipient_second_wave = 1_000_000;
        let second_send_to_transparent = 20_000;
        let second_send_to_sapling = 20_000;
        let third_send_to_transparent = 20_000;

        let (ref regtest_manager, _cph, faucet, recipient, _txid) =
            scenarios::faucet_funded_recipient_default(recipient_initial_funds).await;

        let expected_transactions = json::parse(
        r#"
        [
            {
                "block_height": 5,
                "pending": false,
                "datetime": 1694820763,
                "position": 0,
                "txid": "d5eaac5563f8bc1a0406588e05953977ad768d02f1cf8449e9d7d9cc8de3801c",
                "amount": 100000000,
                "zec_price": null,
                "address": "uregtest1wdukkmv5p5n824e8ytnc3m6m77v9vwwl7hcpj0wangf6z23f9x0fnaen625dxgn8cgp67vzw6swuar6uwp3nqywfvvkuqrhdjffxjfg644uthqazrtxhrgwac0a6ujzgwp8y9cwthjeayq8r0q6786yugzzyt9vevxn7peujlw8kp3vf6d8p4fvvpd8qd5p7xt2uagelmtf3vl6w3u8",
                "memo": null
            },
            {
                "block_height": 6,
                "pending": false,
                "datetime": 1694825595,
                "txid": "4ee5a583e6462eb4c39f9d8188e855bb1e37d989fcb8b417cff93c27b006e72d",
                "zec_price": null,
                "amount": -30000,
                "outgoing_metadata": [
                    {
                        "address": "zregtestsapling1fmq2ufux3gm0v8qf7x585wj56le4wjfsqsj27zprjghntrerntggg507hxh2ydcdkn7sx8kya7p",
                        "value": 20000,
                        "memo": null
                    }
                ]
            },
            {
                "block_height": 7,
                "pending": true,
                "datetime": 1694825735,
                "txid": "55de92ebf5effc3ed67a289788ede88514a9d2c407af6154b00969325e2fdf00",
                "zec_price": null,
                "amount": -30000,
                "outgoing_metadata": [
                    {
                        "address": "tmBsTi2xWTjUdEXnuTceL7fecEQKeWaPDJd",
                        "value": 20000,
                        "memo": null
                    }
                ]
            }
        ]"#,
    ).unwrap();

        from_inputs::send(
            &recipient,
            vec![(
                &get_base_address_macro!(faucet, "sapling"),
                first_send_to_sapling,
                None,
            )],
        )
        .await
        .unwrap();
        zingo_testutils::increase_height_and_wait_for_client(regtest_manager, &recipient, 1)
            .await
            .unwrap();
        from_inputs::send(
            &recipient,
            vec![(
                &get_base_address_macro!(faucet, "transparent"),
                first_send_to_transparent,
                None,
            )],
        )
        .await
        .unwrap();

        let expected_funds = recipient_initial_funds
            - first_send_to_sapling
            - first_send_to_transparent
            - (2 * u64::from(MINIMUM_FEE));
        assert_eq!(
            recipient.wallet.maybe_verified_orchard_balance(None).await,
            Some(expected_funds)
        );
        assert_eq!(
            recipient
                .wallet
                .verified_balance::<OrchardDomain>(None)
                .await,
            Some(0)
        );

        let transactions = recipient.do_list_transactions().await;
        assert_eq!(
            transactions.members().len(),
            expected_transactions.members().len()
        );
        for (t1, t2) in transactions.members().zip(expected_transactions.members()) {
            assert!(
                check_transaction_equality(t1, t2),
                "\n\n\nobserved: {}\n\n\nexpected: {}\n\n\n",
                t1.pretty(4),
                t2.pretty(4)
            );
        }

        faucet.do_sync(false).await.unwrap();
        from_inputs::send(
            &faucet,
            vec![(
                &get_base_address_macro!(recipient, "unified"),
                recipient_second_wave,
                Some("Second wave incoming"),
            )],
        )
        .await
        .unwrap();
        zingo_testutils::increase_height_and_wait_for_client(regtest_manager, &recipient, 1)
            .await
            .unwrap();
        from_inputs::send(
            &recipient,
            vec![(
                &get_base_address_macro!(faucet, "transparent"),
                second_send_to_transparent,
                None,
            )],
        )
        .await
        .unwrap();
        from_inputs::send(
            &recipient,
            vec![(
                &get_base_address_macro!(faucet, "sapling"),
                second_send_to_sapling,
                None,
            )],
        )
        .await
        .unwrap();
        zingo_testutils::increase_height_and_wait_for_client(regtest_manager, &recipient, 1)
            .await
            .unwrap();

        from_inputs::send(
            &recipient,
            vec![(
                &get_base_address_macro!(faucet, "transparent"),
                third_send_to_transparent,
                None,
            )],
        )
        .await
        .unwrap();
        zingo_testutils::increase_height_and_wait_for_client(regtest_manager, &recipient, 1)
            .await
            .unwrap();

        let second_wave_expected_funds = expected_funds + recipient_second_wave
            - second_send_to_sapling
            - second_send_to_transparent
            - third_send_to_transparent
            - (3 * u64::from(MINIMUM_FEE));
        assert_eq!(
            recipient.wallet.maybe_verified_orchard_balance(None).await,
            Some(second_wave_expected_funds),
        );

        let second_wave_expected_transactions = json::parse(r#"
        [
            {
                "block_height": 5,
                "pending": false,
                "datetime": 1686330002,
                "position": 0,
                "txid": "f040440eade0afc99800fee54753afb71fb09894483f1f1fa7462dedb63e7c02",
                "amount": 100000000,
                "zec_price": null,
                "address": "uregtest1wdukkmv5p5n824e8ytnc3m6m77v9vwwl7hcpj0wangf6z23f9x0fnaen625dxgn8cgp67vzw6swuar6uwp3nqywfvvkuqrhdjffxjfg644uthqazrtxhrgwac0a6ujzgwp8y9cwthjeayq8r0q6786yugzzyt9vevxn7peujlw8kp3vf6d8p4fvvpd8qd5p7xt2uagelmtf3vl6w3u8",
                "memo": null
            },
            {
                "block_height": 6,
                "pending": false,
                "datetime": 1686330013,
                "txid": "db532064c89c7d8266e107ffefc614f3c34050af922973199e398fcd18c43ea5",
                "zec_price": null,
                "amount": -30000,
                "outgoing_metadata": [
                    {
                        "address": "zregtestsapling1fmq2ufux3gm0v8qf7x585wj56le4wjfsqsj27zprjghntrerntggg507hxh2ydcdkn7sx8kya7p",
                        "value": 20000,
                        "memo": null
                    }
                ]
            },
            {
                "block_height": 7,
                "pending": false,
                "datetime": 1686330006,
                "txid": "be81f76bf37bb6d5d762c7bb48419f239787023b8344c30ce0771c8ce21e480f",
                "zec_price": null,
                "amount": -30000,
                "outgoing_metadata": [
                    {
                        "address": "tmBsTi2xWTjUdEXnuTceL7fecEQKeWaPDJd",
                        "value": 20000,
                        "memo": null
                    }
                ]
            },
            {
                "block_height": 7,
                "pending": false,
                "datetime": 1686330013,
                "position": 0,
                "txid": "caf9438c9c61923d24a9594651cc694edc660eabb0082122c4588ae381edc3b4",
                "amount": 1000000,
                "zec_price": null,
                "address": "uregtest1wdukkmv5p5n824e8ytnc3m6m77v9vwwl7hcpj0wangf6z23f9x0fnaen625dxgn8cgp67vzw6swuar6uwp3nqywfvvkuqrhdjffxjfg644uthqazrtxhrgwac0a6ujzgwp8y9cwthjeayq8r0q6786yugzzyt9vevxn7peujlw8kp3vf6d8p4fvvpd8qd5p7xt2uagelmtf3vl6w3u8",
                "memo": "Second wave incoming"
            },
            {
                "block_height": 8,
                "pending": false,
                "datetime": 1686330021,
                "txid": "95a41ba1c6e2b7edf63ddde7899567431a6b36b7583ba1e359560041e5f8ce2b",
                "zec_price": null,
                "amount": -30000,
                "outgoing_metadata": [
                    {
                        "address": "zregtestsapling1fmq2ufux3gm0v8qf7x585wj56le4wjfsqsj27zprjghntrerntggg507hxh2ydcdkn7sx8kya7p",
                        "value": 20000,
                        "memo": null
                    }
                ]
            },
            {
                "block_height": 8,
                "pending": false,
                "datetime": 1686330021,
                "txid": "c1004c32395ff45448fb943a7da4cc2819762066eea2628cd0a4aee65106207d",
                "zec_price": null,
                "amount": -30000,
                "outgoing_metadata": [
                    {
                        "address": "tmBsTi2xWTjUdEXnuTceL7fecEQKeWaPDJd",
                        "value": 20000,
                        "memo": null
                    }
                ]
            },
            {
                "block_height": 9,
                "pending": false,
                "datetime": 1686330024,
                "txid": "c5e94f462218634b37a2a3324f89bd288bc55ab877ea516a6203e48c207ba955",
                "zec_price": null,
                "amount": -30000,
                "outgoing_metadata": [
                    {
                        "address": "tmBsTi2xWTjUdEXnuTceL7fecEQKeWaPDJd",
                        "value": 20000,
                        "memo": null
                    }
                ]
            }
        ]"#)
    .unwrap();
        let second_wave_transactions = recipient.do_list_transactions().await;
        assert_eq!(
            second_wave_transactions.len(),
            second_wave_expected_transactions.len()
        );
        for transaction in second_wave_transactions.members() {
            assert!(
                second_wave_expected_transactions
                    .members()
                    .any(|t2| check_transaction_equality(transaction, t2)),
                "fail on: {:#?}",
                transaction
            );
        }
    }
    #[tokio::test]
    async fn send_orchard_back_and_forth() {
        // setup
        let (regtest_manager, _cph, faucet, recipient) =
            scenarios::faucet_recipient_default().await;
        let faucet_to_recipient_amount = 20_000u64;
        let recipient_to_faucet_amount = 5_000u64;
        // check start state
        faucet.do_sync(true).await.unwrap();
        let wallet_height = faucet.do_wallet_last_scanned_height().await;
        assert_eq!(
            wallet_height.as_fixed_point_u64(0).unwrap(),
            BASE_HEIGHT as u64
        );
        let three_blocks_reward = block_rewards::CANOPY
            .checked_mul(BASE_HEIGHT as u64)
            .unwrap();
        check_client_balances!(faucet, o: three_blocks_reward s: 0 t: 0);

        // post transfer to recipient, and verify
        from_inputs::send(
            &faucet,
            vec![(
                &get_base_address_macro!(recipient, "unified"),
                faucet_to_recipient_amount,
                Some("Orcharding"),
            )],
        )
        .await
        .unwrap();
        let orch_change =
            block_rewards::CANOPY - (faucet_to_recipient_amount + u64::from(MINIMUM_FEE));
        zingo_testutils::increase_height_and_wait_for_client(&regtest_manager, &recipient, 1)
            .await
            .unwrap();
        faucet.do_sync(true).await.unwrap();
        let faucet_orch = three_blocks_reward + orch_change + u64::from(MINIMUM_FEE);

        println!(
            "{}",
            JsonValue::from(faucet.do_list_txsummaries().await).pretty(4)
        );
        println!(
            "{}",
            serde_json::to_string_pretty(&faucet.do_balance().await).unwrap()
        );

        check_client_balances!(faucet, o: faucet_orch s: 0 t: 0);
        check_client_balances!(recipient, o: faucet_to_recipient_amount s: 0 t: 0);

        // post half back to faucet, and verify
        from_inputs::send(
            &recipient,
            vec![(
                &get_base_address_macro!(faucet, "unified"),
                recipient_to_faucet_amount,
                Some("Sending back"),
            )],
        )
        .await
        .unwrap();
        zingo_testutils::increase_height_and_wait_for_client(&regtest_manager, &faucet, 1)
            .await
            .unwrap();
        recipient.do_sync(true).await.unwrap();

        let faucet_final_orch = faucet_orch
            + recipient_to_faucet_amount
            + block_rewards::CANOPY
            + u64::from(MINIMUM_FEE);
        let recipient_final_orch =
            faucet_to_recipient_amount - (u64::from(MINIMUM_FEE) + recipient_to_faucet_amount);
        check_client_balances!(
            faucet,
            o: faucet_final_orch s: 0 t: 0
        );
        check_client_balances!(recipient, o: recipient_final_orch s: 0 t: 0);
    }
    #[tokio::test]
    async fn send_mined_sapling_to_orchard() {
        // This test shows a confirmation changing the state of balance by
        // debiting unverified_orchard_balance and crediting verified_orchard_balance.  The debit amount is
        // consistent with all the notes in the relevant block changing state.
        // NOTE that the balance doesn't give insight into the distribution across notes.
        let regtest_network = RegtestNetwork::all_upgrades_active();
        let (regtest_manager, _cph, faucet) = scenarios::faucet(
            PoolType::Shielded(ShieldedProtocol::Sapling),
            regtest_network,
        )
        .await;
        let amount_to_send = 5_000;
        from_inputs::send(
            &faucet,
            vec![(
                get_base_address_macro!(faucet, "unified").as_str(),
                amount_to_send,
                Some("Scenario test: engage!"),
            )],
        )
        .await
        .unwrap();
        zingo_testutils::increase_height_and_wait_for_client(&regtest_manager, &faucet, 1)
            .await
            .unwrap();
        let balance = faucet.do_balance().await;
        // We send change to orchard now, so we should have the full value of the note
        // we spent, minus the transaction fee
        assert_eq!(balance.unverified_orchard_balance, Some(0));
        assert_eq!(
            balance.verified_orchard_balance.unwrap(),
            625_000_000 - u64::from(MINIMUM_FEE)
        );
    }
    #[tokio::test]
    async fn send_heartwood_sapling_funds() {
        let regtest_network = RegtestNetwork::new(1, 1, 1, 1, 3, 5);
        let (regtest_manager, _cph, faucet, recipient) = scenarios::faucet_recipient(
            PoolType::Shielded(ShieldedProtocol::Sapling),
            regtest_network,
        )
        .await;
        increase_height_and_wait_for_client(&regtest_manager, &faucet, 3)
            .await
            .unwrap();
        check_client_balances!(faucet, o: 0 s: 3_500_000_000u64 t: 0);
        from_inputs::send(
            &faucet,
            vec![(
                &get_base_address_macro!(recipient, "unified"),
                3_499_990_000u64,
                None,
            )],
        )
        .await
        .unwrap();
        check_client_balances!(faucet, o: 0 s: 0 t: 0);
        increase_height_and_wait_for_client(&regtest_manager, &recipient, 1)
            .await
            .unwrap();
        check_client_balances!(recipient, o: 3_499_990_000u64 s: 0 t: 0);
    }
    #[tokio::test]
    async fn send_funds_to_all_pools() {
        let regtest_network = RegtestNetwork::all_upgrades_active();
        let (
            _regtest_manager,
            _cph,
            _faucet,
            recipient,
            _orchard_txid,
            _sapling_txid,
            _transparent_txid,
        ) = scenarios::faucet_funded_recipient(
            Some(100_000),
            Some(100_000),
            Some(100_000),
            PoolType::Shielded(ShieldedProtocol::Orchard),
            regtest_network,
        )
        .await;
        check_client_balances!(recipient, o: 100_000 s: 100_000 t: 100_000);
    }
    #[tokio::test]
    async fn self_send_to_t_displays_as_one_transaction() {
        let (regtest_manager, _cph, faucet, recipient) =
            scenarios::faucet_recipient_default().await;
        let recipient_unified_address = get_base_address_macro!(recipient, "unified");
        let sent_value = 50_000;
        from_inputs::send(
            &faucet,
            vec![(recipient_unified_address.as_str(), sent_value, None)],
        )
        .await
        .unwrap();
        zingo_testutils::increase_height_and_wait_for_client(&regtest_manager, &recipient, 1)
            .await
            .unwrap();
        let recipient_taddr = get_base_address_macro!(recipient, "transparent");
        let recipient_zaddr = get_base_address_macro!(recipient, "sapling");
        let sent_to_taddr_value = 5_000;
        let sent_to_zaddr_value = 11_000;
        let sent_to_self_orchard_value = 1_000;
        from_inputs::send(
            &recipient,
            vec![(recipient_taddr.as_str(), sent_to_taddr_value, None)],
        )
        .await
        .unwrap();
        zingo_testutils::increase_height_and_wait_for_client(&regtest_manager, &recipient, 1)
            .await
            .unwrap();
        from_inputs::send(
            &recipient,
            vec![
                (recipient_taddr.as_str(), sent_to_taddr_value, None),
                (recipient_zaddr.as_str(), sent_to_zaddr_value, Some("foo")),
                (
                    recipient_unified_address.as_str(),
                    sent_to_self_orchard_value,
                    Some("bar"),
                ),
            ],
        )
        .await
        .unwrap();
        faucet.do_sync(false).await.unwrap();
        from_inputs::send(
            &faucet,
            vec![
                (recipient_taddr.as_str(), sent_to_taddr_value, None),
                (recipient_zaddr.as_str(), sent_to_zaddr_value, Some("foo2")),
                (
                    recipient_unified_address.as_str(),
                    sent_to_self_orchard_value,
                    Some("bar2"),
                ),
            ],
        )
        .await
        .unwrap();
        zingo_testutils::increase_height_and_wait_for_client(&regtest_manager, &recipient, 1)
            .await
            .unwrap();
        println!(
            "{}",
            json::stringify_pretty(recipient.do_list_transactions().await, 4)
        );
        let transactions = recipient.do_list_transactions().await;
        let mut txids = transactions
            .members()
            .map(|transaction| transaction["txid"].as_str());
        assert!(itertools::Itertools::all_unique(&mut txids));
    }
    #[tokio::test]
    async fn sapling_to_sapling_scan_together() {
        // Create an incoming transaction, and then send that transaction, and scan everything together, to make sure it works.
        // (For this test, the Sapling Domain is assumed in all cases.)
        // Sender Setup:
        // 1. create a spend key: SpendK_S
        // 2. derive a Shielded Payment Address from SpendK_S: SPA_KS
        // 3. construct a Block Reward Transaction where SPA_KS receives a block reward: BRT
        // 4. publish BRT
        // 5. optionally mine a block including BRT <-- There are two separate tests to run
        // 6. optionally mine sufficient subsequent blocks to "validate" BRT
        // Recipient Setup:
        // 1. create a spend key: "SpendK_R"
        // 2. from SpendK_R derive a Shielded Payment Address: SPA_R
        // Test Procedure:
        // 1. construct a transaction "spending" from a SpendK_S output to SPA_R
        // 2. publish the transaction to the mempool
        // 3. mine a block
        // Constraints:
        // 1. SpendK_S controls start - spend funds
        // 2. SpendK_R controls 0 + spend funds
        let (regtest_manager, _cph, faucet, recipient) =
            scenarios::faucet_recipient_default().await;

        // Give the faucet a block reward
        zingo_testutils::increase_height_and_wait_for_client(&regtest_manager, &faucet, 1)
            .await
            .unwrap();
        let value = 100_000;

        // Send some sapling value to the recipient
        let txid = zingo_testutils::send_value_between_clients_and_sync(
            &regtest_manager,
            &faucet,
            &recipient,
            value,
            "sapling",
        )
        .await
        .unwrap();

        let spent_value = 250;

        // Construct transaction to wallet-external recipient-address.
        let exit_zaddr = get_base_address_macro!(faucet, "sapling");
        let spent_txid = from_inputs::send(&recipient, vec![(&exit_zaddr, spent_value, None)])
            .await
            .unwrap();

        zingo_testutils::increase_height_and_wait_for_client(&regtest_manager, &recipient, 1)
            .await
            .unwrap();
        // 5. Check the transaction list to make sure we got all transactions
        let list = recipient.do_list_transactions().await;

        assert_eq!(list[0]["block_height"].as_u64().unwrap(), 5);
        assert_eq!(list[0]["txid"], txid.to_string());
        assert_eq!(list[0]["amount"].as_i64().unwrap(), (value as i64));

        assert_eq!(list[1]["block_height"].as_u64().unwrap(), 6);
        assert_eq!(list[1]["txid"], spent_txid.to_string());
        assert_eq!(
            list[1]["amount"].as_i64().unwrap(),
            -((spent_value + u64::from(MINIMUM_FEE)) as i64)
        );
        assert_eq!(list[1]["outgoing_metadata"][0]["address"], exit_zaddr);
        assert_eq!(
            list[1]["outgoing_metadata"][0]["value"].as_u64().unwrap(),
            spent_value
        );
    }
    #[tokio::test]
    async fn sapling_incoming_sapling_outgoing() {
        let (regtest_manager, _cph, faucet, recipient) =
            scenarios::faucet_recipient_default().await;
        let value = 100_000;

        // 2. Send an incoming transaction to fill the wallet
        let faucet_funding_txid = from_inputs::send(
            &faucet,
            vec![(&get_base_address_macro!(recipient, "sapling"), value, None)],
        )
        .await
        .unwrap();
        zingo_testutils::increase_height_and_wait_for_client(&regtest_manager, &recipient, 1)
            .await
            .unwrap();

        assert_eq!(recipient.wallet.last_synced_height().await, 4);

        // 3. Check the balance is correct, and we received the incoming transaction from ?outside?
        let b = recipient.do_balance().await;
        let addresses = recipient.do_addresses().await;
        assert_eq!(b.sapling_balance.unwrap(), value);
        assert_eq!(b.unverified_sapling_balance.unwrap(), 0);
        assert_eq!(b.spendable_sapling_balance.unwrap(), value);
        assert_eq!(
            addresses[0]["receivers"]["sapling"],
            encode_payment_address(
                recipient.config().chain.hrp_sapling_payment_address(),
                recipient.wallet.wallet_capability().addresses()[0]
                    .sapling()
                    .unwrap()
            ),
        );

        let list = recipient.do_list_transactions().await;
        if let JsonValue::Array(list) = list {
            assert_eq!(list.len(), 1);
            let faucet_sent_transaction = list[0].clone();

            assert_eq!(
                faucet_sent_transaction["txid"],
                faucet_funding_txid.to_string()
            );
            assert_eq!(faucet_sent_transaction["amount"].as_u64().unwrap(), value);
            assert_eq!(
                faucet_sent_transaction["address"],
                recipient.wallet.wallet_capability().addresses()[0]
                    .encode(&recipient.config().chain)
            );
            assert_eq!(faucet_sent_transaction["block_height"].as_u64().unwrap(), 4);
        } else {
            panic!("Expecting an array");
        }

        // 4. Send z-to-z transaction to external z address with a memo
        let sent_value = 2000;
        let outgoing_memo = "Outgoing Memo";

        let sent_transaction_id = from_inputs::send(
            &recipient,
            vec![(
                &get_base_address_macro!(faucet, "sapling"),
                sent_value,
                Some(outgoing_memo),
            )],
        )
        .await
        .unwrap();

        // 5. Check the pending transaction is present
        // 5.1 Check notes

        let notes = recipient.do_list_notes(true).await;
        // Has a new (pending) unspent note (the change)
        assert_eq!(notes["unspent_orchard_notes"].len(), 1);
        assert_eq!(
            notes["unspent_orchard_notes"][0]["created_in_txid"],
            sent_transaction_id
        );
        assert!(notes["unspent_orchard_notes"][0]["pending"]
            .as_bool()
            .unwrap());

        assert_eq!(notes["spent_sapling_notes"].len(), 0);
        assert_eq!(notes["pending_sapling_notes"].len(), 1);
        assert_eq!(
            notes["pending_sapling_notes"][0]["created_in_txid"],
            faucet_funding_txid.to_string()
        );
        assert_eq!(
            notes["pending_sapling_notes"][0]["pending_spent"],
            sent_transaction_id
        );
        assert!(notes["pending_sapling_notes"][0]["spent"].is_null());
        assert!(notes["pending_sapling_notes"][0]["spent_at_height"].is_null());

        // Check transaction list
        let list = recipient.do_list_transactions().await;

        assert_eq!(list.len(), 2);
        let send_transaction = list
            .members()
            .find(|transaction| transaction["txid"] == sent_transaction_id)
            .unwrap();

        assert_eq!(send_transaction["txid"], sent_transaction_id);
        assert_eq!(
            send_transaction["amount"].as_i64().unwrap(),
            -(sent_value as i64 + u64::from(MINIMUM_FEE) as i64)
        );
        assert!(send_transaction["pending"].as_bool().unwrap());
        assert_eq!(send_transaction["block_height"].as_u64().unwrap(), 5);

        assert_eq!(
            send_transaction["outgoing_metadata"][0]["address"],
            get_base_address_macro!(faucet, "sapling")
        );
        assert_eq!(
            send_transaction["outgoing_metadata"][0]["memo"],
            outgoing_memo
        );
        assert_eq!(
            send_transaction["outgoing_metadata"][0]["value"]
                .as_u64()
                .unwrap(),
            sent_value
        );

        // 6. Mine the sent transaction
        zingo_testutils::increase_height_and_wait_for_client(&regtest_manager, &recipient, 1)
            .await
            .unwrap();

        assert!(!send_transaction.contains("pending"));
        assert_eq!(send_transaction["block_height"].as_u64().unwrap(), 5);

        // 7. Check the notes to see that we have one spent sapling note and one unspent orchard note (change)
        // Which is immediately spendable.
        let notes = recipient.do_list_notes(true).await;
        println!("{}", json::stringify_pretty(notes.clone(), 4));
        assert_eq!(notes["unspent_orchard_notes"].len(), 1);
        assert_eq!(
            notes["unspent_orchard_notes"][0]["created_in_block"]
                .as_u64()
                .unwrap(),
            5
        );
        assert_eq!(
            notes["unspent_orchard_notes"][0]["created_in_txid"],
            sent_transaction_id
        );
        assert_eq!(
            notes["unspent_orchard_notes"][0]["value"].as_u64().unwrap(),
            value - sent_value - u64::from(MINIMUM_FEE)
        );
        assert!(notes["unspent_orchard_notes"][0]["is_change"]
            .as_bool()
            .unwrap());
        assert!(notes["unspent_orchard_notes"][0]["spendable"]
            .as_bool()
            .unwrap()); // Spendable

        assert_eq!(notes["spent_sapling_notes"].len(), 1);
        assert_eq!(
            notes["spent_sapling_notes"][0]["created_in_block"]
                .as_u64()
                .unwrap(),
            4
        );
        assert_eq!(
            notes["spent_sapling_notes"][0]["value"].as_u64().unwrap(),
            value
        );
        assert!(!notes["spent_sapling_notes"][0]["is_change"]
            .as_bool()
            .unwrap());
        assert!(!notes["spent_sapling_notes"][0]["spendable"]
            .as_bool()
            .unwrap()); // Already spent
        assert_eq!(
            notes["spent_sapling_notes"][0]["spent"],
            sent_transaction_id
        );
        assert_eq!(
            notes["spent_sapling_notes"][0]["spent_at_height"]
                .as_u64()
                .unwrap(),
            5
        );
    }
    #[tokio::test]
    async fn sapling_dust_fee_collection() {
        let (regtest_manager, __cph, faucet, recipient) =
            scenarios::faucet_recipient_default().await;
        let recipient_sapling = get_base_address_macro!(recipient, "sapling");
        let recipient_unified = get_base_address_macro!(recipient, "unified");
        check_client_balances!(recipient, o: 0 s: 0 t: 0);
        let fee = u64::from(MINIMUM_FEE);
        let for_orchard = dbg!(fee * 10);
        let for_sapling = dbg!(fee / 10);
        from_inputs::send(
            &faucet,
            vec![
                (&recipient_unified, for_orchard, Some("Plenty for orchard.")),
                (&recipient_sapling, for_sapling, Some("Dust for sapling.")),
            ],
        )
        .await
        .unwrap();
        zingo_testutils::increase_height_and_wait_for_client(&regtest_manager, &recipient, 1)
            .await
            .unwrap();
        check_client_balances!(recipient, o: for_orchard s: for_sapling t: 0 );

        from_inputs::send(
            &recipient,
            vec![(
                &get_base_address_macro!(faucet, "unified"),
                fee * 5,
                Some("Five times fee."),
            )],
        )
        .await
        .unwrap();
        zingo_testutils::increase_height_and_wait_for_client(&regtest_manager, &recipient, 1)
            .await
            .unwrap();
        let remaining_orchard = for_orchard - (6 * fee);
        check_client_balances!(recipient, o: remaining_orchard s: for_sapling t: 0);
    }
    #[tokio::test]
    async fn sandblast_filter_preserves_trees() {
        let (ref regtest_manager, _cph, ref faucet, ref recipient, _txid) =
            scenarios::faucet_funded_recipient_default(100_000).await;
        recipient
            .wallet
            .wallet_options
            .write()
            .await
            .transaction_size_filter = Some(10);
        recipient.do_sync(false).await.unwrap();
        dbg!(
            recipient
                .wallet
                .wallet_options
                .read()
                .await
                .transaction_size_filter
        );

        println!("creating vec");
        from_inputs::send(
            faucet,
            vec![(&get_base_address_macro!(faucet, "unified"), 10, None); 15],
        )
        .await
        .unwrap();
        zingo_testutils::increase_height_and_wait_for_client(regtest_manager, recipient, 10)
            .await
            .unwrap();
        from_inputs::send(
            recipient,
            vec![(&get_base_address_macro!(faucet, "unified"), 10, None)],
        )
        .await
        .unwrap();
        zingo_testutils::increase_height_and_wait_for_client(regtest_manager, recipient, 10)
            .await
            .unwrap();
        faucet.do_sync(false).await.unwrap();
        assert_eq!(
            faucet
                .wallet
                .transaction_context
                .transaction_metadata_set
                .read()
                .await
                .witness_trees()
                .unwrap()
                .witness_tree_orchard
                .max_leaf_position(0),
            recipient
                .wallet
                .transaction_context
                .transaction_metadata_set
                .read()
                .await
                .witness_trees()
                .unwrap()
                .witness_tree_orchard
                .max_leaf_position(0)
        );
    }
    #[tokio::test]
    async fn rescan_still_have_outgoing_metadata_with_sends_to_self() {
        let (regtest_manager, _cph, faucet) = scenarios::faucet_default().await;
        zingo_testutils::increase_height_and_wait_for_client(&regtest_manager, &faucet, 1)
            .await
            .unwrap();
        let sapling_addr = get_base_address_macro!(faucet, "sapling");
        for memo in [None, Some("foo")] {
            from_inputs::send(
                &faucet,
                vec![(
                    sapling_addr.as_str(),
                    {
                        let balance = faucet.do_balance().await;
                        balance.spendable_sapling_balance.unwrap()
                            + balance.spendable_orchard_balance.unwrap()
                    } - u64::from(MINIMUM_FEE),
                    memo,
                )],
            )
            .await
            .unwrap();
            zingo_testutils::increase_height_and_wait_for_client(&regtest_manager, &faucet, 1)
                .await
                .unwrap();
        }
        let transactions = faucet.do_list_transactions().await;
        let notes = faucet.do_list_notes(true).await;
        faucet.do_rescan().await.unwrap();
        let post_rescan_transactions = faucet.do_list_transactions().await;
        let post_rescan_notes = faucet.do_list_notes(true).await;
        assert_eq!(
            transactions,
            post_rescan_transactions,
            "Pre-Rescan: {}\n\n\nPost-Rescan: {}",
            json::stringify_pretty(transactions.clone(), 4),
            json::stringify_pretty(post_rescan_transactions.clone(), 4)
        );

        // Notes are not in deterministic order after rescan. Instead, iterate over all
        // the notes and check that they exist post-rescan
        for (field_name, field) in notes.entries() {
            for note in field.members() {
                assert!(post_rescan_notes[field_name]
                    .members()
                    .any(|post_rescan_note| post_rescan_note == note));
            }
            assert_eq!(field.len(), post_rescan_notes[field_name].len());
        }
    }
    #[tokio::test]
    async fn rescan_still_have_outgoing_metadata() {
        let (regtest_manager, _cph, faucet, recipient) =
            scenarios::faucet_recipient_default().await;
        from_inputs::send(
            &faucet,
            vec![(
                get_base_address_macro!(recipient, "sapling").as_str(),
                1_000,
                Some("foo"),
            )],
        )
        .await
        .unwrap();
        zingo_testutils::increase_height_and_wait_for_client(&regtest_manager, &faucet, 1)
            .await
            .unwrap();
        let transactions = faucet.do_list_transactions().await;
        faucet.do_rescan().await.unwrap();
        let post_rescan_transactions = faucet.do_list_transactions().await;
        assert_eq!(transactions, post_rescan_transactions);
    }
    #[tokio::test]
    async fn note_selection_order() {
        // In order to fund a transaction multiple notes may be selected and consumed.
        // To minimize note selection operations notes are consumed from largest to smallest.
        // In addition to testing the order in which notes are selected this test:
        //   * sends to a sapling address
        //   * sends back to the original sender's UA
        let (regtest_manager, _cph, faucet, recipient) =
            scenarios::faucet_recipient_default().await;
        zingo_testutils::increase_height_and_wait_for_client(&regtest_manager, &faucet, 5)
            .await
            .unwrap();

        let client_2_saplingaddress = get_base_address_macro!(recipient, "sapling");
        // Send three transfers in increasing 1000 zat increments
        // These are sent from the coinbase funded client which will
        // subsequently receive funding via it's orchard-packed UA.
        let memos = ["1", "2", "3"];
        from_inputs::send(
            &faucet,
            (1..=3)
                .map(|n| {
                    (
                        client_2_saplingaddress.as_str(),
                        n * 10000,
                        Some(memos[(n - 1) as usize]),
                    )
                })
                .collect(),
        )
        .await
        .unwrap();

        zingo_testutils::increase_height_and_wait_for_client(&regtest_manager, &recipient, 5)
            .await
            .unwrap();
        // We know that the largest single note that 2 received from 1 was 3000, for 2 to send
        // 3000 back to 1 it will have to collect funds from two notes to pay the full 3000
        // plus the transaction fee.
        from_inputs::send(
            &recipient,
            vec![(
                &get_base_address_macro!(faucet, "unified"),
                30000,
                Some("Sending back, should have 2 inputs"),
            )],
        )
        .await
        .unwrap();
        let client_2_notes = recipient.do_list_notes(false).await;
        // The 3000 zat note to cover the value, plus another for the tx-fee.
        let first_value = client_2_notes["pending_sapling_notes"][0]["value"]
            .as_fixed_point_u64(0)
            .unwrap();
        let second_value = client_2_notes["pending_sapling_notes"][1]["value"]
            .as_fixed_point_u64(0)
            .unwrap();
        assert!(
            first_value == 30000u64 && second_value == 20000u64
                || first_value == 20000u64 && second_value == 30000u64
        );
        //);
        // Because the above tx fee won't consume a full note, change will be sent back to 2.
        // This implies that client_2 will have a total of 2 unspent notes:
        //  * one (sapling) from client_1 sent above (and never used) + 1 (orchard) as change to itself
        assert_eq!(client_2_notes["unspent_sapling_notes"].len(), 1);
        assert_eq!(client_2_notes["unspent_orchard_notes"].len(), 1);
        let change_note = client_2_notes["unspent_orchard_notes"]
            .members()
            .filter(|note| note["is_change"].as_bool().unwrap())
            .collect::<Vec<_>>()[0];
        // Because 2000 is the size of the second largest note.
        assert_eq!(change_note["value"], 20000 - u64::from(MINIMUM_FEE));
        let non_change_note_values = client_2_notes["unspent_sapling_notes"]
            .members()
            .filter(|note| !note["is_change"].as_bool().unwrap())
            .map(extract_value_as_u64)
            .collect::<Vec<_>>();
        // client_2 got a total of 3000+2000+1000
        // It sent 3000 to the client_1, and also
        // paid the default transaction fee.
        // In non change notes it has 1000.
        // There is an outstanding 2000 that is marked as change.
        // After sync the unspent_sapling_notes should go to 3000.
        assert_eq!(non_change_note_values.iter().sum::<u64>(), 10000u64);

        zingo_testutils::increase_height_and_wait_for_client(&regtest_manager, &recipient, 5)
            .await
            .unwrap();
        let client_2_post_transaction_notes = recipient.do_list_notes(false).await;
        assert_eq!(
            client_2_post_transaction_notes["pending_sapling_notes"].len(),
            0
        );
        assert_eq!(
            client_2_post_transaction_notes["unspent_sapling_notes"].len(),
            1
        );
        assert_eq!(
            client_2_post_transaction_notes["unspent_orchard_notes"].len(),
            1
        );
        assert_eq!(
            client_2_post_transaction_notes["unspent_sapling_notes"]
                .members()
                .chain(client_2_post_transaction_notes["unspent_orchard_notes"].members())
                .map(extract_value_as_u64)
                .sum::<u64>(),
            20000u64 // 10000 received and unused + (20000 - 10000 txfee)
        );

        // More explicit than ignoring the unused variable, we only care about this in order to drop it
    }
    #[tokio::test]
    async fn multiple_outgoing_metadatas_work_right_on_restore() {
        let inital_value = 100_000;
        let (ref regtest_manager, _cph, faucet, ref recipient, _txid) =
            scenarios::faucet_funded_recipient_default(inital_value).await;
        from_inputs::send(
            recipient,
            vec![(&get_base_address_macro!(faucet, "unified"), 10_000, None); 2],
        )
        .await
        .unwrap();
        zingo_testutils::increase_height_and_wait_for_client(regtest_manager, recipient, 1)
            .await
            .unwrap();
        let pre_rescan_transactions = recipient.do_list_transactions().await;
        let pre_rescan_summaries = recipient.do_list_txsummaries().await;
        recipient.do_rescan().await.unwrap();
        let post_rescan_transactions = recipient.do_list_transactions().await;
        let post_rescan_summaries = recipient.do_list_txsummaries().await;
        assert_eq!(pre_rescan_transactions, post_rescan_transactions);
        assert_eq!(pre_rescan_summaries, post_rescan_summaries);
        let mut outgoing_metadata = pre_rescan_transactions
            .members()
            .find_map(|tx| tx.entries().find(|(key, _val)| key == &"outgoing_metadata"))
            .unwrap()
            .1
            .members();
        // The two outgoing spends were identical. They should be represented as such
        assert_eq!(outgoing_metadata.next(), outgoing_metadata.next());
    }
    #[tokio::test]
    async fn mempool_clearing_and_full_batch_syncs_correct_trees() {
        async fn do_maybe_recent_txid(lc: &LightClient) -> JsonValue {
            json::object! {
                "last_txid" => lc.wallet.transactions().read().await.get_some_txid_from_highest_wallet_block().map(|t| t.to_string())
            }
        }
        let value = 100_000;
        let regtest_network = RegtestNetwork::all_upgrades_active();
        let (regtest_manager, _cph, faucet, recipient, orig_transaction_id, _, _) =
            scenarios::faucet_funded_recipient(
                Some(value),
                None,
                None,
                PoolType::Shielded(ShieldedProtocol::Sapling),
                regtest_network,
            )
            .await;
        let orig_transaction_id = orig_transaction_id.unwrap();
        assert_eq!(
            do_maybe_recent_txid(&recipient).await["last_txid"],
            orig_transaction_id
        );
        // Put some transactions unrelated to the recipient (faucet->faucet) on-chain, to get some clutter
        for _ in 0..5 {
            zingo_testutils::send_value_between_clients_and_sync(
                &regtest_manager,
                &faucet,
                &faucet,
                5_000,
                "unified",
            )
            .await
            .unwrap();
        }

        let sent_to_self = 10;
        // Send recipient->recipient, to make tree equality check at the end simpler
        zingo_testutils::send_value_between_clients_and_sync(
            &regtest_manager,
            &recipient,
            &recipient,
            sent_to_self,
            "unified",
        )
        .await
        .unwrap();

        // 3a. stash zcashd state
        log::debug!(
            "old zcashd chain info {}",
            std::str::from_utf8(
                &regtest_manager
                    .get_cli_handle()
                    .arg("getblockchaininfo")
                    .output()
                    .unwrap()
                    .stdout
            )
            .unwrap()
        );

        // Turn zcashd off and on again, to write down the blocks
        drop(_cph); // turn off zcashd and lightwalletd
        let _cph = regtest_manager.launch(false).unwrap();
        log::debug!(
            "new zcashd chain info {}",
            std::str::from_utf8(
                &regtest_manager
                    .get_cli_handle()
                    .arg("getblockchaininfo")
                    .output()
                    .unwrap()
                    .stdout
            )
            .unwrap()
        );

        let zcd_datadir = &regtest_manager.zcashd_data_dir;
        let zcashd_parent = Path::new(zcd_datadir).parent().unwrap();
        let original_zcashd_directory = zcashd_parent.join("original_zcashd");

        log::debug!(
            "The original zcashd directory is at: {}",
            &original_zcashd_directory.to_string_lossy().to_string()
        );

        let source = &zcd_datadir.to_string_lossy().to_string();
        let dest = &original_zcashd_directory.to_string_lossy().to_string();
        std::process::Command::new("cp")
            .arg("-rf")
            .arg(source)
            .arg(dest)
            .output()
            .expect("directory copy failed");

        // 3. Send z-to-z transaction to external z address with a memo
        let sent_value = 2000;
        let outgoing_memo = "Outgoing Memo";

        let sent_transaction_id = from_inputs::send(
            &recipient,
            vec![(
                &get_base_address_macro!(faucet, "sapling"),
                sent_value,
                Some(outgoing_memo),
            )],
        )
        .await
        .unwrap();

        // Sync recipient
        recipient.do_sync(false).await.unwrap();
        dbg!(
            &recipient
                .wallet
                .transaction_context
                .transaction_metadata_set
                .read()
                .await
                .witness_trees()
                .unwrap()
                .witness_tree_orchard
        );

        // 4b write down state before clearing the mempool
        let notes_before = recipient.do_list_notes(true).await;
        let transactions_before = recipient.do_list_transactions().await;
        println!("Transactions before {}", transactions_before.pretty(2));

        // Sync recipient again. We assert this should be a no-op, as we just synced
        recipient.do_sync(false).await.unwrap();
        let post_sync_notes_before = recipient.do_list_notes(true).await;
        let post_sync_transactions_before = recipient.do_list_transactions().await;
        println!(
            "Transactions before, post_sync {}",
            post_sync_transactions_before.pretty(2)
        );
        assert_eq!(post_sync_notes_before, notes_before);
        assert_eq!(post_sync_transactions_before, transactions_before);

        drop(_cph); // Turn off zcashd and lightwalletd

        // 5. check that the sent transaction is correctly marked in the client
        let transactions = recipient.do_list_transactions().await;
        let mempool_only_tx = transactions
            .members()
            .find(|tx| tx["txid"] == sent_transaction_id)
            .unwrap()
            .clone();
        log::debug!("the transactions are: {}", &mempool_only_tx);
        assert_eq!(
            mempool_only_tx["outgoing_metadata"][0]["memo"],
            "Outgoing Memo"
        );
        assert_eq!(mempool_only_tx["txid"], sent_transaction_id);

        // 6. note that the client correctly considers the note pending
        assert_eq!(mempool_only_tx["pending"], true);

        std::process::Command::new("rm")
            .arg("-rf")
            .arg(source)
            .output()
            .expect("recursive rm failed");
        std::process::Command::new("cp")
            .arg("--recursive")
            .arg("--remove-destination")
            .arg(dest)
            .arg(source)
            .output()
            .expect("directory copy failed");
        assert_eq!(
            source,
            &regtest_manager
                .zcashd_data_dir
                .to_string_lossy()
                .to_string()
        );
        let _cph = regtest_manager.launch(false).unwrap();
        let notes_after = recipient.do_list_notes(true).await;
        let transactions_after = recipient.do_list_transactions().await;

        assert_eq!(notes_before.pretty(2), notes_after.pretty(2));
        assert_eq!(transactions_before.pretty(2), transactions_after.pretty(2));

        // 6. Mine 10 blocks, the pending transaction should still be there.
        zingo_testutils::increase_height_and_wait_for_client(&regtest_manager, &recipient, 10)
            .await
            .unwrap();
        assert_eq!(recipient.wallet.last_synced_height().await, 21);

        let notes = recipient.do_list_notes(true).await;

        let transactions = recipient.do_list_transactions().await;

        // There are 2 unspent notes, the pending transaction, and the final receipt
        println!("{}", json::stringify_pretty(notes.clone(), 4));
        println!("{}", json::stringify_pretty(transactions.clone(), 4));
        // Two unspent notes: one change, pending, one from faucet, confirmed
        assert_eq!(notes["unspent_orchard_notes"].len(), 2);
        assert_eq!(notes["unspent_sapling_notes"].len(), 0);
        let note = notes["unspent_orchard_notes"][1].clone();
        assert_eq!(note["created_in_txid"], sent_transaction_id);
        assert_eq!(
            note["value"].as_u64().unwrap(),
            value - sent_value - (2 * u64::from(MINIMUM_FEE)) - sent_to_self
        );
        assert!(note["pending"].as_bool().unwrap());
        assert_eq!(transactions.len(), 3);

        // 7. Mine 100 blocks, so the mempool expires
        zingo_testutils::increase_height_and_wait_for_client(&regtest_manager, &recipient, 100)
            .await
            .unwrap();
        assert_eq!(recipient.wallet.last_synced_height().await, 121);

        let notes = recipient.do_list_notes(true).await;
        let transactions = recipient.do_list_transactions().await;

        // There are now three notes, the original (confirmed and spent) note, the send to self note, and its change.
        assert_eq!(notes["unspent_orchard_notes"].len(), 2);
        assert_eq!(
            notes["spent_orchard_notes"][0]["created_in_txid"],
            orig_transaction_id
        );
        assert!(!notes["unspent_orchard_notes"][0]["pending"]
            .as_bool()
            .unwrap());
        assert_eq!(notes["pending_orchard_notes"].len(), 0);
        assert_eq!(transactions.len(), 2);
        let read_lock = recipient
            .wallet
            .transaction_context
            .transaction_metadata_set
            .read()
            .await;
        let wallet_trees = read_lock.witness_trees().unwrap();
        let last_leaf = wallet_trees
            .witness_tree_orchard
            .max_leaf_position(0)
            .unwrap();
        let server_trees = zingolib::grpc_connector::get_trees(
            recipient.get_server_uri(),
            recipient.wallet.last_synced_height().await,
        )
        .await
        .unwrap();
        let server_orchard_front = zcash_primitives::merkle_tree::read_commitment_tree::<
            MerkleHashOrchard,
            &[u8],
            { zingolib::wallet::data::COMMITMENT_TREE_LEVELS },
        >(&hex::decode(server_trees.orchard_tree).unwrap()[..])
        .unwrap()
        .to_frontier()
        .take();
        let mut server_orchard_shardtree: ShardTree<_, COMMITMENT_TREE_LEVELS, MAX_SHARD_LEVEL> =
            ShardTree::new(
                MemoryShardStore::<MerkleHashOrchard, BlockHeight>::empty(),
                MAX_REORG,
            );
        server_orchard_shardtree
            .insert_frontier_nodes(
                server_orchard_front.unwrap(),
                zingo_testutils::incrementalmerkletree::Retention::Marked,
            )
            .unwrap();
        assert_eq!(
            wallet_trees
                .witness_tree_orchard
                .witness_at_checkpoint_depth(last_leaf.unwrap(), 0)
                .unwrap_or_else(|_| panic!("{:#?}", wallet_trees.witness_tree_orchard)),
            server_orchard_shardtree
                .witness_at_checkpoint_depth(last_leaf.unwrap(), 0)
                .unwrap()
        )
    }
    #[tokio::test]
    async fn mempool_and_balance() {
        let value = 100_000;
        let (regtest_manager, _cph, faucet, recipient, _txid) =
            scenarios::faucet_funded_recipient_default(value).await;

        let bal = recipient.do_balance().await;
        println!("{}", serde_json::to_string_pretty(&bal).unwrap());
        assert_eq!(bal.orchard_balance.unwrap(), value);
        assert_eq!(bal.unverified_orchard_balance.unwrap(), 0);
        assert_eq!(bal.verified_orchard_balance.unwrap(), value);

        // 3. Mine 10 blocks
        zingo_testutils::increase_height_and_wait_for_client(&regtest_manager, &recipient, 10)
            .await
            .unwrap();
        let bal = recipient.do_balance().await;
        assert_eq!(bal.orchard_balance.unwrap(), value);
        assert_eq!(bal.verified_orchard_balance.unwrap(), value);
        assert_eq!(bal.unverified_orchard_balance.unwrap(), 0);

        // 4. Spend the funds
        let sent_value = 2000;
        let outgoing_memo = "Outgoing Memo";

        let _sent_transaction_id = from_inputs::send(
            &recipient,
            vec![(
                &get_base_address_macro!(faucet, "unified"),
                sent_value,
                Some(outgoing_memo),
            )],
        )
        .await
        .unwrap();

        let bal = recipient.do_balance().await;

        // Even though the transaction is not mined (in the mempool) the balances should be updated to reflect the spent funds
        let new_bal = value - (sent_value + u64::from(MINIMUM_FEE));
        assert_eq!(bal.orchard_balance.unwrap(), new_bal);
        assert_eq!(bal.verified_orchard_balance.unwrap(), 0);
        assert_eq!(bal.unverified_orchard_balance.unwrap(), new_bal);

        // 5. Mine the pending block, making the funds verified and spendable.
        zingo_testutils::increase_height_and_wait_for_client(&regtest_manager, &recipient, 10)
            .await
            .unwrap();

        let bal = recipient.do_balance().await;

        assert_eq!(bal.orchard_balance.unwrap(), new_bal);
        assert_eq!(bal.verified_orchard_balance.unwrap(), new_bal);
        assert_eq!(bal.unverified_orchard_balance.unwrap(), 0);
    }
    #[tokio::test]
    async fn load_old_wallet_at_reorged_height() {
        let regtest_network = RegtestNetwork::all_upgrades_active();
        let (ref regtest_manager, cph, ref faucet) = scenarios::faucet(
            PoolType::Shielded(ShieldedProtocol::Orchard),
            regtest_network,
        )
        .await;
        println!("Shutting down initial zcd/lwd unneeded processes");
        drop(cph);

        let zcd_datadir = &regtest_manager.zcashd_data_dir;
        let zingo_datadir = &regtest_manager.zingo_datadir;
        // This test is the unique consumer of:
        // zingo-testutils/old_wallet_reorg_test_wallet
        let cached_data_dir = get_cargo_manifest_dir()
            .parent()
            .unwrap()
            .join("zingo-testvectors")
            .join("old_wallet_reorg_test_wallet");
        let zcd_source = cached_data_dir
            .join("zcashd")
            .join(".")
            .to_string_lossy()
            .to_string();
        let zcd_dest = zcd_datadir.to_string_lossy().to_string();
        std::process::Command::new("rm")
            .arg("-r")
            .arg(&zcd_dest)
            .output()
            .expect("directory rm failed");
        std::fs::DirBuilder::new()
            .create(&zcd_dest)
            .expect("Dir recreate failed");
        std::process::Command::new("cp")
            .arg("-r")
            .arg(zcd_source)
            .arg(zcd_dest)
            .output()
            .expect("directory copy failed");
        let zingo_source = cached_data_dir
            .join("zingo-wallet.dat")
            .to_string_lossy()
            .to_string();
        let zingo_dest = zingo_datadir.to_string_lossy().to_string();
        std::process::Command::new("cp")
            .arg("-f")
            .arg(zingo_source)
            .arg(&zingo_dest)
            .output()
            .expect("wallet copy failed");
        let _cph = regtest_manager.launch(false).unwrap();
        println!("loading wallet");
        let (wallet, conf) =
            zingo_testutils::load_wallet(zingo_dest.into(), ChainType::Regtest(regtest_network))
                .await;
        println!("setting uri");
        *conf.lightwalletd_uri.write().unwrap() = faucet.get_server_uri();
        println!("creating lightclient");
        let recipient = LightClient::create_from_wallet_async(wallet, conf)
            .await
            .unwrap();
        println!(
            "pre-sync transactions: {}",
            recipient.do_list_transactions().await.pretty(2)
        );
        let expected_pre_sync_transactions = r#"[
  {
    "block_height": 3,
    "pending": false,
    "datetime": 1692212261,
    "position": 0,
    "txid": "7a9d41caca143013ebd2f710e4dad04f0eb9f0ae98b42af0f58f25c61a9d439e",
    "amount": 100000,
    "zec_price": null,
    "address": "uregtest1wdukkmv5p5n824e8ytnc3m6m77v9vwwl7hcpj0wangf6z23f9x0fnaen625dxgn8cgp67vzw6swuar6uwp3nqywfvvkuqrhdjffxjfg644uthqazrtxhrgwac0a6ujzgwp8y9cwthjeayq8r0q6786yugzzyt9vevxn7peujlw8kp3vf6d8p4fvvpd8qd5p7xt2uagelmtf3vl6w3u8",
    "memo": null
  },
  {
    "block_height": 8,
    "pending": false,
    "datetime": 1692212266,
    "position": 0,
    "txid": "122f8ab8dc5483e36256a4fbd7ff8d60eb7196670716a6690f9215f1c2a4d841",
    "amount": 50000,
    "zec_price": null,
    "address": "uregtest1wdukkmv5p5n824e8ytnc3m6m77v9vwwl7hcpj0wangf6z23f9x0fnaen625dxgn8cgp67vzw6swuar6uwp3nqywfvvkuqrhdjffxjfg644uthqazrtxhrgwac0a6ujzgwp8y9cwthjeayq8r0q6786yugzzyt9vevxn7peujlw8kp3vf6d8p4fvvpd8qd5p7xt2uagelmtf3vl6w3u8",
    "memo": null
  },
  {
    "block_height": 9,
    "pending": false,
    "datetime": 1692212299,
    "position": 0,
    "txid": "0a014017add7dc9eb57ada3e70f905c9dce610ef055e135b03f4907dd5dc99a4",
    "amount": 30000,
    "zec_price": null,
    "address": "uregtest1wdukkmv5p5n824e8ytnc3m6m77v9vwwl7hcpj0wangf6z23f9x0fnaen625dxgn8cgp67vzw6swuar6uwp3nqywfvvkuqrhdjffxjfg644uthqazrtxhrgwac0a6ujzgwp8y9cwthjeayq8r0q6786yugzzyt9vevxn7peujlw8kp3vf6d8p4fvvpd8qd5p7xt2uagelmtf3vl6w3u8",
    "memo": null
  }
]"#;
        assert_eq!(
            expected_pre_sync_transactions,
            recipient.do_list_transactions().await.pretty(2)
        );
        recipient.do_sync(false).await.unwrap();
        let expected_post_sync_transactions = r#"[
  {
    "block_height": 3,
    "pending": false,
    "datetime": 1692212261,
    "position": 0,
    "txid": "7a9d41caca143013ebd2f710e4dad04f0eb9f0ae98b42af0f58f25c61a9d439e",
    "amount": 100000,
    "zec_price": null,
    "address": "uregtest1wdukkmv5p5n824e8ytnc3m6m77v9vwwl7hcpj0wangf6z23f9x0fnaen625dxgn8cgp67vzw6swuar6uwp3nqywfvvkuqrhdjffxjfg644uthqazrtxhrgwac0a6ujzgwp8y9cwthjeayq8r0q6786yugzzyt9vevxn7peujlw8kp3vf6d8p4fvvpd8qd5p7xt2uagelmtf3vl6w3u8",
    "memo": null
  },
  {
    "block_height": 8,
    "pending": false,
    "datetime": 1692212266,
    "position": 0,
    "txid": "122f8ab8dc5483e36256a4fbd7ff8d60eb7196670716a6690f9215f1c2a4d841",
    "amount": 50000,
    "zec_price": null,
    "address": "uregtest1wdukkmv5p5n824e8ytnc3m6m77v9vwwl7hcpj0wangf6z23f9x0fnaen625dxgn8cgp67vzw6swuar6uwp3nqywfvvkuqrhdjffxjfg644uthqazrtxhrgwac0a6ujzgwp8y9cwthjeayq8r0q6786yugzzyt9vevxn7peujlw8kp3vf6d8p4fvvpd8qd5p7xt2uagelmtf3vl6w3u8",
    "memo": null
  }
]"#;
        assert_eq!(
            expected_post_sync_transactions,
            recipient.do_list_transactions().await.pretty(2)
        );
        let expected_post_sync_balance = PoolBalances {
            sapling_balance: Some(0),
            verified_sapling_balance: Some(0),
            spendable_sapling_balance: Some(0),
            unverified_sapling_balance: Some(0),
            orchard_balance: Some(150000),
            verified_orchard_balance: Some(150000),
            spendable_orchard_balance: Some(150000),
            unverified_orchard_balance: Some(0),
            transparent_balance: Some(0),
        };
        assert_eq!(expected_post_sync_balance, recipient.do_balance().await);
        from_inputs::send(
            &recipient,
            vec![(&get_base_address_macro!(faucet, "unified"), 14000, None)],
        )
        .await
        .unwrap();
    }
    /// An arbitrary number of diversified addresses may be generated
    /// from a seed.  If the wallet is subsequently lost-or-destroyed
    /// wallet-regeneration-from-seed (sprouting) doesn't regenerate
    /// the previous diversifier list. <-- But the spend capability
    /// is capable of recovering the diversified _receiver_.
    #[tokio::test]
    async fn handling_of_nonregenerated_diversified_addresses_after_seed_restore() {
        let (regtest_manager, _cph, mut client_builder, regtest_network) =
            scenarios::custom_clients_default().await;
        let faucet = client_builder.build_faucet(false, regtest_network).await;
        faucet.do_sync(false).await.unwrap();
        let seed_phrase_of_recipient1 = zcash_primitives::zip339::Mnemonic::from_entropy([1; 32])
            .unwrap()
            .to_string();
        let recipient1 = client_builder
            .build_client(seed_phrase_of_recipient1, 0, false, regtest_network)
            .await;
        let mut expected_unspent_sapling_notes = json::object! {
                "created_in_block" =>  4,
                "datetime" =>  0,
                "created_in_txid" => "",
                "value" =>  14_000,
                "pending" =>  false,
                "is_change" =>  false,
                "address" =>  "uregtest1m8un60udl5ac0928aghy4jx6wp59ty7ct4t8ks9udwn8y6fkdmhe6pq0x5huv8v0pprdlq07tclqgl5fzfvvzjf4fatk8cpyktaudmhvjcqufdsfmktgawvne3ksrhs97pf0u8s8f8h",
                "spendable" =>  true,
                "spent" =>  JsonValue::Null,
                "spent_at_height" =>  JsonValue::Null,
                "pending_spent" =>  JsonValue::Null,
        };
        let original_recipient_address = "\
        uregtest1qtqr46fwkhmdn336uuyvvxyrv0l7trgc0z9clpryx6vtladnpyt4wvq99p59f4rcyuvpmmd0hm4k5vv6j\
        8edj6n8ltk45sdkptlk7rtzlm4uup4laq8ka8vtxzqemj3yhk6hqhuypupzryhv66w65lah9ms03xa8nref7gux2zz\
        hjnfanxnnrnwscmz6szv2ghrurhu3jsqdx25y2yh";
        let seed_of_recipient = {
            assert_eq!(
                &get_base_address_macro!(recipient1, "unified"),
                &original_recipient_address
            );
            let recipient1_diversified_addr = recipient1.do_new_address("tz").await.unwrap();
            from_inputs::send(
                &faucet,
                vec![(
                    recipient1_diversified_addr[0].as_str().unwrap(),
                    14_000,
                    Some("foo"),
                )],
            )
            .await
            .unwrap();
            zingo_testutils::increase_height_and_wait_for_client(&regtest_manager, &faucet, 1)
                .await
                .unwrap();
            recipient1.do_sync(true).await.unwrap();
            let notes = recipient1.do_list_notes(true).await;
            assert_eq!(notes["unspent_sapling_notes"].members().len(), 1);
            let note = notes["unspent_sapling_notes"].members().next().unwrap();
            //The following fields aren't known until runtime, and should be cryptographically nondeterministic
            //Testing that they're generated correctly is beyond the scope if this test
            expected_unspent_sapling_notes["datetime"] = note["datetime"].clone();
            expected_unspent_sapling_notes["created_in_txid"] = note["created_in_txid"].clone();

            assert_eq!(
                note,
                &expected_unspent_sapling_notes,
                "\nExpected:\n{}\n===\nActual:\n{}\n",
                json::stringify_pretty(expected_unspent_sapling_notes.clone(), 4),
                json::stringify_pretty(note.clone(), 4)
            );
            recipient1.do_seed_phrase().await.unwrap()
        };
        drop(recipient1); // Discard original to ensure subsequent data is fresh.
        let mut expected_unspent_sapling_notes_after_restore_from_seed =
            expected_unspent_sapling_notes.clone();
        expected_unspent_sapling_notes_after_restore_from_seed["address"] = JsonValue::String(
        "Diversifier not in wallet. Perhaps you restored from seed and didn't restore addresses"
            .to_string(),
    );
        let recipient_restored = client_builder
            .build_client(
                seed_of_recipient.seed_phrase.clone(),
                0,
                true,
                regtest_network,
            )
            .await;
        let seed_of_recipient_restored = {
            recipient_restored.do_sync(true).await.unwrap();
            let restored_addresses = recipient_restored.do_addresses().await;
            assert_eq!(
                &restored_addresses[0]["address"],
                &original_recipient_address
            );
            let notes = recipient_restored.do_list_notes(true).await;
            assert_eq!(notes["unspent_sapling_notes"].members().len(), 1);
            let note = notes["unspent_sapling_notes"].members().next().unwrap();
            assert_eq!(
                note,
                &expected_unspent_sapling_notes_after_restore_from_seed,
                "\nExpected:\n{}\n===\nActual:\n{}\n",
                json::stringify_pretty(
                    expected_unspent_sapling_notes_after_restore_from_seed.clone(),
                    4
                ),
                json::stringify_pretty(note.clone(), 4)
            );

            //The first address in a wallet should always contain all three currently extant
            //receiver types.
            from_inputs::send(
                &recipient_restored,
                vec![(&get_base_address_macro!(faucet, "sapling"), 4_000, None)],
            )
            .await
            .unwrap();
            let sender_balance = faucet.do_balance().await;
            zingo_testutils::increase_height_and_wait_for_client(&regtest_manager, &faucet, 1)
                .await
                .unwrap();

            //Ensure that recipient_restored was still able to spend the note, despite not having the
            //diversified address associated with it
            assert_eq!(
                faucet.do_balance().await.spendable_sapling_balance.unwrap(),
                sender_balance.spendable_sapling_balance.unwrap() + 4_000
            );
            recipient_restored.do_seed_phrase().await.unwrap()
        };
        assert_eq!(seed_of_recipient, seed_of_recipient_restored);
    }
    #[tokio::test]
    async fn from_t_z_o_tz_to_zo_tzo_to_orchard() {
        // Test all possible promoting note source combinations
        let (regtest_manager, _cph, mut client_builder, regtest_network) =
            scenarios::custom_clients_default().await;
        let sapling_faucet = client_builder.build_faucet(false, regtest_network).await;
        let pool_migration_client = client_builder
            .build_client(HOSPITAL_MUSEUM_SEED.to_string(), 0, false, regtest_network)
            .await;
        let pmc_taddr = get_base_address_macro!(pool_migration_client, "transparent");
        let pmc_sapling = get_base_address_macro!(pool_migration_client, "sapling");
        let pmc_unified = get_base_address_macro!(pool_migration_client, "unified");
        // Ensure that the client has confirmed spendable funds
        zingo_testutils::increase_height_and_wait_for_client(&regtest_manager, &sapling_faucet, 3)
            .await
            .unwrap();
        // 1 t Test of a send from a taddr only client to its own unified address
        macro_rules! bump_and_check {
        (o: $o:tt s: $s:tt t: $t:tt) => {
            zingo_testutils::increase_height_and_wait_for_client(&regtest_manager, &pool_migration_client, 1).await.unwrap();
            check_client_balances!(pool_migration_client, o:$o s:$s t:$t);
        };
    }

        from_inputs::send(&sapling_faucet, vec![(&pmc_taddr, 50_000, None)])
            .await
            .unwrap();
        bump_and_check!(o: 0 s: 0 t: 50_000);

        from_inputs::shield(&pool_migration_client, &[PoolType::Transparent], None)
            .await
            .unwrap();
        bump_and_check!(o: 40_000 s: 0 t: 0);

        // 2 Test of a send from a sapling only client to its own unified address
        from_inputs::send(&sapling_faucet, vec![(&pmc_sapling, 50_000, None)])
            .await
            .unwrap();
        bump_and_check!(o: 40_000 s: 50_000 t: 0);

        from_inputs::shield(
            &pool_migration_client,
            &[PoolType::Shielded(ShieldedProtocol::Sapling)],
            None,
        )
        .await
        .unwrap();
        bump_and_check!(o: 80_000 s: 0 t: 0);

        // 3 Test of an orchard-only client to itself
        from_inputs::send(&pool_migration_client, vec![(&pmc_unified, 70_000, None)])
            .await
            .unwrap();
        bump_and_check!(o: 70_000 s: 0 t: 0);

        // 4 tz transparent and sapling to orchard
        from_inputs::send(
            &pool_migration_client,
            vec![(&pmc_taddr, 30_000, None), (&pmc_sapling, 30_000, None)],
        )
        .await
        .unwrap();
        bump_and_check!(o: 0 s: 30_000 t: 30_000);

        from_inputs::shield(&pool_migration_client, &[PoolType::Transparent], None)
            .await
            .unwrap();
        from_inputs::send(&pool_migration_client, vec![(&pmc_unified, 20_000, None)])
            .await
            .unwrap();
        bump_and_check!(o: 40_000 s: 0 t: 0);

        // 5 to transparent and orchard to orchard
        from_inputs::send(&pool_migration_client, vec![(&pmc_taddr, 20_000, None)])
            .await
            .unwrap();
        bump_and_check!(o: 10_000 s: 0 t: 20_000);

        from_inputs::shield(&pool_migration_client, &[PoolType::Transparent], None)
            .await
            .unwrap();
        bump_and_check!(o: 20_000 s: 0 t: 0);

        // 6 sapling and orchard to orchard
        from_inputs::send(&sapling_faucet, vec![(&pmc_sapling, 20_000, None)])
            .await
            .unwrap();
        bump_and_check!(o: 20_000 s: 20_000 t: 0);

        from_inputs::send(&pool_migration_client, vec![(&pmc_unified, 30_000, None)])
            .await
            .unwrap();
        bump_and_check!(o: 30_000 s: 0 t: 0);

        // 7 tzo --> o
        from_inputs::send(
            &sapling_faucet,
            vec![(&pmc_taddr, 20_000, None), (&pmc_sapling, 20_000, None)],
        )
        .await
        .unwrap();
        bump_and_check!(o: 30_000 s: 20_000 t: 20_000);

        from_inputs::shield(&pool_migration_client, &[PoolType::Transparent], None)
            .await
            .unwrap();
        from_inputs::send(&pool_migration_client, vec![(&pmc_unified, 40_000, None)])
            .await
            .unwrap();
        bump_and_check!(o: 50_000 s: 0 t: 0);

        // Send from Sapling into empty Orchard pool
        from_inputs::send(&pool_migration_client, vec![(&pmc_sapling, 40_000, None)])
            .await
            .unwrap();
        bump_and_check!(o: 0 s: 40_000 t: 0);

        from_inputs::send(&pool_migration_client, vec![(&pmc_unified, 30_000, None)])
            .await
            .unwrap();
        bump_and_check!(o: 30_000 s: 0 t: 0);
        let mut total_value_to_addrs_iter = pool_migration_client
            .do_total_value_to_address()
            .await
            .0
            .into_iter();
        assert_eq!(
            total_value_to_addrs_iter.next(),
            Some((String::from("fee"), u64::from((MINIMUM_FEE * 13).unwrap())))
        );
        assert!(total_value_to_addrs_iter.next().is_none());
    }
    #[tokio::test]
    async fn factor_do_shield_to_call_do_send() {
        let (regtest_manager, __cph, faucet, recipient) =
            scenarios::faucet_recipient_default().await;
        zingo_testutils::increase_height_and_wait_for_client(&regtest_manager, &faucet, 2)
            .await
            .unwrap();
        from_inputs::send(
            &faucet,
            vec![(
                &get_base_address_macro!(recipient, "transparent"),
                1_000u64,
                None,
            )],
        )
        .await
        .unwrap();
    }
    #[tokio::test]
    async fn dust_sends_change_correctly() {
        let (regtest_manager, _cph, faucet, recipient, _txid) =
            scenarios::faucet_funded_recipient_default(100_000).await;

        // Send of less that transaction fee
        let sent_value = 1000;
        let _sent_transaction_id = from_inputs::send(
            &recipient,
            vec![(
                &get_base_address_macro!(faucet, "unified"),
                sent_value,
                None,
            )],
        )
        .await
        .unwrap();

        zingo_testutils::increase_height_and_wait_for_client(&regtest_manager, &recipient, 5)
            .await
            .unwrap();

        println!("{}", recipient.do_list_transactions().await.pretty(4));
        println!(
            "{}",
            serde_json::to_string_pretty(&recipient.do_balance().await).unwrap()
        );
    }
    #[tokio::test]
    async fn dont_write_pending() {
        let regtest_network = RegtestNetwork::all_upgrades_active();
        let (regtest_manager, _cph, faucet, recipient) = scenarios::faucet_recipient(
            PoolType::Shielded(ShieldedProtocol::Orchard),
            regtest_network,
        )
        .await;
        from_inputs::send(
            &faucet,
            vec![(
                &get_base_address_macro!(recipient, "unified"),
                100_000,
                Some("funding to be received by the recipient"),
            )],
        )
        .await
        .unwrap();

        zingo_testutils::increase_height_and_wait_for_client(&regtest_manager, &recipient, 2)
            .await
            .unwrap();
        let recipient_balance = recipient.do_balance().await;
        assert_eq!(
            recipient_balance,
            PoolBalances {
                sapling_balance: Some(0),
                verified_sapling_balance: Some(0),
                spendable_sapling_balance: Some(0),
                unverified_sapling_balance: Some(0),
                orchard_balance: Some(100000),
                verified_orchard_balance: Some(100000),
                spendable_orchard_balance: Some(100000),
                unverified_orchard_balance: Some(0),
                transparent_balance: Some(0)
            }
        );
        from_inputs::send(
            &recipient,
            vec![(
                &get_base_address_macro!(faucet, "unified"),
                25_000,
                Some("an pending transaction, that shall not be synced"),
            )],
        )
        .await
        .unwrap();
        let recipient_balance = recipient.do_balance().await;

        dbg!(&recipient_balance.unverified_orchard_balance);
        assert_eq!(
            recipient_balance.unverified_orchard_balance.unwrap(),
            65_000
        );

        let loaded_client = zingo_testutils::lightclient::new_client_from_save_buffer(&recipient)
            .await
            .unwrap();
        let loaded_balance = loaded_client.do_balance().await;
        assert_eq!(loaded_balance.unverified_orchard_balance, Some(0),);
        check_client_balances!(loaded_client, o: 100_000 s: 0 t: 0 );
    }
    #[tokio::test]
    async fn by_address_finsight() {
        let (regtest_manager, _cph, faucet, recipient) =
            scenarios::faucet_recipient_default().await;
        let base_uaddress = get_base_address_macro!(recipient, "unified");
        zingo_testutils::increase_height_and_wait_for_client(&regtest_manager, &faucet, 2)
            .await
            .unwrap();
        println!(
            "faucet notes: {}",
            faucet.do_list_notes(true).await.pretty(4)
        );
        from_inputs::send(&faucet, vec![(&base_uaddress, 1_000u64, Some("1"))])
            .await
            .unwrap();
        from_inputs::send(&faucet, vec![(&base_uaddress, 1_000u64, Some("1"))])
            .await
            .expect(
                "We only have sapling notes, plus a pending orchard note from the \
            previous send. If we're allowed to select pending notes, we'll attempt \
            to select that one, and this will fail",
            );
        assert_eq!(
            JsonValue::from(faucet.do_total_memobytes_to_address().await)[&base_uaddress].pretty(4),
            "2".to_string()
        );
        from_inputs::send(&faucet, vec![(&base_uaddress, 1_000u64, Some("aaaa"))])
            .await
            .unwrap();
        assert_eq!(
            JsonValue::from(faucet.do_total_memobytes_to_address().await)[&base_uaddress].pretty(4),
            "6".to_string()
        );
    }
    #[tokio::test]
    async fn aborted_resync() {
        let (regtest_manager, _cph, faucet, recipient, _txid) =
            scenarios::faucet_funded_recipient_default(100_000).await;

        zingo_testutils::increase_height_and_wait_for_client(&regtest_manager, &recipient, 15)
            .await
            .unwrap();

        // 4. Send a transaction to both external t-addr and external z addr and mine it
        let sent_zvalue = 80_000;
        let sent_zmemo = "Ext z";
        let sent_transaction_id = from_inputs::send(
            &recipient,
            vec![(
                &get_base_address_macro!(faucet, "sapling"),
                sent_zvalue,
                Some(sent_zmemo),
            )],
        )
        .await
        .unwrap();

        zingo_testutils::increase_height_and_wait_for_client(&regtest_manager, &recipient, 5)
            .await
            .unwrap();

        let notes_before = recipient.do_list_notes(true).await;
        let list_before = recipient.do_list_transactions().await;
        let requested_txid = &zingolib::wallet::utils::txid_from_slice(
            hex::decode(sent_transaction_id.clone())
                .unwrap()
                .into_iter()
                .rev()
                .collect::<Vec<_>>()
                .as_slice(),
        );
        let witness_before = recipient
            .wallet
            .transaction_context
            .transaction_metadata_set
            .read()
            .await
            .witness_trees()
            .unwrap()
            .witness_tree_orchard
            .witness_at_checkpoint_depth(
                recipient
                    .wallet
                    .transaction_context
                    .transaction_metadata_set
                    .read()
                    .await
                    .transaction_records_by_id
                    .get(requested_txid)
                    .unwrap()
                    .orchard_notes
                    .first()
                    .unwrap()
                    .witnessed_position
                    .unwrap(),
                0,
            );

        // 5. Now, we'll manually remove some of the blocks in the wallet, pretending that the sync was aborted in the middle.
        // We'll remove the top 20 blocks, so now the wallet only has the first 3 blocks
        recipient.wallet.blocks.write().await.drain(0..20);
        assert_eq!(recipient.wallet.last_synced_height().await, 5);

        // 6. Do a sync again
        recipient.do_sync(true).await.unwrap();
        assert_eq!(recipient.wallet.last_synced_height().await, 25);

        // 7. Should be exactly the same
        let notes_after = recipient.do_list_notes(true).await;
        let list_after = recipient.do_list_transactions().await;
        let witness_after = recipient
            .wallet
            .transaction_context
            .transaction_metadata_set
            .read()
            .await
            .witness_trees()
            .unwrap()
            .witness_tree_orchard
            .witness_at_checkpoint_depth(
                recipient
                    .wallet
                    .transaction_context
                    .transaction_metadata_set
                    .read()
                    .await
                    .transaction_records_by_id
                    .get(requested_txid)
                    .unwrap()
                    .orchard_notes
                    .first()
                    .unwrap()
                    .witnessed_position
                    .unwrap(),
                0,
            );

        assert_eq!(notes_before, notes_after);
        assert_eq!(list_before, list_after);
        assert_eq!(witness_before.unwrap(), witness_after.unwrap());
    }
    #[tokio::test]
    async fn mempool_spends_correctly_marked_pending_spent() {
        let (_regtest_manager, _cph, _faucet, recipient, _txid) =
            scenarios::faucet_funded_recipient_default(1_000_000).await;
        from_inputs::send(
            &recipient,
            vec![(
                &get_base_address_macro!(recipient, "sapling"),
                100_000,
                None,
            )],
        )
        .await
        .unwrap();
        let recipient_saved = recipient.export_save_buffer_async().await.unwrap();
        let recipient_loaded = std::sync::Arc::new(
            LightClient::read_wallet_from_buffer_async(recipient.config(), &recipient_saved[..])
                .await
                .unwrap(),
        );
        LightClient::start_mempool_monitor(recipient_loaded.clone());
        // This seems to be long enough for the mempool monitor to kick in.
        // One second is insufficient. Even if this fails, this can only ever be
        // a false negative, giving us a balance of 100_000. Still, could be improved.
        tokio::time::sleep(Duration::from_secs(5)).await;
        assert_eq!(
            recipient_loaded.do_balance().await.orchard_balance,
            Some(890_000)
        );
    }
    #[ignore]
    #[tokio::test]
    async fn timed_sync_interrupt() {
        let (regtest_manager, _cph, faucet, recipient) =
            scenarios::faucet_recipient_default().await;
        for i in 1..4 {
            let _ = faucet.do_sync(false).await;
            from_inputs::send(
                &faucet,
                vec![(&get_base_address_macro!(recipient, "sapling"), 10_100, None)],
            )
            .await
            .unwrap();
            let chainwait: u32 = 6;
            let amount: u64 = u64::from(chainwait * i);
            zingo_testutils::increase_server_height(&regtest_manager, chainwait).await;
            let _ = recipient.do_sync(false).await;
            from_inputs::send(
                &recipient,
                vec![(&get_base_address_macro!(recipient, "unified"), amount, None)],
            )
            .await
            .unwrap();
        }
        zingo_testutils::increase_server_height(&regtest_manager, 1).await;

        let _synciiyur = recipient.do_sync(false).await;
        // let summ_sim = recipient.do_list_txsummaries().await;
        let bala_sim = recipient.do_balance().await;

        recipient.clear_state().await;
        dbg!("finished basic sync. restarting for interrupted data");
        let timeout = 28;
        let race_condition =
            zingo_testutils::interrupts::sync_with_timeout_millis(&recipient, timeout).await;
        match race_condition {
            Ok(_) => {
                println!("synced in less than {} millis ", timeout);
                dbg!("syncedd");
            }
            Err(_) => {
                println!("interrupted after {} millis ", timeout);
                dbg!("interruptedidd!");
            }
        }

        // let summ_int = recipient.do_list_txsummaries().await;
        // let bala_int = recipient.do_balance().await;
        let _synciiyur = recipient.do_sync(false).await;
        // let summ_syn = recipient.do_list_txsummaries().await;
        let bala_syn = recipient.do_balance().await;

        dbg!(
            &recipient
                .wallet
                .transaction_context
                .transaction_metadata_set
                .read()
                .await
                .transaction_records_by_id
        );

        assert_eq!(bala_sim, bala_syn);
    }
    async fn load_wallet_from_data_and_assert(
        data: &[u8],
        expected_balance: u64,
        num_addresses: usize,
    ) {
        let config = zingoconfig::ZingoConfig::build(ChainType::Testnet)
            .set_lightwalletd_uri(
                ("https://zcash.mysideoftheweb.com:19067")
                    .parse::<http::Uri>()
                    .unwrap(),
            )
            .create();
        let wallet = LightWallet::read_internal(data, &config)
            .await
            .map_err(|e| format!("Cannot deserialize LightWallet file!: {}", e))
            .unwrap();

        let expected_mnemonic = (
            Mnemonic::from_phrase(CHIMNEY_BETTER_SEED.to_string()).unwrap(),
            0,
        );
        assert_eq!(wallet.mnemonic(), Some(&expected_mnemonic));

        let expected_wc =
            WalletCapability::new_from_phrase(&config, &expected_mnemonic.0, expected_mnemonic.1)
                .unwrap();
        let wc = wallet.wallet_capability();

        // We don't want the WalletCapability to impl. `Eq` (because it stores secret keys)
        // so we have to compare each component instead

        // Compare Orchard
        let Capability::Spend(orchard_sk) = &wc.orchard else {
            panic!("Expected Orchard Spending Key");
        };
        assert_eq!(
            orchard_sk.to_bytes(),
            orchard::keys::SpendingKey::try_from(&expected_wc)
                .unwrap()
                .to_bytes()
        );

        // Compare Sapling
        let Capability::Spend(sapling_sk) = &wc.sapling else {
            panic!("Expected Sapling Spending Key");
        };
        assert_eq!(
            sapling_sk,
            &zcash_client_backend::keys::sapling::ExtendedSpendingKey::try_from(&expected_wc)
                .unwrap()
        );

        // Compare transparent
        let Capability::Spend(transparent_sk) = &wc.transparent else {
            panic!("Expected transparent extended private key");
        };
        assert_eq!(
            transparent_sk,
            &ExtendedPrivKey::try_from(&expected_wc).unwrap()
        );

        assert_eq!(wc.addresses().len(), num_addresses);
        for addr in wc.addresses().iter() {
            assert!(addr.orchard().is_some());
            assert!(addr.sapling().is_some());
            assert!(addr.transparent().is_some());
        }

        let client = LightClient::create_from_wallet_async(wallet, config)
            .await
            .unwrap();
        let balance = client.do_balance().await;
        assert_eq!(balance.orchard_balance, Some(expected_balance));
        if expected_balance > 0 {
            let _ = from_inputs::send(
                &client,
                vec![(&get_base_address_macro!(client, "sapling"), 11011, None)],
            )
            .await
            .unwrap();
            let _ = client.do_sync(true).await.unwrap();
            let _ = from_inputs::send(
                &client,
                vec![(&get_base_address_macro!(client, "transparent"), 28000, None)],
            )
            .await
            .unwrap();
        }
    }

    #[tokio::test]
    async fn load_wallet_from_v26_dat_file() {
        // We test that the LightWallet can be read from v26 .dat file
        // Changes in version 27:
        //   - The wallet does not have to have a mnemonic.
        //     Absence of mnemonic is represented by an empty byte vector in v27.
        //     v26 serialized wallet is always loaded with `Some(mnemonic)`.
        //   - The wallet capabilities can be restricted from spending to view-only or none.
        //     We introduce `Capability` type represent different capability types in v27.
        //     v26 serialized wallet is always loaded with `Capability::Spend(sk)`.

        // A testnet wallet initiated with
        // --seed "chimney better bulb horror rebuild whisper improve intact letter giraffe brave rib appear bulk aim burst snap salt hill sad merge tennis phrase raise"
        // with 3 addresses containing all receivers.
        // including orchard and sapling transactions
        let data = include_bytes!("zingo-wallet-v26.dat");

        load_wallet_from_data_and_assert(data, 0, 3).await;
    }

    #[ignore = "flakey test"]
    #[tokio::test]
    async fn load_wallet_from_v26_2_dat_file() {
        // We test that the LightWallet can be read from v26 .dat file
        // Changes in version 27:
        //   - The wallet does not have to have a mnemonic.
        //     Absence of mnemonic is represented by an empty byte vector in v27.
        //     v26 serialized wallet is always loaded with `Some(mnemonic)`.
        //   - The wallet capabilities can be restricted from spending to view-only or none.
        //     We introduce `Capability` type represent different capability types in v27.
        //     v26 serialized wallet is always loaded with `Capability::Spend(sk)`.

        // A testnet wallet initiated with
        // --seed "chimney better bulb horror rebuild whisper improve intact letter giraffe brave rib appear bulk aim burst snap salt hill sad merge tennis phrase raise"
        // with 3 addresses containing all receivers.
        // including orchard and sapling transactions
        let data = include_bytes!("zingo-wallet-v26-2.dat");

        load_wallet_from_data_and_assert(data, 10177826, 1).await;
    }

    #[ignore = "flakey test"]
    #[tokio::test]
    async fn load_wallet_from_v28_dat_file() {
        // We test that the LightWallet can be read from v28 .dat file
        // --seed "chimney better bulb horror rebuild whisper improve intact letter giraffe brave rib appear bulk aim burst snap salt hill sad merge tennis phrase raise"
        // with 3 addresses containing all receivers.
        let data = include_bytes!("zingo-wallet-v28.dat");

        load_wallet_from_data_and_assert(data, 10342837, 3).await;
    }
}

mod basic_transactions {
    use zcash_client_backend::PoolType;
    use zingo_testutils::{get_base_address_macro, lightclient::from_inputs, scenarios};

    #[tokio::test]
    async fn send_and_sync_with_multiple_notes_no_panic() {
        let (regtest_manager, _cph, faucet, recipient) =
            scenarios::faucet_recipient_default().await;

        let recipient_addr_ua = get_base_address_macro!(recipient, "unified");
        let faucet_addr_ua = get_base_address_macro!(faucet, "unified");

        zingo_testutils::generate_n_blocks_return_new_height(&regtest_manager, 2)
            .await
            .unwrap();

        recipient.do_sync(true).await.unwrap();
        faucet.do_sync(true).await.unwrap();

        for _ in 0..2 {
            from_inputs::send(&faucet, vec![(recipient_addr_ua.as_str(), 40_000, None)])
                .await
                .unwrap();
        }

        zingo_testutils::generate_n_blocks_return_new_height(&regtest_manager, 1)
            .await
            .unwrap();

        recipient.do_sync(true).await.unwrap();
        faucet.do_sync(true).await.unwrap();

        from_inputs::send(&recipient, vec![(faucet_addr_ua.as_str(), 50_000, None)])
            .await
            .unwrap();

        zingo_testutils::generate_n_blocks_return_new_height(&regtest_manager, 1)
            .await
            .unwrap();

        recipient.do_sync(true).await.unwrap();
        faucet.do_sync(true).await.unwrap();
    }

    #[tokio::test]
    async fn standard_send_fees() {
        let (regtest_manager, _cph, faucet, recipient) =
            scenarios::faucet_recipient_default().await;

        let txid1 = from_inputs::send(
            &faucet,
            vec![(
                get_base_address_macro!(recipient, "unified").as_str(),
                40_000,
                None,
            )],
        )
        .await
        .unwrap();

        let txid2 = from_inputs::send(
            &faucet,
            vec![(
                get_base_address_macro!(recipient, "sapling").as_str(),
                40_000,
                None,
            )],
        )
        .await
        .unwrap();

        let txid3 = from_inputs::send(
            &faucet,
            vec![(
                get_base_address_macro!(recipient, "transparent").as_str(),
                40_000,
                None,
            )],
        )
        .await
        .unwrap();

        zingo_testutils::generate_n_blocks_return_new_height(&regtest_manager, 1)
            .await
            .unwrap();

        faucet.do_sync(true).await.unwrap();
        recipient.do_sync(true).await.unwrap();

        println!(
            "Transaction Inputs:\n{:?}",
            zingo_testutils::tx_inputs(&faucet, txid1.as_str()).await
        );
        println!(
            "Transaction Outputs:\n{:?}",
            zingo_testutils::tx_outputs(&recipient, txid1.as_str()).await
        );
        println!(
            "Transaction Change:\n{:?}",
            zingo_testutils::tx_outputs(&faucet, txid1.as_str()).await
        );

        let tx_actions_txid1 =
            zingo_testutils::tx_actions(&faucet, Some(&recipient), txid1.as_str()).await;
        println!("Transaction Actions:\n{:?}", tx_actions_txid1);

        let calculated_fee_txid1 =
            zingo_testutils::total_tx_value(&faucet, txid1.as_str()).await - 40_000;
        println!("Fee Paid: {}", calculated_fee_txid1);

        let expected_fee_txid1 = 10000;
        // currently expected fee is always 10000 but will change to the following in zip317
        // let expected_fee_txid1 = 5000
        //     * (cmp::max(
        //         2,
        //         tx_actions_txid1.transparent_tx_actions
        //             + tx_actions_txid1.sapling_tx_actions
        //             + tx_actions_txid1.orchard_tx_actions,
        //     ));
        println!("Expected Fee: {}", expected_fee_txid1);

        assert_eq!(calculated_fee_txid1, expected_fee_txid1 as u64);

        println!(
            "Transaction Inputs:\n{:?}",
            zingo_testutils::tx_inputs(&faucet, txid2.as_str()).await
        );
        println!(
            "Transaction Outputs:\n{:?}",
            zingo_testutils::tx_outputs(&recipient, txid2.as_str()).await
        );
        println!(
            "Transaction Change:\n{:?}",
            zingo_testutils::tx_outputs(&faucet, txid2.as_str()).await
        );

        let tx_actions_txid2 =
            zingo_testutils::tx_actions(&faucet, Some(&recipient), txid2.as_str()).await;
        println!("Transaction Actions:\n{:?}", tx_actions_txid2);

        let calculated_fee_txid2 =
            zingo_testutils::total_tx_value(&faucet, txid2.as_str()).await - 40_000;
        println!("Fee Paid: {}", calculated_fee_txid2);

        let expected_fee_txid2 = 10000;
        // currently expected fee is always 10000 but will change to the following in zip317
        // let expected_fee_txid2 = 5000
        //     * (cmp::max(
        //         2,
        //         tx_actions_txid2.transparent_tx_actions
        //             + tx_actions_txid2.sapling_tx_actions
        //             + tx_actions_txid2.orchard_tx_actions,
        //     ));
        println!("Expected Fee: {}", expected_fee_txid2);

        assert_eq!(calculated_fee_txid2, expected_fee_txid2 as u64);

        println!(
            "Transaction Inputs:\n{:?}",
            zingo_testutils::tx_inputs(&faucet, txid3.as_str()).await
        );
        println!(
            "Transaction Outputs:\n{:?}",
            zingo_testutils::tx_outputs(&recipient, txid3.as_str()).await
        );
        println!(
            "Transaction Change:\n{:?}",
            zingo_testutils::tx_outputs(&faucet, txid3.as_str()).await
        );

        let tx_actions_txid3 =
            zingo_testutils::tx_actions(&faucet, Some(&recipient), txid3.as_str()).await;
        println!("Transaction Actions:\n{:?}", tx_actions_txid3);

        let calculated_fee_txid3 =
            zingo_testutils::total_tx_value(&faucet, txid3.as_str()).await - 40_000;
        println!("Fee Paid: {}", calculated_fee_txid3);

        let expected_fee_txid3 = 10000;
        // currently expected fee is always 10000 but will change to the following in zip317
        // let expected_fee_txid3 = 5000
        //     * (cmp::max(
        //         2,
        //         tx_actions_txid3.transparent_tx_actions
        //             + tx_actions_txid3.sapling_tx_actions
        //             + tx_actions_txid3.orchard_tx_actions,
        //     ));
        println!("Expected Fee: {}", expected_fee_txid3);

        assert_eq!(calculated_fee_txid3, expected_fee_txid3 as u64);

        let txid4 = zingo_testutils::lightclient::from_inputs::send(
            &recipient,
            vec![(
                get_base_address_macro!(faucet, "transparent").as_str(),
                60_000,
                None,
            )],
        )
        .await
        .unwrap();

        zingo_testutils::generate_n_blocks_return_new_height(&regtest_manager, 1)
            .await
            .unwrap();

        faucet.do_sync(true).await.unwrap();
        recipient.do_sync(true).await.unwrap();

        println!(
            "Transaction Inputs:\n{:?}",
            zingo_testutils::tx_inputs(&recipient, txid4.as_str()).await
        );
        println!(
            "Transaction Outputs:\n{:?}",
            zingo_testutils::tx_outputs(&faucet, txid4.as_str()).await
        );
        println!(
            "Transaction Change:\n{:?}",
            zingo_testutils::tx_outputs(&recipient, txid4.as_str()).await
        );

        let tx_actions_txid4 =
            zingo_testutils::tx_actions(&recipient, Some(&faucet), txid4.as_str()).await;
        println!("Transaction Actions:\n{:?}", tx_actions_txid4);

        let calculated_fee_txid4 =
            zingo_testutils::total_tx_value(&recipient, txid4.as_str()).await - 60_000;
        println!("Fee Paid: {}", calculated_fee_txid4);

        let expected_fee_txid4 = 10000;
        // currently expected fee is always 10000 but will change to the following in zip317
        // let expected_fee_txid4 = 5000
        //     * (cmp::max(
        //         2,
        //         tx_actions_txid4.transparent_tx_actions
        //             + tx_actions_txid4.sapling_tx_actions
        //             + tx_actions_txid4.orchard_tx_actions,
        //     ));
        println!("Expected Fee: {}", expected_fee_txid4);

        assert_eq!(calculated_fee_txid4, expected_fee_txid4 as u64);
    }

    #[tokio::test]
    async fn dust_send_fees() {
        let (regtest_manager, _cph, faucet, recipient) =
            scenarios::faucet_recipient_default().await;

        let txid1 = zingo_testutils::lightclient::from_inputs::send(
            &faucet,
            vec![(
                get_base_address_macro!(recipient, "unified").as_str(),
                0,
                None,
            )],
        )
        .await
        .unwrap();

        zingo_testutils::generate_n_blocks_return_new_height(&regtest_manager, 1)
            .await
            .unwrap();

        faucet.do_sync(true).await.unwrap();
        recipient.do_sync(true).await.unwrap();

        println!(
            "Transaction Inputs:\n{:?}",
            zingo_testutils::tx_inputs(&faucet, txid1.as_str()).await
        );
        println!(
            "Transaction Outputs:\n{:?}",
            zingo_testutils::tx_outputs(&recipient, txid1.as_str()).await
        );
        println!(
            "Transaction Change:\n{:?}",
            zingo_testutils::tx_outputs(&faucet, txid1.as_str()).await
        );

        let tx_actions_txid1 =
            zingo_testutils::tx_actions(&faucet, Some(&recipient), txid1.as_str()).await;
        println!("Transaction Actions:\n{:?}", tx_actions_txid1);

        let calculated_fee_txid1 = zingo_testutils::total_tx_value(&faucet, txid1.as_str()).await;
        println!("Fee Paid: {}", calculated_fee_txid1);

        let expected_fee_txid1 = 10000;
        // currently expected fee is always 10000 but will change to the following in zip317
        // let expected_fee_txid1 = 5000
        //     * (cmp::max(
        //         2,
        //         tx_actions_txid1.transparent_tx_actions
        //             + tx_actions_txid1.sapling_tx_actions
        //             + tx_actions_txid1.orchard_tx_actions,
        //     ));
        println!("Expected Fee: {}", expected_fee_txid1);

        assert_eq!(calculated_fee_txid1, expected_fee_txid1 as u64);
    }

    #[tokio::test]
    async fn shield_send_fees() {
        let (regtest_manager, _cph, faucet, recipient) =
            scenarios::faucet_recipient_default().await;

        zingo_testutils::lightclient::from_inputs::send(
            &faucet,
            vec![(
                get_base_address_macro!(recipient, "transparent").as_str(),
                40_000,
                None,
            )],
        )
        .await
        .unwrap();

        zingo_testutils::generate_n_blocks_return_new_height(&regtest_manager, 1)
            .await
            .unwrap();

        faucet.do_sync(true).await.unwrap();
        recipient.do_sync(true).await.unwrap();

        let txid1 = from_inputs::shield(
            &recipient,
            &[PoolType::Transparent],
            Some(&get_base_address_macro!(recipient, "unified")),
        )
        .await
        .unwrap();

        zingo_testutils::generate_n_blocks_return_new_height(&regtest_manager, 1)
            .await
            .unwrap();

        faucet.do_sync(true).await.unwrap();
        recipient.do_sync(true).await.unwrap();

        println!(
            "Transaction Inputs:\n{:?}",
            zingo_testutils::tx_inputs(&recipient, txid1.as_str()).await
        );
        println!(
            "Transaction Outputs:\n{:?}",
            zingo_testutils::tx_outputs(&recipient, txid1.as_str()).await
        );

        let tx_actions_txid1 = zingo_testutils::tx_actions(&recipient, None, txid1.as_str()).await;
        println!("Transaction Actions:\n{:?}", tx_actions_txid1);

        let calculated_fee_txid1 =
            zingo_testutils::total_tx_value(&recipient, txid1.as_str()).await;
        println!("Fee Paid: {}", calculated_fee_txid1);

        let expected_fee_txid1 = 10000;
        // currently expected fee is always 10000 but will change to the following in zip317
        // let expected_fee_txid1 = 5000
        //     * (cmp::max(
        //         2,
        //         tx_actions_txid1.transparent_tx_actions
        //             + tx_actions_txid1.sapling_tx_actions
        //             + tx_actions_txid1.orchard_tx_actions,
        //     ));
        println!("Expected Fee: {}", expected_fee_txid1);

        assert_eq!(calculated_fee_txid1, expected_fee_txid1 as u64);

        zingo_testutils::lightclient::from_inputs::send(
            &faucet,
            vec![(
                get_base_address_macro!(recipient, "transparent").as_str(),
                40_000,
                None,
            )],
        )
        .await
        .unwrap();

        zingo_testutils::generate_n_blocks_return_new_height(&regtest_manager, 1)
            .await
            .unwrap();

        faucet.do_sync(true).await.unwrap();
        recipient.do_sync(true).await.unwrap();

        let txid2 = from_inputs::shield(
            &recipient,
            &[PoolType::Transparent],
            Some(&get_base_address_macro!(recipient, "sapling")),
        )
        .await
        .unwrap();

        zingo_testutils::generate_n_blocks_return_new_height(&regtest_manager, 1)
            .await
            .unwrap();

        faucet.do_sync(true).await.unwrap();
        recipient.do_sync(true).await.unwrap();

        println!(
            "Transaction Inputs:\n{:?}",
            zingo_testutils::tx_inputs(&recipient, txid2.as_str()).await
        );
        println!(
            "Transaction Outputs:\n{:?}",
            zingo_testutils::tx_outputs(&recipient, txid2.as_str()).await
        );

        let tx_actions_txid2 = zingo_testutils::tx_actions(&recipient, None, txid2.as_str()).await;
        println!("Transaction Actions:\n{:?}", tx_actions_txid2);

        let calculated_fee_txid2 =
            zingo_testutils::total_tx_value(&recipient, txid2.as_str()).await;
        println!("Fee Paid: {}", calculated_fee_txid2);

        let expected_fee_txid2 = 10000;
        // currently expected fee is always 10000 but will change to the following in zip317
        // let expected_fee_txid2 = 5000
        //     * (cmp::max(
        //         2,
        //         tx_actions_txid2.transparent_tx_actions
        //             + tx_actions_txid2.sapling_tx_actions
        //             + tx_actions_txid2.orchard_tx_actions,
        //     ));
        println!("Expected Fee: {}", expected_fee_txid2);

        assert_eq!(calculated_fee_txid2, expected_fee_txid2 as u64);
    }
}

#[tokio::test]
async fn proxy_server_worky() {
    zingo_testutils::check_proxy_server_works().await
}<|MERGE_RESOLUTION|>--- conflicted
+++ resolved
@@ -1278,11 +1278,7 @@
             .await
             .unwrap();
         from_inputs::shield(
-<<<<<<< HEAD
-            recipient,
-=======
             &recipient,
->>>>>>> 649369a0
             &[
                 PoolType::Shielded(ShieldedProtocol::Sapling),
                 PoolType::Transparent,
