--- conflicted
+++ resolved
@@ -1,12 +1,5 @@
 use zcash_primitives::consensus::BlockHeight;
 
-<<<<<<< HEAD
-/// A 32 wide bitmask with 0 in the last 5 places
-#[allow(warnings)]
-pub const BLOCKHEIGHT_PLACEHOLDER_LOCAL: u32 = (16 + 0 + 0 + 0 + 0);
-
-=======
->>>>>>> 7d3d29b9
 #[derive(Clone, Copy, Debug, PartialEq)]
 pub enum ConfirmationStatus {
     /// we may know when it entered the mempool.
