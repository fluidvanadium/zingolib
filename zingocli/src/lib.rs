--- conflicted
+++ resolved
@@ -262,20 +262,6 @@
     }
     std::process::exit(0x0100);
 }
-<<<<<<< HEAD
-use std::string::String;
-#[allow(dead_code)]
-#[derive(Debug)]
-enum TemplateFillError {
-    BirthdaylessSeed(String),
-    InvalidBirthday(String),
-    MalformedServerURL(String),
-    ChildLaunchError(regtest::LaunchChildProcessError),
-    InvalidChain(String),
-    RegtestAndChainSpecified(String),
-}
-=======
->>>>>>> 70afc960
 
 /// This type manages setup of the zingo-cli utility among its responsibilities:
 ///  * parse arguments with standard clap: <https://crates.io/crates/clap>
