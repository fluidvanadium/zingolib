--- conflicted
+++ resolved
@@ -64,9 +64,6 @@
   - `do_save_to_buffer`
   - `do_save_to_buffer_sync`
   - `fix_spent_at_height`
-<<<<<<< HEAD
   - `TransactionRecord::net_spent`
-=======
-  - `TransactionRecord::net_spent`
-  - `TransactionRecord::get_transparent_value_spent()`
->>>>>>> e3814982
+  - remove_deprecated_net_spent
+  - `TransactionRecord::get_transparent_value_spent()`