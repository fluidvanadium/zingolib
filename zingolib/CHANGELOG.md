# Changelog

All notable changes to this project will be documented in this file.

The format is based on [Keep a Changelog](https://keepachangelog.com/en/1.0.0/),
and this project adheres to [Semantic Versioning](https://semver.org/spec/v2.0.0.html).

## [Unreleased]

### Deprecated

- `lightclient::LightClient::do_list_transactions`

### Added

- `lightclient::LightClient::save`
  - `export_save_buffer_runtime` fn
  - `get_wallet_file_location` fn
  - `get_wallet_dir_location` fn
- `wallet::keys::is_transparent_address` fn
- `wallet::notes::NoteRecordIdentifier` struct
- `utils` mod
<<<<<<< HEAD
=======
- `utils::txid_from_hex_encoded_str` fn
- `test_framework` mod
>>>>>>> d9bb393b

### Changed

- `wallet::keys::is_shielded_address` takes a `&ChainType` instead of a `&ZingoConfig`
- `wallet::transaction_record_map::TransactionRecordMap` -> `wallet::transaction_records_by_id::TransactionRecordsById`

### Removed

- `load_clientconfig` moved to zingoconfig crate
- `lightclient::LightClient`
  - `do_save`
  - `do_save_to_buffer`
  - `do_save_to_buffer_sync`
  - `fix_spent_at_height`<|MERGE_RESOLUTION|>--- conflicted
+++ resolved
@@ -20,11 +20,7 @@
 - `wallet::keys::is_transparent_address` fn
 - `wallet::notes::NoteRecordIdentifier` struct
 - `utils` mod
-<<<<<<< HEAD
-=======
-- `utils::txid_from_hex_encoded_str` fn
 - `test_framework` mod
->>>>>>> d9bb393b
 
 ### Changed
 
