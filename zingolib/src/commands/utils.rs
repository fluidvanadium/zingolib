// Module containing utility functions for the commands interface

use crate::commands::error::CommandError;
use crate::wallet;
use zcash_primitives::memo::MemoBytes;
use zingoconfig::ChainType;

<<<<<<< HEAD
/// Parse the send arguments for `do_propose`.
/// The send arguments have two possible formats:
/// - 1 argument in the form of a JSON string for multiple sends. '[{"address":"<address>", "value":<value>, "memo":"<optional memo>"}, ...]'
/// - 2 (+1 optional) arguments for a single address send. &["<address>", <amount>, "<optional memo>"]
=======
// Parse the send arguments for `do_propose`.
// The send arguments have two possible formats:
// - 1 argument in the form of a JSON string for multiple sends. '[{"address":"<address>", "value":<value>, "memo":"<optional memo>"}, ...]'
// - 2 (+1 optional) arguments for a single address send. &["<address>", <amount>, "<optional memo>"]
>>>>>>> 25c42495
pub(super) fn parse_send_args(
    args: &[&str],
) -> Result<Vec<(String, u64, Option<MemoBytes>)>, CommandError> {
    // Check for a single argument that can be parsed as JSON
    let send_args = if args.len() == 1 {
        let json_args = json::parse(args[0]).map_err(CommandError::ArgsNotJson)?;

        if !json_args.is_array() {
            return Err(CommandError::SingleArgNotJsonArray(json_args.to_string()));
        }

        json_args
            .members()
            .map(|j| {
                if !j.has_key("address") {
                    return Err(CommandError::MissingKey("address".to_string()));
                } else if !j.has_key("amount") {
                    return Err(CommandError::MissingKey("amount".to_string()));
                }

                let address = j["address"]
                    .as_str()
                    .ok_or(CommandError::UnexpectedType(
                        "address not a Str!".to_string(),
                    ))?
                    .to_string();
                let amount = if !j["amount"].is_number() {
                    return Err(CommandError::NonJsonNumberForAmount(format!(
                        "\"amount\": {}\nis not a json::number::Number",
                        j["amount"]
                    )));
                } else {
                    j["amount"].as_u64().ok_or(CommandError::UnexpectedType(
                        "amount not a u64!".to_string(),
                    ))?
                };
                let memo = if let Some(m) = j["memo"].as_str().map(|s| s.to_string()) {
                    Some(
                        wallet::utils::interpret_memo_string(m)
                            .map_err(CommandError::InvalidMemo)?,
                    )
                } else {
                    None
                };

                Ok((address, amount, memo))
            })
            .collect::<Result<Vec<(String, u64, Option<MemoBytes>)>, CommandError>>()
    } else if args.len() == 2 || args.len() == 3 {
        let address = args[0].to_string();
        let amount = args[1]
            .trim()
            .parse::<u64>()
            .map_err(CommandError::ParseIntFromString)?;
        let memo = if args.len() == 3 {
            Some(
                wallet::utils::interpret_memo_string(args[2].to_string())
                    .map_err(CommandError::InvalidMemo)?,
            )
        } else {
            None
        };

        Ok(vec![(address, amount, memo)])
    } else {
        return Err(CommandError::InvalidArguments);
    }?;

    Ok(send_args)
}

// Checks send inputs do not contain memo's to transparent addresses.
pub(super) fn check_memo_compatibility(
    send_inputs: &[(String, u64, Option<MemoBytes>)],
    chain: &ChainType,
) -> Result<(), CommandError> {
    for send in send_inputs {
        let address = &send.0;
        let memo = &send.2;
        if memo.is_some() && wallet::keys::is_transparent_address(address, chain) {
            return Err(CommandError::IncompatibleMemo);
        }
    }

    Ok(())
}

#[cfg(test)]
mod tests {
    use crate::{commands::error::CommandError, wallet};

    #[test]
    fn parse_send_args() {
        let address = "zregtestsapling1fmq2ufux3gm0v8qf7x585wj56le4wjfsqsj27zprjghntrerntggg507hxh2ydcdkn7sx8kya7p";
        let value_str = "100000";
        let value = 100_000;
        let memo_str = "test memo";
        let memo = wallet::utils::interpret_memo_string(memo_str.to_string()).unwrap();

        // No memo
        let send_args = &[address, value_str];
        assert_eq!(
            super::parse_send_args(send_args).unwrap(),
            vec![(address.to_string(), value, None)]
        );

        // Memo
        let send_args = &[address, value_str, memo_str];
        assert_eq!(
            super::parse_send_args(send_args).unwrap(),
            vec![(address.to_string(), value, Some(memo.clone()))]
        );

        // Json
        let json = "[{\"address\":\"tmBsTi2xWTjUdEXnuTceL7fecEQKeWaPDJd\", \"amount\":50000}, \
            {\"address\":\"zregtestsapling1fmq2ufux3gm0v8qf7x585wj56le4wjfsqsj27zprjghntrerntggg507hxh2ydcdkn7sx8kya7p\", \
            \"amount\":100000, \"memo\":\"test memo\"}]";
        assert_eq!(
            super::parse_send_args(&[json]).unwrap(),
            vec![
                (
                    "tmBsTi2xWTjUdEXnuTceL7fecEQKeWaPDJd".to_string(),
                    50_000,
                    None
                ),
                (address.to_string(), value, Some(memo))
            ]
        );
        // Note the " " character after the 1.  The parser can handle by trimming, is that correct?
        let args = ["testaddress", "1 ", "whatever"];
        let result = super::parse_send_args(&args);
        match result {
            Ok(_) => (),
            _ => panic!(),
        };
    }

    mod fail_parse_send_args {
        mod json_array {
            use crate::commands::{error::CommandError, utils::parse_send_args};

            #[test]
            fn failed_json_parsing() {
                let args = [r#"testaddress{{"#];
                let result = parse_send_args(&args);
                match result {
                    Err(CommandError::ArgsNotJson(e)) => match e {
                        json::Error::UnexpectedCharacter { ch, line, column } => {
                            assert_eq!(ch, 'e');
                            assert_eq!(line, 1);
                            assert_eq!(column, 2);
                        }
                        _ => panic!(),
                    },
                    _ => panic!(),
                };
            }
            #[test]
            fn single_arg_not_an_array_unexpected_type() {
                let args = ["1"];
                let result = parse_send_args(&args);
                match result {
                    Err(CommandError::SingleArgNotJsonArray(e)) => assert_eq!(e, "1".to_string()),
                    _ => panic!(),
                };
            }
            #[test]
            fn no_address_missing_key() {
                let args = ["[{\"amount\": 123, \"memo\": \"testmemo\"}]"];
                let result = parse_send_args(&args);
                match result {
                    Err(CommandError::MissingKey(e)) => assert_eq!(e, "address".to_string()),
                    _ => panic!(),
                };
            }
            #[test]
            fn no_amount_missing_key() {
                let args = ["[{\"address\": \"testaddress\", \"memo\": \"testmemo\"}]"];
                let result = parse_send_args(&args);
                match result {
                    Err(CommandError::MissingKey(e)) => assert_eq!(e, "amount".to_string()),
                    _ => panic!(),
                };
            }
            #[test]
            fn non_string_address() {
                let args = ["[{\"address\": 1, \"amount\": 123, \"memo\": \"testmemo\"}]"];
                let result = parse_send_args(&args);
                match result {
                    Err(CommandError::UnexpectedType(e)) => {
                        assert_eq!(e, "address not a Str!".to_string())
                    }
                    _ => panic!(),
                };
            }
            #[test]
            fn non_u64_amount() {
                let args =
                ["[{\"address\": \"testaddress\", \"amount\": \"Oscar Pepper\", \"memo\": \"testmemo\"}]"];
                let result = parse_send_args(&args);
                match result {
                    Err(CommandError::NonJsonNumberForAmount(e)) => {
                        assert_eq!(
                            e,
                            "\"amount\": Oscar Pepper\nis not a json::number::Number".to_string()
                        )
                    }
                    _ => panic!(),
                };
            }
            #[test]
            fn invalid_memo() {
                let arg_contents =
                    "[{\"address\": \"testaddress\", \"amount\": 123, \"memo\": \"testmemo\"}]";
                let long_513_byte_memo = &"a".repeat(513);
                let long_memo_args =
                    arg_contents.replace("\"testmemo\"", &format!("\"{}\"", long_513_byte_memo));
                let args = [long_memo_args.as_str()];

                let result = parse_send_args(&args);
                match result {
                    Err(CommandError::InvalidMemo(e)) => {
                        assert_eq!(
                            e,
                            format!(
                                "Error creating output. Memo '\"{}\"' is too long",
                                long_513_byte_memo
                            )
                        )
                    }
                    _ => panic!(),
                };
            }
        }
        mod multi_string_args {
            use crate::commands::{error::CommandError, utils::parse_send_args};
            #[test]
            fn two_args_wrong_amount() {
                let args = ["testaddress", "foo"];
                let result = parse_send_args(&args);
                match result {
                    Err(CommandError::ParseIntFromString(e)) => {
                        assert_eq!(
                            "invalid digit found in string".to_string(),
                            format!("{}", e)
                        )
                    }
                    _ => panic!(),
                };
            }
            #[test]
            fn wrong_number_of_args() {
                let args = ["testaddress", "123", "3", "4"];
                let result = parse_send_args(&args);
                assert!(matches!(result, Err(CommandError::InvalidArguments)));
            }
            #[test]
            fn invalid_memo() {
                let long_513_byte_memo = &"a".repeat(513);
                let args = ["testaddress", "123", long_513_byte_memo];

                let result = parse_send_args(&args);
                match result {
                    Err(CommandError::InvalidMemo(e)) => {
                        assert_eq!(
                            e,
                            format!(
                                "Error creating output. Memo '\"{}\"' is too long",
                                long_513_byte_memo
                            )
                        )
                    }
                    _ => panic!(),
                };
            }
        }
    }

    #[test]
    fn check_memo_compatibility() {
        let value_str = "100000";
        let memo_str = "test memo";

        // shielded address with memo
        let address = "zregtestsapling1fmq2ufux3gm0v8qf7x585wj56le4wjfsqsj27zprjghntrerntggg507hxh2ydcdkn7sx8kya7p";
        let send_inputs = super::parse_send_args(&[address, value_str, memo_str]).unwrap();
        super::check_memo_compatibility(
            &send_inputs,
            &zingoconfig::ChainType::Regtest(zingoconfig::RegtestNetwork::all_upgrades_active()),
        )
        .unwrap();

        // transparent address without memo
        let address = "tmBsTi2xWTjUdEXnuTceL7fecEQKeWaPDJd";
        let value_str = "100000";
        let send_inputs = super::parse_send_args(&[address, value_str]).unwrap();
        super::check_memo_compatibility(
            &send_inputs,
            &zingoconfig::ChainType::Regtest(zingoconfig::RegtestNetwork::all_upgrades_active()),
        )
        .unwrap();

        // transparent address with memo
        let address = "tmBsTi2xWTjUdEXnuTceL7fecEQKeWaPDJd";
        let value_str = "100000";
        let memo_str = "test memo";
        let send_inputs = super::parse_send_args(&[address, value_str, memo_str]).unwrap();
        match super::check_memo_compatibility(
            &send_inputs,
            &zingoconfig::ChainType::Regtest(zingoconfig::RegtestNetwork::all_upgrades_active()),
        ) {
            Err(CommandError::IncompatibleMemo) => (),
            _ => panic!(),
        };
    }
}<|MERGE_RESOLUTION|>--- conflicted
+++ resolved
@@ -5,17 +5,10 @@
 use zcash_primitives::memo::MemoBytes;
 use zingoconfig::ChainType;
 
-<<<<<<< HEAD
-/// Parse the send arguments for `do_propose`.
-/// The send arguments have two possible formats:
-/// - 1 argument in the form of a JSON string for multiple sends. '[{"address":"<address>", "value":<value>, "memo":"<optional memo>"}, ...]'
-/// - 2 (+1 optional) arguments for a single address send. &["<address>", <amount>, "<optional memo>"]
-=======
 // Parse the send arguments for `do_propose`.
 // The send arguments have two possible formats:
 // - 1 argument in the form of a JSON string for multiple sends. '[{"address":"<address>", "value":<value>, "memo":"<optional memo>"}, ...]'
 // - 2 (+1 optional) arguments for a single address send. &["<address>", <amount>, "<optional memo>"]
->>>>>>> 25c42495
 pub(super) fn parse_send_args(
     args: &[&str],
 ) -> Result<Vec<(String, u64, Option<MemoBytes>)>, CommandError> {
