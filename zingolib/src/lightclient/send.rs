//! TODO: Add Mod Description Here!
use log::{debug, error};

use zcash_primitives::{
    consensus::BlockHeight,
    memo::MemoBytes,
    transaction::{components::amount::NonNegativeAmount, fees::zip317::MINIMUM_FEE},
};
use zcash_proofs::prover::LocalTxProver;

use super::{LightClient, LightWalletSendProgress};
use crate::wallet::Pool;

#[cfg(feature = "zip317")]
use {
    crate::wallet::notes::NoteRecordIdentifier,
    zcash_client_backend::proposal::Proposal,
    zcash_primitives::transaction::{fees::zip317::FeeRule, TxId},
};

impl LightClient {
    async fn get_submission_height(&self) -> Result<BlockHeight, String> {
        Ok(BlockHeight::from_u32(
            crate::grpc_connector::get_latest_block(self.config.get_lightwalletd_uri())
                .await?
                .height as u32,
        ) + 1)
    }

    fn map_tos_to_receivers(
        &self,
        tos: Vec<(&str, u64, Option<MemoBytes>)>,
    ) -> Result<
        Vec<(
            zcash_client_backend::address::Address,
            NonNegativeAmount,
            Option<MemoBytes>,
        )>,
        String,
    > {
        if tos.is_empty() {
            return Err("Need at least one destination address".to_string());
        }
        tos.iter()
            .map(|to| {
                let ra = match zcash_client_backend::address::Address::decode(
                    &self.config.chain,
                    to.0,
                ) {
                    Some(to) => to,
                    None => {
                        let e = format!("Invalid recipient address: '{}'", to.0);
                        error!("{}", e);
                        return Err(e);
                    }
                };

                let value = NonNegativeAmount::from_u64(to.1).unwrap();

                Ok((ra, value, to.2.clone()))
            })
            .collect()
    }

<<<<<<< HEAD
    /// TODO: Add Doc Comment Here!
    //TODO: Add migrate_sapling_to_orchard argument
=======
    /// Unstable function to expose the zip317 interface for development
    // TODO: add correct functionality and doc comments / tests
    #[cfg(feature = "zip317")]
    pub async fn do_propose(
        &self,
        _address_amount_memo_tuples: Vec<(&str, u64, Option<MemoBytes>)>,
    ) -> Result<Proposal<FeeRule, NoteRecordIdentifier>, String> {
        use crate::test_framework::mocks::ProposalBuilder;

        Ok(ProposalBuilder::default().build())
    }

    /// Unstable function to expose the zip317 interface for development
    // TODO: add correct functionality and doc comments / tests
    #[cfg(feature = "zip317")]
    pub async fn do_send_proposal(&self) -> Result<Vec<TxId>, String> {
        Ok(vec![TxId::from_bytes([0u8; 32])])
    }

    // TODO: Add migrate_sapling_to_orchard argument
>>>>>>> 25c42495
    pub async fn do_send(
        &self,
        address_amount_memo_tuples: Vec<(&str, u64, Option<MemoBytes>)>,
    ) -> Result<String, String> {
        let receivers = self.map_tos_to_receivers(address_amount_memo_tuples)?;
        let transaction_submission_height = self.get_submission_height().await?;
        // First, get the consensus branch ID
        debug!("Creating transaction");

        let result = {
            let _lock = self.sync_lock.lock().await;
            // I am not clear on how long this operation may take, but it's
            // clearly unnecessary in a send that doesn't include sapling
            // TODO: Remove from sends that don't include Sapling
            let (sapling_output, sapling_spend) = self.read_sapling_params()?;

            let sapling_prover = LocalTxProver::from_bytes(&sapling_spend, &sapling_output);

            self.wallet
                .send_to_addresses(
                    sapling_prover,
                    vec![crate::wallet::Pool::Orchard, crate::wallet::Pool::Sapling], // This policy doesn't allow
                    // spend from transparent.
                    receivers,
                    transaction_submission_height,
                    |transaction_bytes| {
                        crate::grpc_connector::send_transaction(
                            self.get_server_uri(),
                            transaction_bytes,
                        )
                    },
                )
                .await
        };

        result.map(|(transaction_id, _)| transaction_id)
    }

    /// TODO: Add Doc Comment Here!
    pub async fn do_send_progress(&self) -> Result<LightWalletSendProgress, String> {
        let progress = self.wallet.get_send_progress().await;
        Ok(LightWalletSendProgress {
            progress: progress.clone(),
            interrupt_sync: *self.interrupt_sync.read().await,
        })
    }

    /// TODO: Add Doc Comment Here!
    pub async fn do_shield(
        &self,
        pools_to_shield: &[Pool],
        address: Option<String>,
    ) -> Result<String, String> {
        let transaction_submission_height = self.get_submission_height().await?;
        let fee = u64::from(MINIMUM_FEE); // TODO: This can no longer be hard coded, and must be calced
                                          // as a fn of the transactions structure.
        let tbal = self
            .wallet
            .tbalance(None)
            .await
            .expect("to receive a balance");
        let sapling_bal = self
            .wallet
            .spendable_sapling_balance(None)
            .await
            .unwrap_or(0);

        // Make sure there is a balance, and it is greater than the amount
        let balance_to_shield = if pools_to_shield.contains(&Pool::Transparent) {
            tbal
        } else {
            0
        } + if pools_to_shield.contains(&Pool::Sapling) {
            sapling_bal
        } else {
            0
        };
        if balance_to_shield <= fee {
            return Err(format!(
                "Not enough transparent/sapling balance to shield. Have {} zats, need more than {} zats to cover tx fee",
                balance_to_shield, fee
            ));
        }

        let addr = address
            .unwrap_or(self.wallet.wallet_capability().addresses()[0].encode(&self.config.chain));

        let receiver = self
            .map_tos_to_receivers(vec![(&addr, balance_to_shield - fee, None)])
            .expect("To build shield receiver.");
        let result = {
            let _lock = self.sync_lock.lock().await;
            let (sapling_output, sapling_spend) = self.read_sapling_params()?;

            let sapling_prover = LocalTxProver::from_bytes(&sapling_spend, &sapling_output);

            self.wallet
                .send_to_addresses(
                    sapling_prover,
                    pools_to_shield.to_vec(),
                    receiver,
                    transaction_submission_height,
                    |transaction_bytes| {
                        crate::grpc_connector::send_transaction(
                            self.get_server_uri(),
                            transaction_bytes,
                        )
                    },
                )
                .await
        };

        result.map(|(transaction_id, _)| transaction_id)
    }
}<|MERGE_RESOLUTION|>--- conflicted
+++ resolved
@@ -62,12 +62,9 @@
             .collect()
     }
 
-<<<<<<< HEAD
-    /// TODO: Add Doc Comment Here!
-    //TODO: Add migrate_sapling_to_orchard argument
-=======
     /// Unstable function to expose the zip317 interface for development
     // TODO: add correct functionality and doc comments / tests
+    // TODO: Add migrate_sapling_to_orchard argument
     #[cfg(feature = "zip317")]
     pub async fn do_propose(
         &self,
@@ -86,7 +83,6 @@
     }
 
     // TODO: Add migrate_sapling_to_orchard argument
->>>>>>> 25c42495
     pub async fn do_send(
         &self,
         address_amount_memo_tuples: Vec<(&str, u64, Option<MemoBytes>)>,
