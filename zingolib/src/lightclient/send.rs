--- conflicted
+++ resolved
@@ -349,7 +349,6 @@
             // TODO: match on specific error
         }
 
-<<<<<<< HEAD
         #[ignore = "live testnet: testnet relies on NU6"]
         #[tokio::test]
         /// this is a live sync test. its execution time scales linearly since last updated
@@ -436,67 +435,6 @@
                 false,
             )
             .await;
-=======
-        #[ignore = "live testnet"]
-        #[tokio::test]
-        /// this is a live sync test. its execution time scales linearly since last updated
-        /// this is a live send test. whether it can work depends on the state of live wallet on the blockchain
-        /// this wallet contains archaic diversified addresses, which may clog the new send engine.
-        async fn testnet_mskmgdbhotbpetcjwcspgopp_shield_multi_account() {
-            std::env::set_var("RUST_BACKTRACE", "1");
-            let client = crate::lightclient::sync::test::sync_example_wallet(
-                ExampleWalletNetwork::Testnet(ExampleTestnetWalletSeed::MSKMGDBHOTBPETCJWCSPGOPP(
-                    ExampleMSKMGDBHOTBPETCJWCSPGOPPVersion::Ga74fed621,
-                )),
-            )
-            .await;
-
-            with_assertions::propose_shield_bump_sync(&mut LiveChain::setup().await, &client, true)
-                .await;
-        }
-
-        #[ignore = "live testnet"]
-        #[tokio::test]
-        /// this is a live sync test. its execution time scales linearly since last updated
-        /// this is a live send test. whether it can work depends on the state of live wallet on the blockchain
-        async fn testnet_cbbhrwiilgbrababsshsmtpr_send_to_self_orchard_hot() {
-            std::env::set_var("RUST_BACKTRACE", "1");
-            let client = sync_example_wallet(ExampleWalletNetwork::Testnet(
-                ExampleTestnetWalletSeed::CBBHRWIILGBRABABSSHSMTPR(
-                    ExampleCBBHRWIILGBRABABSSHSMTPRVersion::G2f3830058,
-                ),
-            ))
-            .await;
-
-            with_assertions::propose_send_bump_sync_all_recipients(
-                &mut LiveChain::setup().await,
-                &client,
-                vec![(
-                    &client,
-                    PoolType::Shielded(zcash_client_backend::ShieldedProtocol::Orchard),
-                    10_000,
-                    None,
-                )],
-                false,
-            )
-            .await;
-        }
-
-        #[ignore = "live testnet"]
-        #[tokio::test]
-        /// this is a live sync test. its execution time scales linearly since last updated
-        async fn testnet_cbbhrwiilgbrababsshsmtpr_shield_hot() {
-            std::env::set_var("RUST_BACKTRACE", "1");
-            let client = sync_example_wallet(ExampleWalletNetwork::Testnet(
-                ExampleTestnetWalletSeed::CBBHRWIILGBRABABSSHSMTPR(
-                    ExampleCBBHRWIILGBRABABSSHSMTPRVersion::G2f3830058,
-                ),
-            ))
-            .await;
-
-            with_assertions::propose_shield_bump_sync(&mut LiveChain::setup().await, &client, true)
-                .await;
->>>>>>> 28a03c54
         }
     }
 }