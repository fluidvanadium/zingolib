--- conflicted
+++ resolved
@@ -231,15 +231,8 @@
                 .get_submission_height()
                 .await
                 .map_err(CompleteAndBroadcastError::SubmissionHeight)?;
-
-<<<<<<< HEAD
             let (sapling_output, sapling_spend): (Vec<u8>, Vec<u8>) =
                 read_sapling_params().map_err(CompleteAndBroadcastError::SaplingParams)?;
-=======
-            let (sapling_output, sapling_spend): (Vec<u8>, Vec<u8>) = self
-                .read_sapling_params()
-                .map_err(CompleteAndBroadcastError::SaplingParams)?;
->>>>>>> 359d0382
             let sapling_prover = LocalTxProver::from_bytes(&sapling_spend, &sapling_output);
             let unified_spend_key =
                 UnifiedSpendingKey::try_from(self.wallet.wallet_capability().as_ref())
