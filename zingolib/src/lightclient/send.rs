--- conflicted
+++ resolved
@@ -1,46 +1,19 @@
 //! TODO: Add Mod Description Here!
 use log::debug;
 
-<<<<<<< HEAD
 use zcash_client_backend::address::Address;
 use zcash_primitives::consensus::BlockHeight;
 use zcash_primitives::memo::MemoBytes;
 use zcash_primitives::transaction::components::amount::NonNegativeAmount;
 use zcash_primitives::transaction::fees::zip317::MINIMUM_FEE;
-=======
-use zcash_client_backend::{
-    address::Address,
-    zip321::{Payment, TransactionRequest},
-};
 use zcash_primitives::transaction::TxId;
-use zcash_primitives::{
-    consensus::BlockHeight,
-    memo::MemoBytes,
-    transaction::{components::amount::NonNegativeAmount, fees::zip317::MINIMUM_FEE},
-};
->>>>>>> 22398e82
 use zcash_proofs::prover::LocalTxProver;
 
 use crate::utils::zatoshis_from_u64;
 use crate::wallet::Pool;
 
-<<<<<<< HEAD
 use super::LightClient;
 use super::LightWalletSendProgress;
-=======
-#[cfg(feature = "zip317")]
-use {
-    crate::{error::ZingoLibError, wallet::tx_map_and_maybe_trees::TxMapAndMaybeTrees},
-    std::{num::NonZeroU32, ops::DerefMut},
-    zcash_client_backend::{
-        data_api::wallet::input_selection::GreedyInputSelector, ShieldedProtocol,
-    },
-    zingoconfig::ChainType,
-};
->>>>>>> 22398e82
-
-#[cfg(feature = "zip317")]
-use zcash_primitives::transaction::TxId;
 
 impl LightClient {
     async fn get_submission_height(&self) -> Result<BlockHeight, String> {
@@ -83,10 +56,6 @@
                 },
             )
             .await
-<<<<<<< HEAD
-            .map(|txid| txid.to_string())
-=======
->>>>>>> 22398e82
     }
 
     /// TODO: Add Doc Comment Here!
@@ -162,8 +131,6 @@
                 },
             )
             .await
-<<<<<<< HEAD
-            .map(|txid| txid.to_string())
     }
 
     #[cfg(feature = "zip317")]
@@ -240,7 +207,5 @@
         } else {
             Err("No proposal. Call do_propose first.".to_string())
         }
-=======
->>>>>>> 22398e82
     }
 }