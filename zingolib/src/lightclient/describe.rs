--- conflicted
+++ resolved
@@ -577,30 +577,8 @@
         let mut transaction_summaries = transaction_records
             .values()
             .map(|tx| {
-<<<<<<< HEAD
                 let (kind, value, fee, orchard_notes, sapling_notes, transparent_coins) =
                     basic_transaction_summary_parts(tx, transaction_records);
-=======
-                let kind = transaction_records.transaction_kind(tx);
-                let value = match kind {
-                    TransactionKind::Received
-                    | TransactionKind::Sent(SendType::Shield)
-                    | TransactionKind::Sent(SendType::SendToSelf) => tx.total_value_received(),
-                    TransactionKind::Sent(SendType::Send) => tx.value_outgoing(),
-                };
-                let fee = transaction_records.calculate_transaction_fee(tx).ok();
-                let orchard_notes = tx
-                    .orchard_notes
-                    .iter()
-                    .map(|output| {
-                        let spend_status = if let Some((txid, _)) = output.spent() {
-                            SpendStatus::Spent(*txid)
-                        } else if let Some((txid, _)) = output.pending_spent() {
-                            SpendStatus::PendingSpent(*txid)
-                        } else {
-                            SpendStatus::Unspent
-                        };
->>>>>>> f430b8a5
 
                 TransactionSummaryBuilder::new()
                     .txid(tx.txid)
