//! These functions can be called by consumer to learn about the LightClient.
use ::orchard::note_encryption::OrchardDomain;
use json::{object, JsonValue};
use sapling_crypto::note_encryption::SaplingDomain;
use std::collections::{HashMap, HashSet};
use tokio::runtime::Runtime;

use zcash_client_backend::{encoding::encode_payment_address, PoolType, ShieldedProtocol};
use zcash_primitives::{
    consensus::{BlockHeight, NetworkConstants},
    memo::Memo,
};

use zingoconfig::margin_fee;

use super::{AccountBackupInfo, LightClient, PoolBalances, UserBalances};
use crate::{
    error::ZingoLibError,
    wallet::{
        data::{
            finsight,
            summaries::{
<<<<<<< HEAD
                OrchardNoteSummary, SaplingNoteSummary, SpendSummary, TransactionSummaries,
                TransactionSummaryBuilder, TransparentCoinSummary, ValueTransfer,
=======
                basic_transaction_summary_parts, DetailedTransactionSummaries,
                DetailedTransactionSummaryBuilder, TransactionSummaries, TransactionSummary,
                TransactionSummaryBuilder, TransactionSummaryInterface as _, ValueTransfer,
>>>>>>> d2e76163
                ValueTransferBuilder, ValueTransferKind, ValueTransfers,
            },
            OutgoingTxData,
        },
        keys::address_from_pubkeyhash,
        notes::{query::OutputQuery, Output, OutputInterface},
        transaction_record::{SendType, TransactionKind},
        LightWallet,
    },
};

#[allow(missing_docs)]
#[derive(Debug, thiserror::Error)]
pub enum ValueTransferRecordingError {
    #[error("Fee was not calculable because of error:  {0}")]
    FeeCalculationError(String), // TODO: revisit passed type
}
fn some_sum(a: Option<u64>, b: Option<u64>) -> Option<u64> {
    a.xor(b).or_else(|| a.zip(b).map(|(v, u)| v + u))
}
impl LightClient {
    /// Uses a query to select all notes across all transactions with specific properties and sum them
    pub async fn query_sum_value(&self, include_notes: OutputQuery) -> u64 {
        self.wallet
            .transaction_context
            .transaction_metadata_set
            .read()
            .await
            .transaction_records_by_id
            .query_sum_value(include_notes)
    }

    /// TODO: Add Doc Comment Here!
    pub async fn do_addresses(&self) -> JsonValue {
        let mut objectified_addresses = Vec::new();
        for address in self.wallet.wallet_capability().addresses().iter() {
            let encoded_ua = address.encode(&self.config.chain);
            let transparent = address
                .transparent()
                .map(|taddr| address_from_pubkeyhash(&self.config, *taddr));
            objectified_addresses.push(object! {
        "address" => encoded_ua,
        "receivers" => object!(
            "transparent" => transparent,
            "sapling" => address.sapling().map(|z_addr| encode_payment_address(self.config.chain.hrp_sapling_payment_address(), z_addr)),
            "orchard_exists" => address.orchard().is_some(),
            )
        })
        }
        JsonValue::Array(objectified_addresses)
    }

    /// TODO: Redefine the wallet balance functions as non-generics that take a
    /// PoolType variant as an argument, and iterate over a `Vec<Output>`
    pub async fn do_balance(&self) -> PoolBalances {
        let verified_sapling_balance = self.wallet.confirmed_balance::<SaplingDomain>().await;
        let unverified_sapling_balance = self.wallet.pending_balance::<SaplingDomain>().await;
        let spendable_sapling_balance = self.wallet.spendable_balance::<SaplingDomain>().await;
        let sapling_balance = some_sum(verified_sapling_balance, unverified_sapling_balance);

        let verified_orchard_balance = self.wallet.confirmed_balance::<OrchardDomain>().await;
        let unverified_orchard_balance = self.wallet.pending_balance::<OrchardDomain>().await;
        let spendable_orchard_balance = self.wallet.spendable_balance::<OrchardDomain>().await;
        let orchard_balance = some_sum(verified_orchard_balance, unverified_orchard_balance);
        PoolBalances {
            sapling_balance,
            verified_sapling_balance,
            spendable_sapling_balance,
            unverified_sapling_balance,

            orchard_balance,
            verified_orchard_balance,
            spendable_orchard_balance,
            unverified_orchard_balance,

            transparent_balance: self.wallet.tbalance().await,
        }
    }

    /// Returns the wallet balance, broken out into several figures that are expected to be meaningful to the user.
    /// # Parameters
    /// * `auto_shielding` - if true, UTXOs will be considered immature rather than spendable.
    #[allow(deprecated)]
    #[deprecated(note = "uses unstable deprecated functions")]
    pub async fn get_user_balances(
        &self,
        auto_shielding: bool,
    ) -> Result<UserBalances, ZingoLibError> {
        let mut balances = UserBalances {
            spendable: 0,
            immature_change: 0,
            minimum_fees: 0,
            immature_income: 0,
            dust: 0,
            incoming: 0,
            incoming_dust: 0,
        };

        // anchor height is the highest block height that contains income that are considered spendable.
        let anchor_height = self.wallet.get_anchor_height().await;

        self.wallet
            .transactions()
            .read()
            .await
            .transaction_records_by_id
            .iter()
            .for_each(|(_, tx)| {
                let mature = tx
                    .status
                    .is_confirmed_before_or_at(&BlockHeight::from_u32(anchor_height));
                let incoming = tx.is_incoming_transaction();

                let mut change = 0;
                let mut useful_value = 0;
                let mut dust_value = 0;
                let mut utxo_value = 0;
                let mut inbound_note_count_nodust = 0;
                let mut inbound_utxo_count_nodust = 0;
                let mut change_note_count = 0;

                tx.orchard_notes
                    .iter()
                    .filter(|n| n.spend().is_none())
                    .for_each(|n| {
                        let value = n.orchard_crypto_note.value().inner();
                        if !incoming && n.is_change {
                            change += value;
                            change_note_count += 1;
                        } else if incoming {
                            if value > margin_fee() {
                                useful_value += value;
                                inbound_note_count_nodust += 1;
                            } else {
                                dust_value += value;
                            }
                        }
                    });

                tx.sapling_notes
                    .iter()
                    .filter(|n| n.spend().is_none())
                    .for_each(|n| {
                        let value = n.sapling_crypto_note.value().inner();
                        if !incoming && n.is_change {
                            change += value;
                            change_note_count += 1;
                        } else if incoming {
                            if value > margin_fee() {
                                useful_value += value;
                                inbound_note_count_nodust += 1;
                            } else {
                                dust_value += value;
                            }
                        }
                    });

                tx.transparent_outputs
                    .iter()
                    .filter(|n| n.spend().is_none())
                    .for_each(|n| {
                        // UTXOs are never 'change', as change would have been shielded.
                        if incoming {
                            if n.value > margin_fee() {
                                utxo_value += n.value;
                                inbound_utxo_count_nodust += 1;
                            } else {
                                dust_value += n.value;
                            }
                        }
                    });

                // The fee field only tracks mature income and change.
                balances.minimum_fees += change_note_count * margin_fee();
                if mature {
                    balances.minimum_fees += inbound_note_count_nodust * margin_fee();
                }

                // If auto-shielding, UTXOs are considered immature and do not fall into any of the buckets that
                // the fee balance covers.
                if !auto_shielding {
                    balances.minimum_fees += inbound_utxo_count_nodust * margin_fee();
                }

                if auto_shielding {
                    if !tx.status.is_confirmed() {
                        balances.incoming += utxo_value;
                    } else {
                        balances.immature_income += utxo_value;
                    }
                } else {
                    // UTXOs are spendable even without confirmations.
                    balances.spendable += utxo_value;
                }

                if mature {
                    // Spendable
                    balances.spendable += useful_value + change;
                    balances.dust += dust_value;
                } else if tx.status.is_confirmed() {
                    // Confirmed, but not yet spendable
                    balances.immature_income += useful_value;
                    balances.immature_change += change;
                    balances.dust += dust_value;
                } else {
                    // pending
                    balances.immature_change += change;
                    balances.incoming += useful_value;
                    balances.incoming_dust += dust_value;
                }
            });

        // Add the minimum fee for the receiving note,
        // but only if there exists notes to spend in the buckets that are covered by the minimum_fee.
        if balances.minimum_fees > 0 {
            balances.minimum_fees += margin_fee(); // The receiving note.
        }

        Ok(balances)
    }

    /// TODO: Add Doc Comment Here!
    pub async fn do_info(&self) -> String {
        match crate::grpc_connector::get_info(self.get_server_uri()).await {
            Ok(i) => {
                let o = object! {
                    "version" => i.version,
                    "git_commit" => i.git_commit,
                    "server_uri" => self.get_server_uri().to_string(),
                    "vendor" => i.vendor,
                    "taddr_support" => i.taddr_support,
                    "chain_name" => i.chain_name,
                    "sapling_activation_height" => i.sapling_activation_height,
                    "consensus_branch_id" => i.consensus_branch_id,
                    "latest_block_height" => i.block_height
                };
                o.pretty(2)
            }
            Err(e) => e,
        }
    }

    /// Provides a list of value transfers related to this capability
    /// A value transfer is a group of all notes to a specific receiver in a transaction.
    pub async fn value_transfers(&self) -> ValueTransfers {
        fn create_send_value_transfers(
            value_transfers: &mut Vec<ValueTransfer>,
            transaction_summary: &TransactionSummary,
        ) {
            let mut addresses =
                HashSet::with_capacity(transaction_summary.outgoing_tx_data().len());
            transaction_summary
                .outgoing_tx_data()
                .iter()
                .for_each(|outgoing_tx_data| {
                    let address = if let Some(ua) = outgoing_tx_data.recipient_ua.clone() {
                        ua
                    } else {
                        outgoing_tx_data.recipient_address.clone()
                    };
                    // hash set is used to create unique list of addresses as duplicates are not inserted twice
                    addresses.insert(address);
                });
            addresses.iter().for_each(|address| {
                let outgoing_data_to_address: Vec<OutgoingTxData> = transaction_summary
                    .outgoing_tx_data()
                    .iter()
                    .filter(|outgoing_tx_data| {
                        let query_address = if let Some(ua) = outgoing_tx_data.recipient_ua.clone()
                        {
                            ua
                        } else {
                            outgoing_tx_data.recipient_address.clone()
                        };
                        query_address == address.clone()
                    })
                    .cloned()
                    .collect();
                let value: u64 = outgoing_data_to_address
                    .iter()
                    .map(|outgoing_tx_data| outgoing_tx_data.value)
                    .sum();
                let memos: Vec<String> = outgoing_data_to_address
                    .iter()
                    .filter_map(|outgoing_tx_data| {
                        if let Memo::Text(memo_text) = outgoing_tx_data.memo.clone() {
                            Some(memo_text.to_string())
                        } else {
                            None
                        }
                    })
                    .collect();
                value_transfers.push(
                    ValueTransferBuilder::new()
                        .txid(transaction_summary.txid())
                        .datetime(transaction_summary.datetime())
                        .status(transaction_summary.status())
                        .blockheight(transaction_summary.blockheight())
                        .transaction_fee(transaction_summary.fee())
                        .zec_price(transaction_summary.zec_price())
                        .kind(ValueTransferKind::Sent)
                        .value(value)
                        .recipient_address(Some(address.clone()))
                        .pool_received(None)
                        .memos(memos)
                        .build()
                        .expect("all fields should be populated"),
                );
            });
        }

        let mut value_transfers: Vec<ValueTransfer> = Vec::new();
        let transaction_summaries = self.transaction_summaries().await;

        for tx in transaction_summaries.iter() {
            match tx.kind() {
                TransactionKind::Sent(SendType::Send) => {
                    // create 1 sent value transfer for each non-self recipient address
                    // if recipient_ua is available it overrides recipient_address
                    create_send_value_transfers(&mut value_transfers, tx);

                    // create 1 memo-to-self if a sending transaction receives any number of memos
                    if tx.orchard_notes().iter().any(|note| note.memo().is_some())
                        || tx.sapling_notes().iter().any(|note| note.memo().is_some())
                    {
                        let memos: Vec<String> = tx
                            .orchard_notes()
                            .iter()
                            .filter_map(|note| note.memo().map(|memo| memo.to_string()))
                            .chain(
                                tx.sapling_notes()
                                    .iter()
                                    .filter_map(|note| note.memo().map(|memo| memo.to_string())),
                            )
                            .collect();
                        value_transfers.push(
                            ValueTransferBuilder::new()
                                .txid(tx.txid())
                                .datetime(tx.datetime())
                                .status(tx.status())
                                .blockheight(tx.blockheight())
                                .transaction_fee(tx.fee())
                                .zec_price(tx.zec_price())
                                .kind(ValueTransferKind::MemoToSelf)
                                .value(0)
                                .recipient_address(None)
                                .pool_received(None)
                                .memos(memos)
                                .build()
                                .expect("all fields should be populated"),
                        );
                    }
                }
                TransactionKind::Sent(SendType::Shield) => {
                    // create 1 shielding value transfer for each pool shielded to
                    if !tx.orchard_notes().is_empty() {
                        let value: u64 =
                            tx.orchard_notes().iter().map(|output| output.value()).sum();
                        let memos: Vec<String> = tx
                            .orchard_notes()
                            .iter()
                            .filter_map(|note| note.memo().map(|memo| memo.to_string()))
                            .collect();
                        value_transfers.push(
                            ValueTransferBuilder::new()
                                .txid(tx.txid())
                                .datetime(tx.datetime())
                                .status(tx.status())
                                .blockheight(tx.blockheight())
                                .transaction_fee(tx.fee())
                                .zec_price(tx.zec_price())
                                .kind(ValueTransferKind::Shield)
                                .value(value)
                                .recipient_address(None)
                                .pool_received(Some(
                                    PoolType::Shielded(ShieldedProtocol::Orchard).to_string(),
                                ))
                                .memos(memos)
                                .build()
                                .expect("all fields should be populated"),
                        );
                    }
                    if !tx.sapling_notes().is_empty() {
                        let value: u64 =
                            tx.sapling_notes().iter().map(|output| output.value()).sum();
                        let memos: Vec<String> = tx
                            .sapling_notes()
                            .iter()
                            .filter_map(|note| note.memo().map(|memo| memo.to_string()))
                            .collect();
                        value_transfers.push(
                            ValueTransferBuilder::new()
                                .txid(tx.txid())
                                .datetime(tx.datetime())
                                .status(tx.status())
                                .blockheight(tx.blockheight())
                                .transaction_fee(tx.fee())
                                .zec_price(tx.zec_price())
                                .kind(ValueTransferKind::Shield)
                                .value(value)
                                .recipient_address(None)
                                .pool_received(Some(
                                    PoolType::Shielded(ShieldedProtocol::Sapling).to_string(),
                                ))
                                .memos(memos)
                                .build()
                                .expect("all fields should be populated"),
                        );
                    }
                }
                TransactionKind::Sent(SendType::SendToSelf) => {
                    // create 1 memo-to-self if a sending transaction receives any number of memos
                    // otherwise, create 1 send-to-self value transfer so every transaction creates at least 1 value transfer
                    // eventually we may replace send-to-self with a range of kinds such as deshield and migrate etc.
                    if tx.orchard_notes().iter().any(|note| note.memo().is_some())
                        || tx.sapling_notes().iter().any(|note| note.memo().is_some())
                    {
                        let memos: Vec<String> = tx
                            .orchard_notes()
                            .iter()
                            .filter_map(|note| note.memo().map(|memo| memo.to_string()))
                            .chain(
                                tx.sapling_notes()
                                    .iter()
                                    .filter_map(|note| note.memo().map(|memo| memo.to_string())),
                            )
                            .collect();
                        value_transfers.push(
                            ValueTransferBuilder::new()
                                .txid(tx.txid())
                                .datetime(tx.datetime())
                                .status(tx.status())
                                .blockheight(tx.blockheight())
                                .transaction_fee(tx.fee())
                                .zec_price(tx.zec_price())
                                .kind(ValueTransferKind::MemoToSelf)
                                .value(0)
                                .recipient_address(None)
                                .pool_received(None)
                                .memos(memos)
                                .build()
                                .expect("all fields should be populated"),
                        );
                    } else {
                        value_transfers.push(
                            ValueTransferBuilder::new()
                                .txid(tx.txid())
                                .datetime(tx.datetime())
                                .status(tx.status())
                                .blockheight(tx.blockheight())
                                .transaction_fee(tx.fee())
                                .zec_price(tx.zec_price())
                                .kind(ValueTransferKind::SendToSelf)
                                .value(0)
                                .recipient_address(None)
                                .pool_received(None)
                                .memos(vec![])
                                .build()
                                .expect("all fields should be populated"),
                        );
                    }

                    // in the case Zennies For Zingo! is active
                    create_send_value_transfers(&mut value_transfers, tx);
                }
                TransactionKind::Received => {
                    // create 1 received value tansfer for each pool recieved to
                    if !tx.orchard_notes().is_empty() {
                        let value: u64 =
                            tx.orchard_notes().iter().map(|output| output.value()).sum();
                        let memos: Vec<String> = tx
                            .orchard_notes()
                            .iter()
                            .filter_map(|note| note.memo().map(|memo| memo.to_string()))
                            .collect();
                        value_transfers.push(
                            ValueTransferBuilder::new()
                                .txid(tx.txid())
                                .datetime(tx.datetime())
                                .status(tx.status())
                                .blockheight(tx.blockheight())
                                .transaction_fee(tx.fee())
                                .zec_price(tx.zec_price())
                                .kind(ValueTransferKind::Received)
                                .value(value)
                                .recipient_address(None)
                                .pool_received(Some(
                                    PoolType::Shielded(ShieldedProtocol::Orchard).to_string(),
                                ))
                                .memos(memos)
                                .build()
                                .expect("all fields should be populated"),
                        );
                    }
                    if !tx.sapling_notes().is_empty() {
                        let value: u64 =
                            tx.sapling_notes().iter().map(|output| output.value()).sum();
                        let memos: Vec<String> = tx
                            .sapling_notes()
                            .iter()
                            .filter_map(|note| note.memo().map(|memo| memo.to_string()))
                            .collect();
                        value_transfers.push(
                            ValueTransferBuilder::new()
                                .txid(tx.txid())
                                .datetime(tx.datetime())
                                .status(tx.status())
                                .blockheight(tx.blockheight())
                                .transaction_fee(tx.fee())
                                .zec_price(tx.zec_price())
                                .kind(ValueTransferKind::Received)
                                .value(value)
                                .recipient_address(None)
                                .pool_received(Some(
                                    PoolType::Shielded(ShieldedProtocol::Sapling).to_string(),
                                ))
                                .memos(memos)
                                .build()
                                .expect("all fields should be populated"),
                        );
                    }
                    if !tx.transparent_coins().is_empty() {
                        let value: u64 = tx
                            .transparent_coins()
                            .iter()
                            .map(|output| output.value())
                            .sum();
                        value_transfers.push(
                            ValueTransferBuilder::new()
                                .txid(tx.txid())
                                .datetime(tx.datetime())
                                .status(tx.status())
                                .blockheight(tx.blockheight())
                                .transaction_fee(tx.fee())
                                .zec_price(tx.zec_price())
                                .kind(ValueTransferKind::Received)
                                .value(value)
                                .recipient_address(None)
                                .pool_received(Some(PoolType::Transparent.to_string()))
                                .memos(Vec::new())
                                .build()
                                .expect("all fields should be populated"),
                        );
                    }
                }
            };
        }

        ValueTransfers(value_transfers)
    }

    /// TODO: doc comment
    pub async fn value_transfers_json_string(&self) -> String {
        json::JsonValue::from(self.value_transfers().await).pretty(2)
    }

    /// Provides a list of transaction summaries related to this wallet in order of blockheight
    pub async fn transaction_summaries(&self) -> TransactionSummaries {
        let transaction_map = self
            .wallet
            .transaction_context
            .transaction_metadata_set
            .read()
            .await;
        let transaction_records = &transaction_map.transaction_records_by_id;

        let mut transaction_summaries = transaction_records
            .values()
            .map(|tx| {
<<<<<<< HEAD
                let kind = transaction_records.transaction_kind(tx);
                let value = match kind {
                    TransactionKind::Received
                    | TransactionKind::Sent(SendType::Shield)
                    | TransactionKind::Sent(SendType::SendToSelf) => tx.total_value_received(),
                    TransactionKind::Sent(SendType::Send) => tx.value_outgoing(),
                };
                let fee = transaction_records.calculate_transaction_fee(tx).ok();
                let orchard_notes = tx
                    .orchard_notes
                    .iter()
                    .map(|output| {
                        let spend_summary = SpendSummary::from_spend(output.spend());
=======
                let (kind, value, fee, orchard_notes, sapling_notes, transparent_coins) =
                    basic_transaction_summary_parts(tx, transaction_records, &self.config().chain);
>>>>>>> d2e76163

                TransactionSummaryBuilder::new()
                    .txid(tx.txid)
                    .datetime(tx.datetime)
                    .blockheight(tx.status.get_height())
                    .kind(kind)
                    .value(value)
                    .fee(fee)
                    .status(tx.status)
                    .zec_price(tx.price)
                    .orchard_notes(orchard_notes)
                    .sapling_notes(sapling_notes)
                    .transparent_coins(transparent_coins)
                    .outgoing_tx_data(tx.outgoing_tx_data.clone())
                    .build()
                    .expect("all fields should be populated")
            })
            .collect::<Vec<_>>();
        transaction_summaries.sort_by_key(|tx| tx.blockheight());

<<<<<<< HEAD
                        OrchardNoteSummary::from_parts(
                            output.value(),
                            spend_summary,
                            output.output_index,
                            memo,
                        )
                    })
                    .collect::<Vec<_>>();
                let sapling_notes = tx
                    .sapling_notes
                    .iter()
                    .map(|output| {
                        let spend_summary = SpendSummary::from_spend(output.spend());
=======
        TransactionSummaries::new(transaction_summaries)
    }
>>>>>>> d2e76163

    /// TODO: doc comment
    pub async fn transaction_summaries_json_string(&self) -> String {
        json::JsonValue::from(self.transaction_summaries().await).pretty(2)
    }

<<<<<<< HEAD
                        SaplingNoteSummary::from_parts(
                            output.value(),
                            spend_summary,
                            output.output_index,
                            memo,
                        )
                    })
                    .collect::<Vec<_>>();
                let transparent_coins = tx
                    .transparent_outputs
                    .iter()
                    .map(|output| {
                        let spend_summary = SpendSummary::from_spend(output.spend());

                        TransparentCoinSummary::from_parts(
                            output.value(),
                            spend_summary,
                            output.output_index,
                        )
                    })
                    .collect::<Vec<_>>();
=======
    /// Provides a detailed list of transaction summaries related to this wallet in order of blockheight
    pub async fn detailed_transaction_summaries(&self) -> DetailedTransactionSummaries {
        let transaction_map = self
            .wallet
            .transaction_context
            .transaction_metadata_set
            .read()
            .await;
        let transaction_records = &transaction_map.transaction_records_by_id;

        let mut transaction_summaries = transaction_records
            .values()
            .map(|tx| {
                let (kind, value, fee, orchard_notes, sapling_notes, transparent_coins) =
                    basic_transaction_summary_parts(tx, transaction_records, &self.config().chain);
                let orchard_nullifiers: Vec<String> = tx
                    .spent_orchard_nullifiers
                    .iter()
                    .map(|nullifier| hex::encode(nullifier.to_bytes()))
                    .collect();
                let sapling_nullifiers: Vec<String> = tx
                    .spent_sapling_nullifiers
                    .iter()
                    .map(hex::encode)
                    .collect();
>>>>>>> d2e76163

                DetailedTransactionSummaryBuilder::new()
                    .txid(tx.txid)
                    .datetime(tx.datetime)
                    .blockheight(tx.status.get_height())
                    .kind(kind)
                    .value(value)
                    .fee(fee)
                    .status(tx.status)
                    .zec_price(tx.price)
                    .orchard_notes(orchard_notes)
                    .sapling_notes(sapling_notes)
                    .transparent_coins(transparent_coins)
                    .outgoing_tx_data(tx.outgoing_tx_data.clone())
                    .orchard_nullifiers(orchard_nullifiers)
                    .sapling_nullifiers(sapling_nullifiers)
                    .build()
                    .expect("all fields should be populated")
            })
            .collect::<Vec<_>>();
        transaction_summaries.sort_by_key(|tx| tx.blockheight());

        DetailedTransactionSummaries::new(transaction_summaries)
    }

    /// TODO: doc comment
    pub async fn detailed_transaction_summaries_json_string(&self) -> String {
        json::JsonValue::from(self.detailed_transaction_summaries().await).pretty(2)
    }

    /// TODO: Add Doc Comment Here!
    pub async fn do_seed_phrase(&self) -> Result<AccountBackupInfo, &str> {
        match self.wallet.mnemonic() {
            Some(m) => Ok(AccountBackupInfo {
                seed_phrase: m.0.phrase().to_string(),
                birthday: self.wallet.get_birthday().await,
                account_index: m.1,
            }),
            None => Err("This wallet is watch-only or was created without a mnemonic."),
        }
    }

    /// TODO: Add Doc Comment Here!
    pub fn do_seed_phrase_sync(&self) -> Result<AccountBackupInfo, &str> {
        Runtime::new()
            .unwrap()
            .block_on(async move { self.do_seed_phrase().await })
    }

    /// TODO: Add Doc Comment Here!
    pub async fn do_total_memobytes_to_address(&self) -> finsight::TotalMemoBytesToAddress {
        let value_transfers = self.value_transfers().await.0;
        let mut memobytes_by_address = HashMap::new();
        for value_transfer in value_transfers {
            if let ValueTransferKind::Sent = value_transfer.kind() {
                let address = value_transfer
                    .recipient_address()
                    .expect("sent value transfer should always have a recipient_address")
                    .to_string();
                let bytes = value_transfer
                    .memos()
                    .iter()
                    .fold(0, |sum, m| sum + m.len());
                memobytes_by_address
                    .entry(address)
                    .and_modify(|e| *e += bytes)
                    .or_insert(bytes);
            }
        }
        finsight::TotalMemoBytesToAddress(memobytes_by_address)
    }

    /// TODO: Add Doc Comment Here!
    pub async fn do_total_spends_to_address(&self) -> finsight::TotalSendsToAddress {
        let values_sent_to_addresses = self.value_transfer_by_to_address().await;
        let mut by_address_number_sends = HashMap::new();
        for key in values_sent_to_addresses.0.keys() {
            let number_sends = values_sent_to_addresses.0[key].len() as u64;
            by_address_number_sends.insert(key.clone(), number_sends);
        }
        finsight::TotalSendsToAddress(by_address_number_sends)
    }

    /// TODO: Add Doc Comment Here!
    pub async fn do_total_value_to_address(&self) -> finsight::TotalValueToAddress {
        let values_sent_to_addresses = self.value_transfer_by_to_address().await;
        let mut by_address_total = HashMap::new();
        for key in values_sent_to_addresses.0.keys() {
            let sum = values_sent_to_addresses.0[key].iter().sum();
            by_address_total.insert(key.clone(), sum);
        }
        finsight::TotalValueToAddress(by_address_total)
    }

    /// TODO: Add Doc Comment Here!
    pub async fn do_wallet_last_scanned_height(&self) -> JsonValue {
        json::JsonValue::from(self.wallet.last_synced_height().await)
    }

    /// TODO: Add Doc Comment Here!
    pub fn get_server(&self) -> std::sync::RwLockReadGuard<http::Uri> {
        self.config.lightwalletd_uri.read().unwrap()
    }

    /// TODO: Add Doc Comment Here!
    pub fn get_server_uri(&self) -> http::Uri {
        self.config.get_lightwalletd_uri()
    }

    async fn list_sapling_notes(
        &self,
        all_notes: bool,
        anchor_height: BlockHeight,
    ) -> (Vec<JsonValue>, Vec<JsonValue>, Vec<JsonValue>) {
        let mut unspent_sapling_notes: Vec<JsonValue> = vec![];
        let mut pending_spent_sapling_notes: Vec<JsonValue> = vec![];
        let mut spent_sapling_notes: Vec<JsonValue> = vec![];
        // Collect Sapling notes
        self.wallet.transaction_context.transaction_metadata_set.read().await.transaction_records_by_id.iter()
            .flat_map( |(transaction_id, transaction_metadata)| {
                transaction_metadata.sapling_notes.iter().filter_map(move |note_metadata|
                    if !all_notes && note_metadata.spend().is_some() {
                        None
                    } else {
                        let address = LightWallet::note_address::<sapling_crypto::note_encryption::SaplingDomain>(&self.config.chain, note_metadata, &self.wallet.wallet_capability());
                        let spendable = transaction_metadata.status.is_confirmed_after_or_at(&anchor_height) && note_metadata.spend().is_none();

                        let created_block:u32 = transaction_metadata.status.get_height().into();
                        // this object should be created by the DomainOuput trait if this doesnt get deprecated
                        Some(object!{
                            "created_in_block"   => created_block,
                            "datetime"           => transaction_metadata.datetime,
                            "created_in_txid"    => format!("{}", transaction_id),
                            "value"              => note_metadata.sapling_crypto_note.value().inner(),
                            "pending"        => !transaction_metadata.status.is_confirmed(),
                            "address"            => address,
                            "spendable"          => spendable,
                            "spent"    => note_metadata.spend().and_then(|(s_txid, status)| {if status.is_confirmed() {Some(format!("{}", s_txid))} else {None}}),
                            "pending_spent"    => note_metadata.spend().and_then(|(s_txid, status)| {if status.is_pending() {Some(format!("{}", s_txid))} else {None}}),
                            "spent_at_height"    => note_metadata.spend().map(|(_, status)| u32::from(status.get_height())),
                        })
                    }
                )
            })
            .for_each( |note| {
                self.unspent_pending_spent(note, &mut unspent_sapling_notes, &mut pending_spent_sapling_notes, &mut spent_sapling_notes)
            });
        (
            unspent_sapling_notes,
            spent_sapling_notes,
            pending_spent_sapling_notes,
        )
    }

    async fn list_orchard_notes(
        &self,
        all_notes: bool,
        anchor_height: BlockHeight,
    ) -> (Vec<JsonValue>, Vec<JsonValue>, Vec<JsonValue>) {
        let mut unspent_orchard_notes: Vec<JsonValue> = vec![];
        let mut pending_spent_orchard_notes: Vec<JsonValue> = vec![];
        let mut spent_orchard_notes: Vec<JsonValue> = vec![];
        self.wallet.transaction_context.transaction_metadata_set.read().await.transaction_records_by_id.iter()
            .flat_map( |(transaction_id, transaction_metadata)| {
                transaction_metadata.orchard_notes.iter().filter_map(move |note_metadata|
                    if !all_notes && note_metadata.is_spent_confirmed() {
                        None
                    } else {
                        let address = LightWallet::note_address::<OrchardDomain>(&self.config.chain, note_metadata, &self.wallet.wallet_capability());
                        let spendable = transaction_metadata.status.is_confirmed_after_or_at(&anchor_height) && note_metadata.spend().is_none();

                        let created_block:u32 = transaction_metadata.status.get_height().into();
                        Some(object!{
                            "created_in_block"   => created_block,
                            "datetime"           => transaction_metadata.datetime,
                            "created_in_txid"    => format!("{}", transaction_id),
                            "value"              => note_metadata.orchard_crypto_note.value().inner(),
                            "pending"        => !transaction_metadata.status.is_confirmed(),
                            "address"            => address,
                            "spendable"          => spendable,
                            "spent"    => note_metadata.spend().and_then(|(s_txid, status)| {if status.is_confirmed() {Some(format!("{}", s_txid))} else {None}}),
                            "pending_spent"    => note_metadata.spend().and_then(|(s_txid, status)| {if status.is_pending() {Some(format!("{}", s_txid))} else {None}}),
                            "spent_at_height"    => note_metadata.spend().map(|(_, status)| u32::from(status.get_height())),
                        })
                    }
                )
            })
            .for_each( |note| {
                self.unspent_pending_spent(note, &mut unspent_orchard_notes, &mut pending_spent_orchard_notes, &mut spent_orchard_notes)
            });
        (
            unspent_orchard_notes,
            spent_orchard_notes,
            pending_spent_orchard_notes,
        )
    }

    async fn list_transparent_outputs(
        &self,
        all_notes: bool,
    ) -> (Vec<JsonValue>, Vec<JsonValue>, Vec<JsonValue>) {
        let mut unspent_transparent_notes: Vec<JsonValue> = vec![];
        let mut pending_spent_transparent_note: Vec<JsonValue> = vec![];
        let mut spent_transparent_notes: Vec<JsonValue> = vec![];

        self.wallet.transaction_context.transaction_metadata_set.read().await.transaction_records_by_id.iter()
            .flat_map( |(transaction_id, transaction_record)| {
                transaction_record.transparent_outputs.iter().filter_map(move |utxo|
                    if !all_notes && utxo.is_spent_confirmed() {
                        None
                    } else {
                        let created_block:u32 = transaction_record.status.get_height().into();
                        let recipient = zcash_client_backend::address::Address::decode(&self.config.chain, &utxo.address);
                        let taddr = match recipient {
                        Some(zcash_client_backend::address::Address::Transparent(taddr)) => taddr,
                            _otherwise => panic!("Read invalid taddr from wallet-local Utxo, this should be impossible"),
                        };

                        let spendable = transaction_record.status.is_confirmed() && utxo.spend().is_none();
                        Some(object!{
                            "created_in_block"   => created_block,
                            "datetime"           => transaction_record.datetime,
                            "created_in_txid"    => format!("{}", transaction_id),
                            "value"              => utxo.value,
                            "scriptkey"          => hex::encode(utxo.script.clone()),
                            "address"            => self.wallet.wallet_capability().get_ua_from_contained_transparent_receiver(&taddr).map(|ua| ua.encode(&self.config.chain)),
                            "spendable"          => spendable,
                            "spent"    => utxo.spend().and_then(|(s_txid, status)| {if status.is_confirmed() {Some(format!("{}", s_txid))} else {None}}),
                            "pending_spent"    => utxo.spend().and_then(|(s_txid, status)| {if status.is_pending() {Some(format!("{}", s_txid))} else {None}}),
                            "spent_at_height"    => utxo.spend().map(|(_, status)| u32::from(status.get_height())),
                        })
                    }
                )
            })
            .for_each( |note| {
                self.unspent_pending_spent(note, &mut unspent_transparent_notes, &mut pending_spent_transparent_note, &mut spent_transparent_notes)
            });

        (
            unspent_transparent_notes,
            spent_transparent_notes,
            pending_spent_transparent_note,
        )
    }

    /// Get all the outputs packed into an Output vector
    ///  This method will replace do_list_notes
    pub async fn list_outputs(&self) -> Vec<crate::wallet::notes::Output> {
        self.wallet
            .transaction_context
            .transaction_metadata_set
            .read()
            .await
            .transaction_records_by_id
            .0
            .values()
            .flat_map(Output::get_record_outputs)
            .collect()
    }

    /// Return a list of notes, if `all_notes` is false, then only return unspent notes
    ///  * TODO:  This fn does not handle failure it must be promoted to return a Result
    ///  * TODO:  The Err variant of the result must be a proper type
    ///  * TODO:  remove all_notes bool
    ///  * TODO:   This fn must (on success) return an Ok(Vec\<Notes\>) where Notes is a 3 variant enum....
    ///  * TODO:   type-associated to the variants of the enum must impl From\<Type\> for JsonValue
    ///  * TODO:  DEPRECATE in favor of list_outputs
    pub async fn do_list_notes(&self, all_notes: bool) -> JsonValue {
        let anchor_height = BlockHeight::from_u32(self.wallet.get_anchor_height().await);

        let (mut unspent_sapling_notes, mut spent_sapling_notes, mut pending_spent_sapling_notes) =
            self.list_sapling_notes(all_notes, anchor_height).await;
        let (mut unspent_orchard_notes, mut spent_orchard_notes, mut pending_spent_orchard_notes) =
            self.list_orchard_notes(all_notes, anchor_height).await;
        let (
            mut unspent_transparent_notes,
            mut spent_transparent_notes,
            mut pending_spent_transparent_notes,
<<<<<<< HEAD
        ) = self.list_transparent_outputs(all_notes).await;
=======
        ) = self.list_transparent_notes(all_notes).await;
>>>>>>> d2e76163

        unspent_sapling_notes.sort_by_key(|note| note["created_in_block"].as_u64());
        spent_sapling_notes.sort_by_key(|note| note["created_in_block"].as_u64());
        pending_spent_sapling_notes.sort_by_key(|note| note["created_in_block"].as_u64());
        unspent_orchard_notes.sort_by_key(|note| note["created_in_block"].as_u64());
        spent_orchard_notes.sort_by_key(|note| note["created_in_block"].as_u64());
        pending_spent_orchard_notes.sort_by_key(|note| note["created_in_block"].as_u64());
        unspent_transparent_notes.sort_by_key(|note| note["created_in_block"].as_u64());
        pending_spent_transparent_notes.sort_by_key(|note| note["created_in_block"].as_u64());
        spent_transparent_notes.sort_by_key(|note| note["created_in_block"].as_u64());

        let mut res = object! {
            "unspent_sapling_notes" => unspent_sapling_notes,
            "pending_sapling_notes" => pending_spent_sapling_notes,
            "unspent_orchard_notes" => unspent_orchard_notes,
            "pending_orchard_notes" => pending_spent_orchard_notes,
            "utxos"         => unspent_transparent_notes,
            "pending_utxos" => pending_spent_transparent_notes,
        };

        if all_notes {
            res["spent_sapling_notes"] = JsonValue::Array(spent_sapling_notes);
            res["spent_orchard_notes"] = JsonValue::Array(spent_orchard_notes);
            res["spent_utxos"] = JsonValue::Array(spent_transparent_notes);
        }

        res
    }

    async fn value_transfer_by_to_address(&self) -> finsight::ValuesSentToAddress {
        let value_transfers = self.value_transfers().await.0;
        let mut amount_by_address = HashMap::new();
        for value_transfer in value_transfers {
            if let ValueTransferKind::Sent = value_transfer.kind() {
                let address = value_transfer
                    .recipient_address()
                    .expect("sent value transfer should always have a recipient_address")
                    .to_string();
                amount_by_address
                    .entry(address)
                    .and_modify(|e: &mut Vec<u64>| e.push(value_transfer.value()))
                    .or_insert(vec![value_transfer.value()]);
            }
        }
        finsight::ValuesSentToAddress(amount_by_address)
    }
}<|MERGE_RESOLUTION|>--- conflicted
+++ resolved
@@ -20,14 +20,9 @@
         data::{
             finsight,
             summaries::{
-<<<<<<< HEAD
-                OrchardNoteSummary, SaplingNoteSummary, SpendSummary, TransactionSummaries,
-                TransactionSummaryBuilder, TransparentCoinSummary, ValueTransfer,
-=======
                 basic_transaction_summary_parts, DetailedTransactionSummaries,
                 DetailedTransactionSummaryBuilder, TransactionSummaries, TransactionSummary,
                 TransactionSummaryBuilder, TransactionSummaryInterface as _, ValueTransfer,
->>>>>>> d2e76163
                 ValueTransferBuilder, ValueTransferKind, ValueTransfers,
             },
             OutgoingTxData,
@@ -151,7 +146,7 @@
 
                 tx.orchard_notes
                     .iter()
-                    .filter(|n| n.spend().is_none())
+                    .filter(|n| n.spending_tx_status().is_none())
                     .for_each(|n| {
                         let value = n.orchard_crypto_note.value().inner();
                         if !incoming && n.is_change {
@@ -169,7 +164,7 @@
 
                 tx.sapling_notes
                     .iter()
-                    .filter(|n| n.spend().is_none())
+                    .filter(|n| n.spending_tx_status().is_none())
                     .for_each(|n| {
                         let value = n.sapling_crypto_note.value().inner();
                         if !incoming && n.is_change {
@@ -187,7 +182,7 @@
 
                 tx.transparent_outputs
                     .iter()
-                    .filter(|n| n.spend().is_none())
+                    .filter(|n| n.spending_tx_status().is_none())
                     .for_each(|n| {
                         // UTXOs are never 'change', as change would have been shielded.
                         if incoming {
@@ -597,24 +592,8 @@
         let mut transaction_summaries = transaction_records
             .values()
             .map(|tx| {
-<<<<<<< HEAD
-                let kind = transaction_records.transaction_kind(tx);
-                let value = match kind {
-                    TransactionKind::Received
-                    | TransactionKind::Sent(SendType::Shield)
-                    | TransactionKind::Sent(SendType::SendToSelf) => tx.total_value_received(),
-                    TransactionKind::Sent(SendType::Send) => tx.value_outgoing(),
-                };
-                let fee = transaction_records.calculate_transaction_fee(tx).ok();
-                let orchard_notes = tx
-                    .orchard_notes
-                    .iter()
-                    .map(|output| {
-                        let spend_summary = SpendSummary::from_spend(output.spend());
-=======
                 let (kind, value, fee, orchard_notes, sapling_notes, transparent_coins) =
                     basic_transaction_summary_parts(tx, transaction_records, &self.config().chain);
->>>>>>> d2e76163
 
                 TransactionSummaryBuilder::new()
                     .txid(tx.txid)
@@ -635,53 +614,14 @@
             .collect::<Vec<_>>();
         transaction_summaries.sort_by_key(|tx| tx.blockheight());
 
-<<<<<<< HEAD
-                        OrchardNoteSummary::from_parts(
-                            output.value(),
-                            spend_summary,
-                            output.output_index,
-                            memo,
-                        )
-                    })
-                    .collect::<Vec<_>>();
-                let sapling_notes = tx
-                    .sapling_notes
-                    .iter()
-                    .map(|output| {
-                        let spend_summary = SpendSummary::from_spend(output.spend());
-=======
         TransactionSummaries::new(transaction_summaries)
     }
->>>>>>> d2e76163
 
     /// TODO: doc comment
     pub async fn transaction_summaries_json_string(&self) -> String {
         json::JsonValue::from(self.transaction_summaries().await).pretty(2)
     }
 
-<<<<<<< HEAD
-                        SaplingNoteSummary::from_parts(
-                            output.value(),
-                            spend_summary,
-                            output.output_index,
-                            memo,
-                        )
-                    })
-                    .collect::<Vec<_>>();
-                let transparent_coins = tx
-                    .transparent_outputs
-                    .iter()
-                    .map(|output| {
-                        let spend_summary = SpendSummary::from_spend(output.spend());
-
-                        TransparentCoinSummary::from_parts(
-                            output.value(),
-                            spend_summary,
-                            output.output_index,
-                        )
-                    })
-                    .collect::<Vec<_>>();
-=======
     /// Provides a detailed list of transaction summaries related to this wallet in order of blockheight
     pub async fn detailed_transaction_summaries(&self) -> DetailedTransactionSummaries {
         let transaction_map = self
@@ -707,7 +647,6 @@
                     .iter()
                     .map(hex::encode)
                     .collect();
->>>>>>> d2e76163
 
                 DetailedTransactionSummaryBuilder::new()
                     .txid(tx.txid)
@@ -829,11 +768,11 @@
         self.wallet.transaction_context.transaction_metadata_set.read().await.transaction_records_by_id.iter()
             .flat_map( |(transaction_id, transaction_metadata)| {
                 transaction_metadata.sapling_notes.iter().filter_map(move |note_metadata|
-                    if !all_notes && note_metadata.spend().is_some() {
+                    if !all_notes && note_metadata.spending_tx_status().is_some() {
                         None
                     } else {
                         let address = LightWallet::note_address::<sapling_crypto::note_encryption::SaplingDomain>(&self.config.chain, note_metadata, &self.wallet.wallet_capability());
-                        let spendable = transaction_metadata.status.is_confirmed_after_or_at(&anchor_height) && note_metadata.spend().is_none();
+                        let spendable = transaction_metadata.status.is_confirmed_after_or_at(&anchor_height) && note_metadata.spending_tx_status().is_none();
 
                         let created_block:u32 = transaction_metadata.status.get_height().into();
                         // this object should be created by the DomainOuput trait if this doesnt get deprecated
@@ -845,9 +784,9 @@
                             "pending"        => !transaction_metadata.status.is_confirmed(),
                             "address"            => address,
                             "spendable"          => spendable,
-                            "spent"    => note_metadata.spend().and_then(|(s_txid, status)| {if status.is_confirmed() {Some(format!("{}", s_txid))} else {None}}),
-                            "pending_spent"    => note_metadata.spend().and_then(|(s_txid, status)| {if status.is_pending() {Some(format!("{}", s_txid))} else {None}}),
-                            "spent_at_height"    => note_metadata.spend().map(|(_, status)| u32::from(status.get_height())),
+                            "spent"    => note_metadata.spending_tx_status().and_then(|(s_txid, status)| {if status.is_confirmed() {Some(format!("{}", s_txid))} else {None}}),
+                            "pending_spent"    => note_metadata.spending_tx_status().and_then(|(s_txid, status)| {if status.is_pending() {Some(format!("{}", s_txid))} else {None}}),
+                            "spent_at_height"    => note_metadata.spending_tx_status().map(|(_, status)| u32::from(status.get_height())),
                         })
                     }
                 )
@@ -877,7 +816,7 @@
                         None
                     } else {
                         let address = LightWallet::note_address::<OrchardDomain>(&self.config.chain, note_metadata, &self.wallet.wallet_capability());
-                        let spendable = transaction_metadata.status.is_confirmed_after_or_at(&anchor_height) && note_metadata.spend().is_none();
+                        let spendable = transaction_metadata.status.is_confirmed_after_or_at(&anchor_height) && note_metadata.spending_tx_status().is_none();
 
                         let created_block:u32 = transaction_metadata.status.get_height().into();
                         Some(object!{
@@ -888,9 +827,9 @@
                             "pending"        => !transaction_metadata.status.is_confirmed(),
                             "address"            => address,
                             "spendable"          => spendable,
-                            "spent"    => note_metadata.spend().and_then(|(s_txid, status)| {if status.is_confirmed() {Some(format!("{}", s_txid))} else {None}}),
-                            "pending_spent"    => note_metadata.spend().and_then(|(s_txid, status)| {if status.is_pending() {Some(format!("{}", s_txid))} else {None}}),
-                            "spent_at_height"    => note_metadata.spend().map(|(_, status)| u32::from(status.get_height())),
+                            "spent"    => note_metadata.spending_tx_status().and_then(|(s_txid, status)| {if status.is_confirmed() {Some(format!("{}", s_txid))} else {None}}),
+                            "pending_spent"    => note_metadata.spending_tx_status().and_then(|(s_txid, status)| {if status.is_pending() {Some(format!("{}", s_txid))} else {None}}),
+                            "spent_at_height"    => note_metadata.spending_tx_status().map(|(_, status)| u32::from(status.get_height())),
                         })
                     }
                 )
@@ -926,7 +865,7 @@
                             _otherwise => panic!("Read invalid taddr from wallet-local Utxo, this should be impossible"),
                         };
 
-                        let spendable = transaction_record.status.is_confirmed() && utxo.spend().is_none();
+                        let spendable = transaction_record.status.is_confirmed() && utxo.spending_tx_status().is_none();
                         Some(object!{
                             "created_in_block"   => created_block,
                             "datetime"           => transaction_record.datetime,
@@ -935,9 +874,9 @@
                             "scriptkey"          => hex::encode(utxo.script.clone()),
                             "address"            => self.wallet.wallet_capability().get_ua_from_contained_transparent_receiver(&taddr).map(|ua| ua.encode(&self.config.chain)),
                             "spendable"          => spendable,
-                            "spent"    => utxo.spend().and_then(|(s_txid, status)| {if status.is_confirmed() {Some(format!("{}", s_txid))} else {None}}),
-                            "pending_spent"    => utxo.spend().and_then(|(s_txid, status)| {if status.is_pending() {Some(format!("{}", s_txid))} else {None}}),
-                            "spent_at_height"    => utxo.spend().map(|(_, status)| u32::from(status.get_height())),
+                            "spent"    => utxo.spending_tx_status().and_then(|(s_txid, status)| {if status.is_confirmed() {Some(format!("{}", s_txid))} else {None}}),
+                            "pending_spent"    => utxo.spending_tx_status().and_then(|(s_txid, status)| {if status.is_pending() {Some(format!("{}", s_txid))} else {None}}),
+                            "spent_at_height"    => utxo.spending_tx_status().map(|(_, status)| u32::from(status.get_height())),
                         })
                     }
                 )
@@ -986,11 +925,7 @@
             mut unspent_transparent_notes,
             mut spent_transparent_notes,
             mut pending_spent_transparent_notes,
-<<<<<<< HEAD
         ) = self.list_transparent_outputs(all_notes).await;
-=======
-        ) = self.list_transparent_notes(all_notes).await;
->>>>>>> d2e76163
 
         unspent_sapling_notes.sort_by_key(|note| note["created_in_block"].as_u64());
         spent_sapling_notes.sort_by_key(|note| note["created_in_block"].as_u64());
