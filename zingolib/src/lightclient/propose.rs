//! LightClient function do_propose generates a proposal to send to specified addresses.

use std::convert::Infallible;
use std::num::NonZeroU32;
use std::ops::DerefMut;

use zcash_client_backend::data_api::wallet::input_selection::GreedyInputSelector;
use zcash_client_backend::zip321::TransactionRequest;
use zcash_client_backend::zip321::Zip321Error;
use zcash_client_backend::ShieldedProtocol;
use zcash_keys::address::Address;
use zcash_primitives::memo::MemoBytes;
use zcash_primitives::transaction::components::amount::NonNegativeAmount;

use thiserror::Error;

use crate::data::proposal::ShieldProposal;
use crate::data::proposal::TransferProposal;
use crate::data::proposal::ZingoProposal;
use crate::lightclient::LightClient;
use crate::wallet::tx_map_and_maybe_trees::TxMapAndMaybeTrees;
use crate::wallet::tx_map_and_maybe_trees::TxMapAndMaybeTreesTraitError;
use zingoconfig::ChainType;

type GISKit = GreedyInputSelector<
    TxMapAndMaybeTrees,
    zcash_client_backend::fees::zip317::SingleOutputChangeStrategy,
>;

/// Errors that can result from do_propose
#[derive(Debug, Error)]
pub enum ProposeSendError {
    #[error("{0}")]
    /// error in using trait to create spend proposal
    Proposal(
        zcash_client_backend::data_api::error::Error<
            TxMapAndMaybeTreesTraitError,
            TxMapAndMaybeTreesTraitError,
            zcash_client_backend::data_api::wallet::input_selection::GreedyInputSelectorError<
                zcash_primitives::transaction::fees::zip317::FeeError,
                zcash_client_backend::wallet::NoteId,
            >,
            zcash_primitives::transaction::fees::zip317::FeeError,
        >,
    ),
    #[error("{0}")]
    /// failed to construct a transaction request
    TransactionRequestFailed(Zip321Error),
}

/// Errors that can result from do_propose
#[derive(Debug, Error)]
pub enum ProposeShieldError {
    /// error in parsed addresses
    #[error("{0}")]
    Receiver(zcash_client_backend::zip321::Zip321Error),
    #[error("{0}")]
    /// error in using trait to create shielding proposal
    Component(
        zcash_client_backend::data_api::error::Error<
            TxMapAndMaybeTreesTraitError,
            TxMapAndMaybeTreesTraitError,
            zcash_client_backend::data_api::wallet::input_selection::GreedyInputSelectorError<
                zcash_primitives::transaction::fees::zip317::FeeError,
                Infallible,
            >,
            zcash_primitives::transaction::fees::zip317::FeeError,
        >,
    ),
}

impl LightClient {
<<<<<<< HEAD
    /// takes raw data as input (strings and numbers) and returns a TransactionRequest
    pub fn raw_to_transaction_request(
        &self,
        address_amount_memo_tuples: Vec<(String, u64, Option<String>)>,
    ) -> Result<TransactionRequest, RawToTransactionRequestError> {
        let mut payments = vec![];
        for receiver in address_amount_memo_tuples {
            let recipient_address = Address::decode(
                &self.wallet.transaction_context.config.chain,
                receiver.0.as_str(),
            )
            .ok_or(RawToTransactionRequestError::Address)?;

            let amount = NonNegativeAmount::from_u64(receiver.1)
                .map_err(RawToTransactionRequestError::Amount)?;

            let memo = match receiver.2 {
                None => None,
                Some(memo_string) => Some(
                    MemoBytes::from_bytes(memo_string.as_bytes())
                        .map_err(RawToTransactionRequestError::Memo)?,
                ),
            };
            payments.push(Payment {
                recipient_address,
                amount,
                memo,
                label: None,
                message: None,
                other_params: vec![],
            });
        }

        TransactionRequest::new(payments).map_err(RawToTransactionRequestError::Zip321)
    }
=======
>>>>>>> 0b227156
    /// Stores a proposal in the `latest_proposal` field of the LightClient.
    /// This field must be populated in order to then send a transaction.
    async fn store_proposal(&self, proposal: ZingoProposal) {
        let mut latest_proposal_lock = self.latest_proposal.write().await;
        *latest_proposal_lock = Some(proposal);
    }

    /// Unstable function to expose the zip317 interface for development
    // TOdo: add correct functionality and doc comments / tests
    // TODO: Add migrate_sapling_to_orchard argument
    pub(crate) async fn create_send_proposal(
        &self,
        request: TransactionRequest,
    ) -> Result<TransferProposal, ProposeSendError> {
        let change_strategy = zcash_client_backend::fees::zip317::SingleOutputChangeStrategy::new(
            zcash_primitives::transaction::fees::zip317::FeeRule::standard(),
            None,
            ShieldedProtocol::Orchard,
        ); // review consider change strategy!

        let input_selector = GISKit::new(
            change_strategy,
            zcash_client_backend::fees::DustOutputPolicy::default(),
        );

        let mut tmamt = self
            .wallet
            .transaction_context
            .transaction_metadata_set
            .write()
            .await;

        zcash_client_backend::data_api::wallet::propose_transfer::<
            TxMapAndMaybeTrees,
            ChainType,
            GISKit,
            TxMapAndMaybeTreesTraitError,
        >(
            tmamt.deref_mut(),
            &self.wallet.transaction_context.config.chain,
            zcash_primitives::zip32::AccountId::ZERO,
            &input_selector,
            request,
            NonZeroU32::MIN, //review! use custom constant?
        )
        .map_err(ProposeSendError::Proposal)
    }

    /// Unstable function to expose the zip317 interface for development
    pub async fn propose_send(
        &self,
        request: TransactionRequest,
    ) -> Result<TransferProposal, ProposeSendError> {
        let proposal = self.create_send_proposal(request).await?;
        self.store_proposal(ZingoProposal::Transfer(proposal.clone()))
            .await;
        Ok(proposal)
    }

    /// Unstable function to expose the zip317 interface for development
    // TOdo: add correct functionality and doc comments / tests
    // TODO: Add migrate_sapling_to_orchard argument
    pub async fn propose_send_all(
        &self,
        _address: Address,
        _memo: Option<MemoBytes>,
    ) -> Result<crate::data::proposal::TransferProposal, String> {
        use crate::test_framework::mocks::ProposalBuilder;

        let proposal = ProposalBuilder::default().build();
        self.store_proposal(ZingoProposal::Transfer(proposal.clone()))
            .await;
        Ok(proposal)
    }

    fn get_transparent_addresses(
        &self,
    ) -> Result<Vec<zcash_primitives::legacy::TransparentAddress>, ProposeShieldError> {
        let secp = secp256k1::Secp256k1::new();
        Ok(self
            .wallet
            .wallet_capability()
            .transparent_child_keys()
            .map_err(|_e| {
                ProposeShieldError::Component(
                    zcash_client_backend::data_api::error::Error::DataSource(
                        TxMapAndMaybeTreesTraitError::NoSpendCapability,
                    ),
                )
            })?
            .iter()
            .map(|(_index, sk)| {
                #[allow(deprecated)]
                zcash_primitives::legacy::keys::pubkey_to_address(&sk.public_key(&secp))
            })
            .collect::<Vec<_>>())
    }

    /// The shield operation consumes a proposal that transfers value
    /// into the Orchard pool.
    ///
    /// The proposal is generated with this method, which operates on
    /// the balances in the wallet pools, without other input.
    /// In other words, shield does not take a user-specified amount
    /// to shield, rather it consumes all transparent value in the wallet that
    /// can be consumsed without costing more in zip317 fees than is being transferred.
    pub(crate) async fn create_shield_proposal(
        &self,
    ) -> Result<crate::data::proposal::ShieldProposal, ProposeShieldError> {
        let change_strategy = zcash_client_backend::fees::zip317::SingleOutputChangeStrategy::new(
            zcash_primitives::transaction::fees::zip317::FeeRule::standard(),
            None,
            ShieldedProtocol::Orchard,
        ); // review consider change strategy!

        let input_selector = GISKit::new(
            change_strategy,
            zcash_client_backend::fees::DustOutputPolicy::default(),
        );

        let mut tmamt = self
            .wallet
            .transaction_context
            .transaction_metadata_set
            .write()
            .await;

        let proposed_shield = zcash_client_backend::data_api::wallet::propose_shielding::<
            TxMapAndMaybeTrees,
            ChainType,
            GISKit,
            TxMapAndMaybeTreesTraitError,
        >(
            &mut tmamt,
            &self.wallet.transaction_context.config.chain,
            &input_selector,
            // don't shield dust
            NonNegativeAmount::const_from_u64(10_000),
            &self.get_transparent_addresses()?,
            // review! do we want to require confirmations?
            // make it configurable?
            0,
        )
        .map_err(ProposeShieldError::Component)?;

        Ok(proposed_shield)
    }

    /// Unstable function to expose the zip317 interface for development
    pub async fn propose_shield(&self) -> Result<ShieldProposal, ProposeShieldError> {
        let proposal = self.create_shield_proposal().await?;
        self.store_proposal(ZingoProposal::Shield(proposal.clone()))
            .await;
        Ok(proposal)
    }
}

#[cfg(test)]
mod shielding {
    use crate::lightclient::propose::ProposeShieldError;

    async fn create_basic_client() -> crate::lightclient::LightClient {
        crate::lightclient::LightClient::create_unconnected(
            &zingoconfig::ZingoConfigBuilder::default().create(),
            crate::wallet::WalletBase::MnemonicPhrase(
                zingo_testvectors::seeds::HOSPITAL_MUSEUM_SEED.to_string(),
            ),
            0,
        )
        .await
        .unwrap()
    }
    #[tokio::test]
    async fn propose_shield_missing_scan_prerequisite() {
        let basic_client = create_basic_client().await;
        let propose_shield_result = basic_client.create_shield_proposal().await;
        match propose_shield_result {
            Err(ProposeShieldError::Component(
                zcash_client_backend::data_api::error::Error::ScanRequired,
            )) => true,
            _ => panic!("Unexpected error state!"),
        };
    }
    #[tokio::test]
    async fn get_transparent_addresses() {
        let basic_client = create_basic_client().await;
        assert_eq!(
            basic_client.get_transparent_addresses().unwrap(),
            [zcash_primitives::legacy::TransparentAddress::PublicKeyHash(
                [
                    161, 138, 222, 242, 254, 121, 71, 105, 93, 131, 177, 31, 59, 185, 120, 148,
                    255, 189, 198, 33
                ]
            )]
        );
    }
}<|MERGE_RESOLUTION|>--- conflicted
+++ resolved
@@ -70,44 +70,6 @@
 }
 
 impl LightClient {
-<<<<<<< HEAD
-    /// takes raw data as input (strings and numbers) and returns a TransactionRequest
-    pub fn raw_to_transaction_request(
-        &self,
-        address_amount_memo_tuples: Vec<(String, u64, Option<String>)>,
-    ) -> Result<TransactionRequest, RawToTransactionRequestError> {
-        let mut payments = vec![];
-        for receiver in address_amount_memo_tuples {
-            let recipient_address = Address::decode(
-                &self.wallet.transaction_context.config.chain,
-                receiver.0.as_str(),
-            )
-            .ok_or(RawToTransactionRequestError::Address)?;
-
-            let amount = NonNegativeAmount::from_u64(receiver.1)
-                .map_err(RawToTransactionRequestError::Amount)?;
-
-            let memo = match receiver.2 {
-                None => None,
-                Some(memo_string) => Some(
-                    MemoBytes::from_bytes(memo_string.as_bytes())
-                        .map_err(RawToTransactionRequestError::Memo)?,
-                ),
-            };
-            payments.push(Payment {
-                recipient_address,
-                amount,
-                memo,
-                label: None,
-                message: None,
-                other_params: vec![],
-            });
-        }
-
-        TransactionRequest::new(payments).map_err(RawToTransactionRequestError::Zip321)
-    }
-=======
->>>>>>> 0b227156
     /// Stores a proposal in the `latest_proposal` field of the LightClient.
     /// This field must be populated in order to then send a transaction.
     async fn store_proposal(&self, proposal: ZingoProposal) {
