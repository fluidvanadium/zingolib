--- conflicted
+++ resolved
@@ -2,9 +2,4 @@
 pub(crate) mod macros;
 pub mod mocks;
 
-<<<<<<< HEAD
-#[cfg(feature = "generic_chain_tests")]
-pub mod generic_chain_tests;
-=======
-pub mod chain_generic_tests;
->>>>>>> 838b2a74
+pub mod chain_generic_tests;