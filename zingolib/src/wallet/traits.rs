//! Provides unifying interfaces for transaction management across Sapling and Orchard
use std::io::{self, Read, Write};

use super::{
    data::{
        PoolNullifier, SpendableOrchardNote, SpendableSaplingNote, TransactionRecord, WitnessCache,
        WitnessTrees, COMMITMENT_TREE_LEVELS, MAX_SHARD_LEVEL,
    },
    keys::unified::WalletCapability,
    notes::{OrchardNote, SaplingNote},
    transactions::TxMapAndMaybeTrees,
};
use crate::wallet::notes::NoteInterface;
use crate::wallet::notes::ShieldedNoteInterface;
use byteorder::{LittleEndian, ReadBytesExt, WriteBytesExt};
use incrementalmerkletree::{witness::IncrementalWitness, Hashable, Level, Position};
use nonempty::NonEmpty;
use orchard::{
    note_encryption::{CompactAction, OrchardDomain},
    primitives::redpallas::{Signature, SpendAuth},
    tree::MerkleHashOrchard,
    Action,
};
use sapling_crypto::{bundle::GrothProofBytes, note_encryption::SaplingDomain};
use shardtree::store::memory::MemoryShardStore;
use shardtree::ShardTree;
use subtle::CtOption;
use zcash_address::unified::{self, Receiver};
use zcash_client_backend::{
    address::UnifiedAddress,
    encoding::encode_payment_address,
    proto::{
        compact_formats::{CompactOrchardAction, CompactSaplingOutput, CompactTx},
        service::TreeState,
    },
};
use zcash_encoding::{Optional, Vector};
use zcash_note_encryption::{
    BatchDomain, Domain, EphemeralKeyBytes, ShieldedOutput, COMPACT_NOTE_SIZE, ENC_CIPHERTEXT_SIZE,
};
use zcash_primitives::{
    consensus::{BlockHeight, NetworkConstants, NetworkUpgrade, Parameters},
    memo::{Memo, MemoBytes},
    merkle_tree::read_incremental_witness,
    transaction::{
        components::{Amount, OutputDescription, SpendDescription},
        Transaction, TxId,
    },
};
use zingoconfig::ChainType;

/// This provides a uniform `.to_bytes` to types that might require it in a generic context.
pub trait ToBytes<const N: usize> {
    fn to_bytes(&self) -> [u8; N];
}

impl ToBytes<32> for sapling_crypto::Nullifier {
    fn to_bytes(&self) -> [u8; 32] {
        self.0
    }
}

impl ToBytes<32> for orchard::note::Nullifier {
    fn to_bytes(&self) -> [u8; 32] {
        orchard::note::Nullifier::to_bytes(*self)
    }
}

impl ToBytes<11> for sapling_crypto::Diversifier {
    fn to_bytes(&self) -> [u8; 11] {
        self.0
    }
}

impl ToBytes<11> for orchard::keys::Diversifier {
    fn to_bytes(&self) -> [u8; 11] {
        *self.as_array()
    }
}

impl ToBytes<512> for Memo {
    fn to_bytes(&self) -> [u8; 512] {
        *self.encode().as_array()
    }
}

impl ToBytes<512> for MemoBytes {
    fn to_bytes(&self) -> [u8; 512] {
        *self.as_array()
    }
}

impl<const N: usize> ToBytes<N> for [u8; N] {
    fn to_bytes(&self) -> [u8; N] {
        *self
    }
}

/// Exposes the out_ciphertext, domain, and value_commitment in addition to the
/// required methods of ShieldedOutput
pub trait ShieldedOutputExt<D: Domain>: ShieldedOutput<D, ENC_CIPHERTEXT_SIZE> {
    fn domain(&self, height: BlockHeight, parameters: ChainType) -> D;
    /// A decryption key for `enc_ciphertext`.  `out_ciphertext` is _itself_  decryptable
    /// with the `OutgoingCipherKey` "`ock`".
    fn out_ciphertext(&self) -> [u8; 80];
    fn value_commitment(&self) -> D::ValueCommitment;
}

impl<A> ShieldedOutputExt<OrchardDomain> for Action<A> {
    fn domain(&self, _block_height: BlockHeight, _parameters: ChainType) -> OrchardDomain {
        OrchardDomain::for_action(self)
    }

    fn out_ciphertext(&self) -> [u8; 80] {
        self.encrypted_note().out_ciphertext
    }

    fn value_commitment(&self) -> orchard::value::ValueCommitment {
        self.cv_net().clone()
    }
}

impl ShieldedOutputExt<SaplingDomain> for OutputDescription<GrothProofBytes> {
    fn domain(&self, height: BlockHeight, parameters: ChainType) -> SaplingDomain {
        SaplingDomain::new(
            zcash_primitives::transaction::components::sapling::zip212_enforcement(
                &parameters,
                height,
            ),
        )
    }

    fn out_ciphertext(&self) -> [u8; 80] {
        *self.out_ciphertext()
    }

    fn value_commitment(&self) -> <SaplingDomain as Domain>::ValueCommitment {
        self.cv().clone()
    }
}

/// Provides a standard `from_bytes` interface to be used generically
pub trait FromBytes<const N: usize> {
    fn from_bytes(bytes: [u8; N]) -> Self;
}

impl FromBytes<32> for sapling_crypto::Nullifier {
    fn from_bytes(bytes: [u8; 32]) -> Self {
        Self(bytes)
    }
}

impl FromBytes<32> for orchard::note::Nullifier {
    fn from_bytes(bytes: [u8; 32]) -> Self {
        Option::from(orchard::note::Nullifier::from_bytes(&bytes))
            .unwrap_or_else(|| panic!("Invalid nullifier {:?}", bytes))
    }
}

impl FromBytes<11> for sapling_crypto::Diversifier {
    fn from_bytes(bytes: [u8; 11]) -> Self {
        sapling_crypto::Diversifier(bytes)
    }
}

impl FromBytes<11> for orchard::keys::Diversifier {
    fn from_bytes(bytes: [u8; 11]) -> Self {
        orchard::keys::Diversifier::from_bytes(bytes)
    }
}

pub trait FromCommitment
where
    Self: Sized,
{
    fn from_commitment(from: &[u8; 32]) -> CtOption<Self>;
}

impl FromCommitment for sapling_crypto::Node {
    fn from_commitment(from: &[u8; 32]) -> CtOption<Self> {
        let maybe_node =
            <sapling_crypto::Node as zcash_primitives::merkle_tree::HashSer>::read(from.as_slice());
        match maybe_node {
            Ok(node) => CtOption::new(node, subtle::Choice::from(1)),
            Err(_) => CtOption::new(Self::empty_root(Level::from(0)), subtle::Choice::from(0)),
        }
    }
}
impl FromCommitment for MerkleHashOrchard {
    fn from_commitment(from: &[u8; 32]) -> CtOption<Self> {
        Self::from_bytes(from)
    }
}

/// The component that transfers value.  In the common case, from one output to another.
pub trait Spend {
    type Nullifier: Nullifier;
    fn nullifier(&self) -> &Self::Nullifier;
}

impl<Auth: sapling_crypto::bundle::Authorization> Spend for SpendDescription<Auth> {
    type Nullifier = sapling_crypto::Nullifier;
    fn nullifier(&self) -> &Self::Nullifier {
        self.nullifier()
    }
}

impl<Auth> Spend for Action<Auth> {
    type Nullifier = orchard::note::Nullifier;
    fn nullifier(&self) -> &Self::Nullifier {
        self.nullifier()
    }
}

impl From<orchard::note::Nullifier> for PoolNullifier {
    fn from(n: orchard::note::Nullifier) -> Self {
        PoolNullifier::Orchard(n)
    }
}

impl From<sapling_crypto::Nullifier> for PoolNullifier {
    fn from(n: sapling_crypto::Nullifier) -> Self {
        PoolNullifier::Sapling(n)
    }
}

///  Recipients provide the means to generate a Receiver.  A Receiver contains the information necessary
///  to transfer an asset to the generating Recipient.
///  <https://zips.z.cash/zip-0316#terminology>
pub trait Recipient {
    type Diversifier: Copy;
    fn diversifier(&self) -> Self::Diversifier;
    fn b32encode_for_network(&self, chain: &ChainType) -> String;
}

impl Recipient for orchard::Address {
    type Diversifier = orchard::keys::Diversifier;

    fn diversifier(&self) -> Self::Diversifier {
        orchard::Address::diversifier(self)
    }

    fn b32encode_for_network(&self, chain: &ChainType) -> String {
        unified::Encoding::encode(
            &<unified::Address as unified::Encoding>::try_from_items(vec![Receiver::Orchard(
                self.to_raw_address_bytes(),
            )])
            .expect("Could not create UA from orchard address"),
            &chain.network_type(),
        )
    }
}

impl Recipient for sapling_crypto::PaymentAddress {
    type Diversifier = sapling_crypto::Diversifier;

    fn diversifier(&self) -> Self::Diversifier {
        *sapling_crypto::PaymentAddress::diversifier(self)
    }

    fn b32encode_for_network(&self, chain: &ChainType) -> String {
        encode_payment_address(chain.hrp_sapling_payment_address(), self)
    }
}

fn slice_to_array<const N: usize>(slice: &[u8]) -> &[u8; N] {
    <&[u8; N]>::try_from(slice).unwrap_or(&[0; N])
    //todo: This default feels dangerous. Find better solution
}

pub trait CompactOutput<D: DomainWalletExt>: Sized + Clone
where
    D::Recipient: Recipient,
    <D as Domain>::Note: PartialEq + Clone,
{
    type CompactAction: ShieldedOutput<D, COMPACT_NOTE_SIZE>;
    fn from_compact_transaction(compact_transaction: &CompactTx) -> &Vec<Self>;
    fn cmstar(&self) -> &[u8; 32];
    fn domain(&self, parameters: ChainType, height: BlockHeight) -> D;
    fn to_compact_output_impl(&self) -> Self::CompactAction;
}

impl CompactOutput<SaplingDomain> for CompactSaplingOutput {
    type CompactAction = sapling_crypto::note_encryption::CompactOutputDescription;
    fn from_compact_transaction(compact_transaction: &CompactTx) -> &Vec<CompactSaplingOutput> {
        &compact_transaction.outputs
    }

    fn cmstar(&self) -> &[u8; 32] {
        slice_to_array(&self.cmu)
    }

    fn domain(&self, parameters: ChainType, height: BlockHeight) -> SaplingDomain {
        SaplingDomain::new(
            zcash_primitives::transaction::components::sapling::zip212_enforcement(
                &parameters,
                height,
            ),
        )
    }

    fn to_compact_output_impl(&self) -> Self::CompactAction {
        self.clone().try_into().unwrap()
    }
}

impl CompactOutput<OrchardDomain> for CompactOrchardAction {
    type CompactAction = CompactAction;
    fn from_compact_transaction(compact_transaction: &CompactTx) -> &Vec<CompactOrchardAction> {
        &compact_transaction.actions
    }
    fn cmstar(&self) -> &[u8; 32] {
        slice_to_array(&self.cmx)
    }

    fn domain(&self, _parameters: ChainType, _heightt: BlockHeight) -> OrchardDomain {
        OrchardDomain::for_compact_action(&self.to_compact_output_impl())
    }

    fn to_compact_output_impl(&self) -> Self::CompactAction {
        CompactAction::from_parts(
            orchard::note::Nullifier::from_bytes(slice_to_array(&self.nullifier)).unwrap(),
            orchard::note::ExtractedNoteCommitment::from_bytes(slice_to_array(&self.cmx)).unwrap(),
            EphemeralKeyBytes(*slice_to_array(&self.ephemeral_key)),
            *slice_to_array(&self.ciphertext),
        )
    }
}

/// A set of transmission abstractions within a transaction, that are specific to a particular
/// domain. In the Orchard Domain bundles comprise Actions each of which contains
/// both a Spend and an Output (though either or both may be dummies). Sapling transmissions,
/// as implemented, contain a 1:1 ratio of Spends and Outputs.
pub trait Bundle<D: DomainWalletExt>
where
    D::Recipient: Recipient,
    D::Note: PartialEq + Clone,
{
    /// An expenditure of an output, such that its value is distributed among *this* transaction's outputs.
    type Spend: Spend;
    /// A value store that is completely emptied by transfer of its contents to another output.
    type Output: ShieldedOutputExt<D> + Clone;
    type Spends<'a>: IntoIterator<Item = &'a Self::Spend>
    where
        Self::Spend: 'a,
        Self: 'a;
    type Outputs<'a>: IntoIterator<Item = &'a Self::Output>
    where
        Self::Output: 'a,
        Self: 'a;
    /// An extractive process that returns domain specific information from a transaction.
    fn from_transaction(transaction: &Transaction) -> Option<&Self>;
    /// Some domains, Orchard for example, do not expose
    /// immediately expose outputs
    fn output_elements(&self) -> Self::Outputs<'_>;
    fn spend_elements(&self) -> Self::Spends<'_>;
}

impl Bundle<SaplingDomain> for sapling_crypto::Bundle<sapling_crypto::bundle::Authorized, Amount> {
    type Spend = SpendDescription<sapling_crypto::bundle::Authorized>;
    type Output = OutputDescription<GrothProofBytes>;
    type Spends<'a> = &'a [Self::Spend];
    type Outputs<'a> = &'a [Self::Output];
    fn from_transaction(transaction: &Transaction) -> Option<&Self> {
        transaction.sapling_bundle()
    }

    fn output_elements(&self) -> Self::Outputs<'_> {
        self.shielded_outputs()
    }

    fn spend_elements(&self) -> Self::Spends<'_> {
        self.shielded_spends()
    }
}

impl Bundle<OrchardDomain> for orchard::bundle::Bundle<orchard::bundle::Authorized, Amount> {
    type Spend = Action<Signature<SpendAuth>>;
    type Output = Action<Signature<SpendAuth>>;
    type Spends<'a> = &'a NonEmpty<Self::Spend>;
    type Outputs<'a> = &'a NonEmpty<Self::Output>;

    fn from_transaction(transaction: &Transaction) -> Option<&Self> {
        transaction.orchard_bundle()
    }

    fn output_elements(&self) -> Self::Outputs<'_> {
        //! In orchard each action contains an output and a spend.
        self.actions()
    }

    fn spend_elements(&self) -> Self::Spends<'_> {
        //! In orchard each action contains an output and a spend.
        self.actions()
    }
}

/// TODO: Documentation neeeeeds help!!!!  XXXX
pub trait Nullifier:
    PartialEq + Copy + Sized + ToBytes<32> + FromBytes<32> + Send + Into<PoolNullifier>
{
    fn get_nullifiers_spent_in_transaction(transaction: &TransactionRecord) -> &Vec<Self>;
}

impl Nullifier for sapling_crypto::Nullifier {
    fn get_nullifiers_spent_in_transaction(
        transaction_metadata_set: &TransactionRecord,
    ) -> &Vec<Self> {
        &transaction_metadata_set.spent_sapling_nullifiers
    }
}

impl Nullifier for orchard::note::Nullifier {
    fn get_nullifiers_spent_in_transaction(transaction: &TransactionRecord) -> &Vec<Self> {
        &transaction.spent_orchard_nullifiers
    }
}

type MemoryStoreShardTree<T> =
    ShardTree<MemoryShardStore<T, BlockHeight>, COMMITMENT_TREE_LEVELS, MAX_SHARD_LEVEL>;
pub trait DomainWalletExt: Domain + BatchDomain
where
    Self: Sized,
    Self::Note: PartialEq + Clone,
    Self::Recipient: Recipient,
{
    const NU: NetworkUpgrade;
    const NAME: &'static str;

    type Fvk: Clone
        + Send
        + Diversifiable<Note = Self::WalletNote, Address = Self::Recipient>
        + for<'a> TryFrom<&'a WalletCapability>
        + super::keys::unified::Fvk<Self>;

    type SpendingKey: for<'a> TryFrom<&'a WalletCapability> + Clone;
    type CompactOutput: CompactOutput<Self>;
    type WalletNote: ShieldedNoteInterface<
        Note = <Self as Domain>::Note,
        Diversifier = <<Self as Domain>::Recipient as Recipient>::Diversifier,
        Nullifier = <<<Self as DomainWalletExt>::Bundle as Bundle<Self>>::Spend as Spend>::Nullifier,
    > + std::fmt::Debug;
    type SpendableNoteAT: SpendableNote<Self>;

    type Bundle: Bundle<Self>;

    fn sum_pool_change(transaction_md: &TransactionRecord) -> u64 {
        Self::to_notes_vec(transaction_md)
            .iter()
            .filter(|nd| nd.is_change())
            .map(|nd| nd.value())
            .sum()
    }
    fn transaction_metadata_set_to_shardtree(
        txmds: &TxMapAndMaybeTrees,
    ) -> Option<&MemoryStoreShardTree<<Self::WalletNote as ShieldedNoteInterface>::Node>> {
        txmds
            .spending_data
            .as_ref()
            .map(|spending_data| Self::get_shardtree(&spending_data.witness_trees))
    }
    fn transaction_metadata_set_to_shardtree_mut(
        txmds: &mut TxMapAndMaybeTrees,
    ) -> Option<&mut MemoryStoreShardTree<<Self::WalletNote as ShieldedNoteInterface>::Node>> {
        txmds
            .spending_data
            .as_mut()
            .map(|spending_data| Self::get_shardtree_mut(&mut spending_data.witness_trees))
    }
    fn get_shardtree(
        trees: &WitnessTrees,
    ) -> &MemoryStoreShardTree<<Self::WalletNote as ShieldedNoteInterface>::Node>;
    fn get_shardtree_mut(
        trees: &mut WitnessTrees,
    ) -> &mut MemoryStoreShardTree<<Self::WalletNote as ShieldedNoteInterface>::Node>;
    fn get_nullifier_from_note_fvk_and_witness_position(
        note: &Self::Note,
        fvk: &Self::Fvk,
        position: u64,
    ) -> <Self::WalletNote as ShieldedNoteInterface>::Nullifier;
    fn get_tree(tree_state: &TreeState) -> &String;
    fn to_notes_vec(_: &TransactionRecord) -> &Vec<Self::WalletNote>;
    fn to_notes_vec_mut(_: &mut TransactionRecord) -> &mut Vec<Self::WalletNote>;
    fn ua_from_contained_receiver<'a>(
        unified_spend_auth: &'a WalletCapability,
        receiver: &Self::Recipient,
    ) -> Option<&'a UnifiedAddress>;
    fn wc_to_fvk(wc: &WalletCapability) -> Result<Self::Fvk, String>;
    fn wc_to_sk(wc: &WalletCapability) -> Result<Self::SpendingKey, String>;
}

impl DomainWalletExt for SaplingDomain {
    const NU: NetworkUpgrade = NetworkUpgrade::Sapling;
    const NAME: &'static str = "sapling";

    type Fvk = sapling_crypto::zip32::DiversifiableFullViewingKey;

    type SpendingKey = sapling_crypto::zip32::ExtendedSpendingKey;

    type CompactOutput = CompactSaplingOutput;

    type WalletNote = SaplingNote;

    type SpendableNoteAT = SpendableSaplingNote;

    type Bundle = sapling_crypto::Bundle<sapling_crypto::bundle::Authorized, Amount>;

    fn get_shardtree(
        trees: &WitnessTrees,
    ) -> &ShardTree<
        MemoryShardStore<<Self::WalletNote as ShieldedNoteInterface>::Node, BlockHeight>,
        COMMITMENT_TREE_LEVELS,
        MAX_SHARD_LEVEL,
    > {
        &trees.witness_tree_sapling
    }
    fn get_shardtree_mut(
        trees: &mut WitnessTrees,
    ) -> &mut ShardTree<
        MemoryShardStore<<Self::WalletNote as ShieldedNoteInterface>::Node, BlockHeight>,
        COMMITMENT_TREE_LEVELS,
        MAX_SHARD_LEVEL,
    > {
        &mut trees.witness_tree_sapling
    }
    fn get_nullifier_from_note_fvk_and_witness_position(
        note: &Self::Note,
        fvk: &Self::Fvk,
        position: u64,
    ) -> <<Self as DomainWalletExt>::WalletNote as ShieldedNoteInterface>::Nullifier {
        note.nf(&fvk.fvk().vk.nk, position)
    }

    fn get_tree(tree_state: &TreeState) -> &String {
        &tree_state.sapling_tree
    }

    fn to_notes_vec(transaction_md: &TransactionRecord) -> &Vec<Self::WalletNote> {
        &transaction_md.sapling_notes
    }

    fn to_notes_vec_mut(transaction: &mut TransactionRecord) -> &mut Vec<Self::WalletNote> {
        &mut transaction.sapling_notes
    }
    fn ua_from_contained_receiver<'a>(
        unified_spend_auth: &'a WalletCapability,
        receiver: &Self::Recipient,
    ) -> Option<&'a UnifiedAddress> {
        unified_spend_auth
            .addresses()
            .iter()
            .find(|ua| ua.sapling() == Some(receiver))
    }
    fn wc_to_fvk(wc: &WalletCapability) -> Result<Self::Fvk, String> {
        Self::Fvk::try_from(wc)
    }

    fn wc_to_sk(wc: &WalletCapability) -> Result<Self::SpendingKey, String> {
        Self::SpendingKey::try_from(wc)
    }
}

impl DomainWalletExt for OrchardDomain {
    const NU: NetworkUpgrade = NetworkUpgrade::Nu5;
    const NAME: &'static str = "orchard";

    type Fvk = orchard::keys::FullViewingKey;

    type SpendingKey = orchard::keys::SpendingKey;

    type CompactOutput = CompactOrchardAction;

    type WalletNote = OrchardNote;

    type SpendableNoteAT = SpendableOrchardNote;

    type Bundle = orchard::bundle::Bundle<orchard::bundle::Authorized, Amount>;

    fn get_shardtree(
        trees: &WitnessTrees,
    ) -> &ShardTree<
        MemoryShardStore<<Self::WalletNote as ShieldedNoteInterface>::Node, BlockHeight>,
        COMMITMENT_TREE_LEVELS,
        MAX_SHARD_LEVEL,
    > {
        &trees.witness_tree_orchard
    }
    fn get_shardtree_mut(
        trees: &mut WitnessTrees,
    ) -> &mut ShardTree<
        MemoryShardStore<<Self::WalletNote as ShieldedNoteInterface>::Node, BlockHeight>,
        COMMITMENT_TREE_LEVELS,
        MAX_SHARD_LEVEL,
    > {
        &mut trees.witness_tree_orchard
    }
    fn get_nullifier_from_note_fvk_and_witness_position(
        note: &Self::Note,
        fvk: &Self::Fvk,
        _position: u64,
    ) -> <<Self as DomainWalletExt>::WalletNote as ShieldedNoteInterface>::Nullifier {
        note.nullifier(fvk)
    }

    fn get_tree(tree_state: &TreeState) -> &String {
        &tree_state.orchard_tree
    }

    fn to_notes_vec(transaction_md: &TransactionRecord) -> &Vec<Self::WalletNote> {
        &transaction_md.orchard_notes
    }

    fn to_notes_vec_mut(transaction: &mut TransactionRecord) -> &mut Vec<Self::WalletNote> {
        &mut transaction.orchard_notes
    }
    fn ua_from_contained_receiver<'a>(
        unified_spend_capability: &'a WalletCapability,
        receiver: &Self::Recipient,
    ) -> Option<&'a UnifiedAddress> {
        unified_spend_capability
            .addresses()
            .iter()
            .find(|unified_address| unified_address.orchard() == Some(receiver))
    }
    fn wc_to_fvk(wc: &WalletCapability) -> Result<Self::Fvk, String> {
        Self::Fvk::try_from(wc)
    }

    fn wc_to_sk(wc: &WalletCapability) -> Result<Self::SpendingKey, String> {
        Self::SpendingKey::try_from(wc)
    }
}

pub trait Diversifiable {
    type Note: ShieldedNoteInterface;
    type Address: Recipient;
    fn diversified_address(
        &self,
        div: <Self::Note as ShieldedNoteInterface>::Diversifier,
    ) -> Option<Self::Address>;
}

impl Diversifiable for sapling_crypto::zip32::DiversifiableFullViewingKey {
    type Note = SaplingNote;

    type Address = sapling_crypto::PaymentAddress;

    fn diversified_address(
        &self,
        div: <<sapling_crypto::zip32::DiversifiableFullViewingKey as Diversifiable>::Note as ShieldedNoteInterface>::Diversifier,
    ) -> Option<Self::Address> {
        self.fvk().vk.to_payment_address(div)
    }
}

impl Diversifiable for orchard::keys::FullViewingKey {
    type Note = OrchardNote;
    type Address = orchard::Address;

    fn diversified_address(
        &self,
        div: <<orchard::keys::FullViewingKey as Diversifiable>::Note as ShieldedNoteInterface>::Diversifier,
    ) -> Option<Self::Address> {
        Some(self.address(div, orchard::keys::Scope::External))
    }
}

pub trait SpendableNote<D>
where
    D: DomainWalletExt<SpendableNoteAT = Self>,
    <D as Domain>::Recipient: Recipient,
    <D as Domain>::Note: PartialEq + Clone,
    Self: Sized,
{
    fn from(
        transaction_id: TxId,
        note_and_metadata: &D::WalletNote,
        spend_key: Option<&D::SpendingKey>,
    ) -> Option<Self> {
        // Include only non-0 value notes that haven't been spent, or haven't been included
        // in an unconfirmed spend yet.
        if Self::check_spendability_of_note(note_and_metadata, spend_key) {
            // Filter out notes with nullifier or position not yet known
            if let (Some(nf), Some(pos)) = (
                note_and_metadata.nullifier(),
                note_and_metadata.witnessed_position(),
            ) {
                Some(Self::from_parts_unchecked(
                    transaction_id,
                    nf,
                    *note_and_metadata.diversifier(),
                    note_and_metadata.note().clone(),
                    *pos,
                    spend_key,
                ))
            } else {
                None
            }
        } else {
            None
        }
    }

    fn check_spendability_of_note(
        note_and_metadata: &D::WalletNote,
        spend_key: Option<&D::SpendingKey>,
    ) -> bool {
        note_and_metadata.spent().is_none()
            && note_and_metadata.pending_spent().is_none()
            && spend_key.is_some()
            && note_and_metadata.value() != 0
    }
    /// The checks needed are shared between domains, and thus are performed in the
    /// default impl of `from`. This function's only caller should be `Self::from`
    fn from_parts_unchecked(
        transaction_id: TxId,
        nullifier: <D::WalletNote as ShieldedNoteInterface>::Nullifier,
        diversifier: <D::WalletNote as ShieldedNoteInterface>::Diversifier,
        note: D::Note,
        witnessed_position: Position,
        sk: Option<&D::SpendingKey>,
    ) -> Self;
    fn transaction_id(&self) -> TxId;
    fn nullifier(&self) -> <D::WalletNote as ShieldedNoteInterface>::Nullifier;
    fn diversifier(&self) -> <D::WalletNote as ShieldedNoteInterface>::Diversifier;
    fn note(&self) -> &D::Note;
    fn witnessed_position(&self) -> &Position;
    fn spend_key(&self) -> Option<&D::SpendingKey>;
}

impl SpendableNote<SaplingDomain> for SpendableSaplingNote {
    fn from_parts_unchecked(
        transaction_id: TxId,
        nullifier: sapling_crypto::Nullifier,
        diversifier: sapling_crypto::Diversifier,
        note: sapling_crypto::Note,
        witnessed_position: Position,
        extsk: Option<&sapling_crypto::zip32::ExtendedSpendingKey>,
    ) -> Self {
        SpendableSaplingNote {
            transaction_id,
            nullifier,
            diversifier,
            note,
            witnessed_position,
            extsk: extsk.cloned(),
        }
    }

    fn transaction_id(&self) -> TxId {
        self.transaction_id
    }

    fn nullifier(&self) -> sapling_crypto::Nullifier {
        self.nullifier
    }

    fn diversifier(&self) -> sapling_crypto::Diversifier {
        self.diversifier
    }

    fn note(&self) -> &sapling_crypto::Note {
        &self.note
    }

    fn witnessed_position(&self) -> &Position {
        &self.witnessed_position
    }

    fn spend_key(&self) -> Option<&sapling_crypto::zip32::ExtendedSpendingKey> {
        self.extsk.as_ref()
    }
}

impl SpendableNote<OrchardDomain> for SpendableOrchardNote {
    fn from_parts_unchecked(
        transaction_id: TxId,
        nullifier: orchard::note::Nullifier,
        diversifier: orchard::keys::Diversifier,
        note: orchard::note::Note,
        witnessed_position: Position,
        sk: Option<&orchard::keys::SpendingKey>,
    ) -> Self {
        SpendableOrchardNote {
            transaction_id,
            nullifier,
            diversifier,
            note,
            witnessed_position,
            spend_key: sk.cloned(),
        }
    }
    fn transaction_id(&self) -> TxId {
        self.transaction_id
    }

    fn nullifier(&self) -> orchard::note::Nullifier {
        self.nullifier
    }

    fn diversifier(&self) -> orchard::keys::Diversifier {
        self.diversifier
    }

    fn note(&self) -> &orchard::Note {
        &self.note
    }

    fn witnessed_position(&self) -> &Position {
        &self.witnessed_position
    }

    fn spend_key(&self) -> Option<&orchard::keys::SpendingKey> {
        self.spend_key.as_ref()
    }
}

pub trait ReadableWriteable<Input>: Sized {
    const VERSION: u8;

    fn read<R: Read>(reader: R, input: Input) -> io::Result<Self>;
    fn write<W: Write>(&self, writer: W) -> io::Result<()>;
    fn get_version<R: Read>(mut reader: R) -> io::Result<u8> {
        let external_version = reader.read_u8()?;
        if external_version > Self::VERSION {
            Err(io::Error::new(
                io::ErrorKind::InvalidData,
                format!(
                    "Wallet file version \"{}\" is from future version of zingo",
                    external_version,
                ),
            ))
        } else {
            Ok(external_version)
        }
    }
}

impl ReadableWriteable<()> for orchard::keys::SpendingKey {
    const VERSION: u8 = 0; //Not applicable

    fn read<R: Read>(mut reader: R, _: ()) -> io::Result<Self> {
        let mut data = [0u8; 32];
        reader.read_exact(&mut data)?;

        Option::from(Self::from_bytes(data)).ok_or_else(|| {
            io::Error::new(
                io::ErrorKind::InvalidInput,
                "Unable to deserialize a valid Orchard SpendingKey from bytes".to_owned(),
            )
        })
    }

    fn write<W: Write>(&self, mut writer: W) -> io::Result<()> {
        writer.write_all(self.to_bytes())
    }
}

impl ReadableWriteable<()> for sapling_crypto::zip32::ExtendedSpendingKey {
    const VERSION: u8 = 0; //Not applicable

    fn read<R: Read>(reader: R, _: ()) -> io::Result<Self> {
        Self::read(reader)
    }

    fn write<W: Write>(&self, writer: W) -> io::Result<()> {
        self.write(writer)
    }
}

impl ReadableWriteable<()> for sapling_crypto::zip32::DiversifiableFullViewingKey {
    const VERSION: u8 = 0; //Not applicable

    fn read<R: Read>(mut reader: R, _: ()) -> io::Result<Self> {
        let mut fvk_bytes = [0u8; 128];
        reader.read_exact(&mut fvk_bytes)?;
        sapling_crypto::zip32::DiversifiableFullViewingKey::from_bytes(&fvk_bytes).ok_or(
            io::Error::new(
                io::ErrorKind::InvalidInput,
                "Couldn't read a Sapling Diversifiable Full Viewing Key",
            ),
        )
    }

    fn write<W: Write>(&self, mut writer: W) -> io::Result<()> {
        writer.write_all(&self.to_bytes())
    }
}

impl ReadableWriteable<()> for orchard::keys::FullViewingKey {
    const VERSION: u8 = 0; //Not applicable

    fn read<R: Read>(reader: R, _: ()) -> io::Result<Self> {
        Self::read(reader)
    }

    fn write<W: Write>(&self, writer: W) -> io::Result<()> {
        self.write(writer)
    }
}

impl ReadableWriteable<(sapling_crypto::Diversifier, &WalletCapability)> for sapling_crypto::Note {
    const VERSION: u8 = 1;

    fn read<R: Read>(
        mut reader: R,
        (diversifier, wallet_capability): (sapling_crypto::Diversifier, &WalletCapability),
    ) -> io::Result<Self> {
        let _version = Self::get_version(&mut reader)?;
        let value = reader.read_u64::<LittleEndian>()?;
        let rseed = super::data::read_sapling_rseed(&mut reader)?;

        Ok(
            <SaplingDomain as DomainWalletExt>::wc_to_fvk(wallet_capability)
                .expect("to get an fvk from a wc")
                .fvk()
                .vk
                .to_payment_address(diversifier)
                .unwrap()
                .create_note(sapling_crypto::value::NoteValue::from_raw(value), rseed),
        )
    }

    fn write<W: Write>(&self, mut writer: W) -> io::Result<()> {
        writer.write_u8(Self::VERSION)?;
        writer.write_u64::<LittleEndian>(self.value().inner())?;
        super::data::write_sapling_rseed(&mut writer, self.rseed())?;
        Ok(())
    }
}

impl ReadableWriteable<(orchard::keys::Diversifier, &WalletCapability)> for orchard::note::Note {
    const VERSION: u8 = 1;

    fn read<R: Read>(
        mut reader: R,
        (diversifier, wallet_capability): (orchard::keys::Diversifier, &WalletCapability),
    ) -> io::Result<Self> {
        let _version = Self::get_version(&mut reader)?;
        let value = reader.read_u64::<LittleEndian>()?;
        let mut nullifier_bytes = [0; 32];
        reader.read_exact(&mut nullifier_bytes)?;
<<<<<<< HEAD
        let nullifier = Option::from(orchard::note::Rho::from_bytes(&nullifier_bytes))
=======
        let rho_nullifier = Option::from(orchard::note::Rho::from_bytes(&nullifier_bytes))
>>>>>>> cfaf3505
            .ok_or(io::Error::new(io::ErrorKind::InvalidInput, "Bad Nullifier"))?;

        let mut random_seed_bytes = [0; 32];
        reader.read_exact(&mut random_seed_bytes)?;
        let random_seed = Option::from(orchard::note::RandomSeed::from_bytes(
            random_seed_bytes,
            &rho_nullifier,
        ))
        .ok_or(io::Error::new(
            io::ErrorKind::InvalidInput,
            "Nullifier not for note",
        ))?;

        let fvk = <OrchardDomain as DomainWalletExt>::wc_to_fvk(wallet_capability)
            .expect("to get an fvk from a wc");
        Option::from(orchard::note::Note::from_parts(
            fvk.address(diversifier, orchard::keys::Scope::External),
            orchard::value::NoteValue::from_raw(value),
            rho_nullifier,
            random_seed,
        ))
        .ok_or(io::Error::new(io::ErrorKind::InvalidInput, "Invalid note"))
    }

    fn write<W: Write>(&self, mut writer: W) -> io::Result<()> {
        writer.write_u8(Self::VERSION)?;
        writer.write_u64::<LittleEndian>(self.value().inner())?;
        writer.write_all(&self.rho().to_bytes())?;
        writer.write_all(self.rseed().as_bytes())?;
        Ok(())
    }
}

impl<T>
    ReadableWriteable<(
        &WalletCapability,
        Option<
            &mut Vec<(
                IncrementalWitness<T::Node, COMMITMENT_TREE_LEVELS>,
                BlockHeight,
            )>,
        >,
    )> for T
where
    T: ShieldedNoteInterface,
{
    const VERSION: u8 = 4;

    fn read<R: Read>(
        mut reader: R,
        (wallet_capability, inc_wit_vec): (
            &WalletCapability,
            Option<
                &mut Vec<(
                    IncrementalWitness<T::Node, COMMITMENT_TREE_LEVELS>,
                    BlockHeight,
                )>,
            >,
        ),
    ) -> io::Result<Self> {
        let external_version = Self::get_version(&mut reader)?;

        if external_version < 2 {
            let mut x = <T as ShieldedNoteInterface>::get_deprecated_serialized_view_key_buffer();
            reader.read_exact(&mut x).expect("To not used this data.");
        }

        let mut diversifier_bytes = [0u8; 11];
        reader.read_exact(&mut diversifier_bytes)?;
        let diversifier = T::Diversifier::from_bytes(diversifier_bytes);

        let note =
            <T::Note as ReadableWriteable<_>>::read(&mut reader, (diversifier, wallet_capability))?;

        let witnessed_position = if external_version >= 4 {
            Position::from(reader.read_u64::<LittleEndian>()?)
        } else {
            let witnesses_vec = Vector::read(&mut reader, |r| read_incremental_witness(r))?;

            let top_height = reader.read_u64::<LittleEndian>()?;
            let witnesses = WitnessCache::<T::Node>::new(witnesses_vec, top_height);

            let pos = witnesses
                .last()
                .map(|w| w.witnessed_position())
                .unwrap_or_else(|| Position::from(0));
            for (i, witness) in witnesses.witnesses.into_iter().rev().enumerate().rev() {
                let height = BlockHeight::from(top_height as u32 - i as u32);
                if let Some(&mut ref mut wits) = inc_wit_vec {
                    wits.push((witness, height));
                }
            }
            pos
        };

        let mut nullifier = [0u8; 32];
        reader.read_exact(&mut nullifier)?;
        let nullifier = T::Nullifier::from_bytes(nullifier);

        // Note that this is only the spent field, we ignore the unconfirmed_spent field.
        // The reason is that unconfirmed spents are only in memory, and we need to get the actual value of spent
        // from the blockchain anyway.
        let spent = Optional::read(&mut reader, |r| {
            let mut transaction_id_bytes = [0u8; 32];
            r.read_exact(&mut transaction_id_bytes)?;
            let height = r.read_u32::<LittleEndian>()?;
            Ok((TxId::from_bytes(transaction_id_bytes), height))
        })?;

        if external_version < 3 {
            let _unconfirmed_spent = {
                Optional::read(&mut reader, |r| {
                    let mut transaction_bytes = [0u8; 32];
                    r.read_exact(&mut transaction_bytes)?;

                    let height = r.read_u32::<LittleEndian>()?;
                    Ok((TxId::from_bytes(transaction_bytes), height))
                })?
            };
        }

        let memo = Optional::read(&mut reader, |r| {
            let mut memo_bytes = [0u8; 512];
            r.read_exact(&mut memo_bytes)?;

            // Attempt to read memo, first as text, else as arbitrary 512 bytes
            match MemoBytes::from_bytes(&memo_bytes) {
                Ok(mb) => match Memo::try_from(mb.clone()) {
                    Ok(m) => Ok(m),
                    Err(_) => Ok(Memo::Future(mb)),
                },
                Err(e) => Err(io::Error::new(
                    io::ErrorKind::InvalidInput,
                    format!("Couldn't create memo: {}", e),
                )),
            }
        })?;

        let is_change: bool = reader.read_u8()? > 0;

        let have_spending_key = reader.read_u8()? > 0;

        let output_index = if external_version >= 4 {
            match reader.read_u32::<LittleEndian>()? {
                u32::MAX => None,
                otherwise => Some(otherwise),
            }
        } else {
            None
        };

        Ok(T::from_parts(
            diversifier,
            note,
            Some(witnessed_position),
            Some(nullifier),
            spent,
            None,
            memo,
            is_change,
            have_spending_key,
            output_index,
        ))
    }

    fn write<W: Write>(&self, mut writer: W) -> io::Result<()> {
        // Write a version number first, so we can later upgrade this if needed.
        writer.write_u8(Self::VERSION)?;

        writer.write_all(&self.diversifier().to_bytes())?;

        self.note().write(&mut writer)?;
        writer.write_u64::<LittleEndian>(u64::from(self.witnessed_position().ok_or(
            io::Error::new(
                io::ErrorKind::InvalidData,
                "Tried to write note without knowing its the position of its value commitment",
            ),
        )?))?;

        writer.write_all(
            &self
                .nullifier()
                .ok_or(io::Error::new(
                    io::ErrorKind::InvalidData,
                    "Tried to write note with unknown nullifier",
                ))?
                .to_bytes(),
        )?;

        Optional::write(
            &mut writer,
            self.spent().as_ref(),
            |w, (transaction_id, height)| {
                w.write_all(transaction_id.as_ref())?;
                w.write_u32::<LittleEndian>(*height)
            },
        )?;

        Optional::write(&mut writer, self.memo().as_ref(), |w, m| {
            w.write_all(m.encode().as_array())
        })?;

        writer.write_u8(if self.is_change() { 1 } else { 0 })?;

        writer.write_u8(if self.have_spending_key() { 1 } else { 0 })?;

        writer.write_u32::<LittleEndian>(self.output_index().unwrap_or(u32::MAX))?;

        Ok(())
    }
}<|MERGE_RESOLUTION|>--- conflicted
+++ resolved
@@ -940,11 +940,7 @@
         let value = reader.read_u64::<LittleEndian>()?;
         let mut nullifier_bytes = [0; 32];
         reader.read_exact(&mut nullifier_bytes)?;
-<<<<<<< HEAD
-        let nullifier = Option::from(orchard::note::Rho::from_bytes(&nullifier_bytes))
-=======
         let rho_nullifier = Option::from(orchard::note::Rho::from_bytes(&nullifier_bytes))
->>>>>>> cfaf3505
             .ok_or(io::Error::new(io::ErrorKind::InvalidInput, "Bad Nullifier"))?;
 
         let mut random_seed_bytes = [0; 32];
