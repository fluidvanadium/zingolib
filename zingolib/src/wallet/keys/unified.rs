use std::sync::atomic;
use std::{
    collections::{HashMap, HashSet},
    io::{self, Read, Write},
    sync::atomic::AtomicBool,
};

use append_only_vec::AppendOnlyVec;
use bip0039::Mnemonic;
use byteorder::{ReadBytesExt, WriteBytesExt};
use orchard::keys::Scope;

use secp256k1::SecretKey;
use zcash_address::unified::{Container, Encoding, Fvk, Ufvk};
use zcash_client_backend::address::UnifiedAddress;
use zcash_client_backend::keys::{Era, UnifiedSpendingKey};
use zcash_encoding::Vector;
use zcash_primitives::zip32::AccountId;
use zcash_primitives::{legacy::TransparentAddress, zip32::DiversifierIndex};
use zingoconfig::ZingoConfig;

use crate::wallet::traits::ReadableWriteable;

use super::{
    extended_transparent::{ExtendedPrivKey, ExtendedPubKey, KeyIndex},
    get_zaddr_from_bip39seed, ToBase58Check,
};

#[derive(Clone, Debug)]
#[non_exhaustive]
pub enum Capability<ViewingKeyType, SpendKeyType> {
    None,
    View(ViewingKeyType),
    Spend(SpendKeyType),
}

impl<V, S> Capability<V, S> {
    pub fn can_spend(&self) -> bool {
        matches!(self, Capability::Spend(_))
    }

    pub fn can_view(&self) -> bool {
        match self {
            Capability::None => false,
            Capability::View(_) => true,
            Capability::Spend(_) => true,
        }
    }

    pub fn kind_str(&self) -> &'static str {
        match self {
            Capability::None => "No key",
            Capability::View(_) => "View only",
            Capability::Spend(_) => "Spend capable",
        }
    }
}

#[derive(Debug)]
pub struct WalletCapability {
    pub transparent: Capability<
        super::extended_transparent::ExtendedPubKey,
        super::extended_transparent::ExtendedPrivKey,
    >,
    pub sapling: Capability<
        sapling_crypto::zip32::DiversifiableFullViewingKey,
        sapling_crypto::zip32::ExtendedSpendingKey,
    >,
    pub orchard: Capability<orchard::keys::FullViewingKey, orchard::keys::SpendingKey>,

    transparent_child_keys: append_only_vec::AppendOnlyVec<(usize, secp256k1::SecretKey)>,
    addresses: append_only_vec::AppendOnlyVec<UnifiedAddress>,
    // Not all diversifier indexes produce valid sapling addresses.
    // Because of this, the index isn't necessarily equal to addresses.len()
    addresses_write_lock: AtomicBool,
}
impl Default for WalletCapability {
    fn default() -> Self {
        Self {
            orchard: Capability::None,
            sapling: Capability::None,
            transparent: Capability::None,
            transparent_child_keys: AppendOnlyVec::new(),
            addresses: AppendOnlyVec::new(),
            addresses_write_lock: AtomicBool::new(false),
        }
    }
}
#[derive(Debug, Clone, Copy, PartialEq)]
#[non_exhaustive]
pub struct ReceiverSelection {
    pub orchard: bool,
    pub sapling: bool,
    pub transparent: bool,
}

impl ReadableWriteable<()> for ReceiverSelection {
    const VERSION: u8 = 1;

    fn read<R: Read>(mut reader: R, _: ()) -> io::Result<Self> {
        let _version = Self::get_version(&mut reader)?;
        let receivers = reader.read_u8()?;
        Ok(Self {
            orchard: receivers & 0b1 != 0,
            sapling: receivers & 0b10 != 0,
            transparent: receivers & 0b100 != 0,
        })
    }

    fn write<W: Write>(&self, mut writer: W) -> io::Result<()> {
        writer.write_u8(Self::VERSION)?;
        let mut receivers = 0;
        if self.orchard {
            receivers |= 0b1;
        };
        if self.sapling {
            receivers |= 0b10;
        };
        if self.transparent {
            receivers |= 0b100;
        };
        writer.write_u8(receivers)?;
        Ok(())
    }
}

#[test]
fn read_write_receiver_selections() {
    for (i, receivers_selected) in (0..8)
        .map(|n| ReceiverSelection::read([1, n].as_slice(), ()).unwrap())
        .enumerate()
    {
        let mut receivers_selected_bytes = [0; 2];
        receivers_selected
            .write(receivers_selected_bytes.as_mut_slice())
            .unwrap();
        assert_eq!(i as u8, receivers_selected_bytes[1]);
    }
}

impl WalletCapability {
    pub(crate) fn get_ua_from_contained_transparent_receiver(
        &self,
        receiver: &TransparentAddress,
    ) -> Option<UnifiedAddress> {
        self.addresses
            .iter()
            .find(|ua| ua.transparent() == Some(receiver))
            .cloned()
    }
    pub fn addresses(&self) -> &AppendOnlyVec<UnifiedAddress> {
        &self.addresses
    }

    pub fn transparent_child_keys(
        &self,
    ) -> Result<&AppendOnlyVec<(usize, secp256k1::SecretKey)>, String> {
        if self.transparent.can_spend() {
            Ok(&self.transparent_child_keys)
        } else {
            Err("The wallet is not capable of spending transparent funds.".to_string())
        }
    }

    pub fn ufvk(&self) -> Result<Ufvk, std::string::String> {
        let o_fvk = Fvk::Orchard(orchard::keys::FullViewingKey::try_from(self)?.to_bytes());
        let s_fvk = Fvk::Sapling(
<<<<<<< HEAD
            sapling_crypto::zip32::DiversifiableFullViewingKey::try_from(self)
                .unwrap()
=======
            zcash_primitives::zip32::sapling::DiversifiableFullViewingKey::try_from(self)?
>>>>>>> 2113707b
                .to_bytes(),
        );
        let mut t_fvk_bytes = [0u8; 65];
        let possible_transparent_key: Result<ExtendedPubKey, String> = self.try_into();
        if let Ok(t_ext_pk) = possible_transparent_key {
            t_fvk_bytes[0..32].copy_from_slice(&t_ext_pk.chain_code[..]);
            t_fvk_bytes[32..65].copy_from_slice(&t_ext_pk.public_key.serialize()[..]);
            let t_fvk = Fvk::P2pkh(t_fvk_bytes);
            Ufvk::try_from_items(vec![o_fvk, s_fvk, t_fvk]).map_err(|e| e.to_string())
        } else {
            Ufvk::try_from_items(vec![o_fvk, s_fvk]).map_err(|e| e.to_string())
        }
    }

    pub fn new_address(
        &self,
        desired_receivers: ReceiverSelection,
    ) -> Result<UnifiedAddress, String> {
        if (desired_receivers.transparent & !self.transparent.can_view())
            | (desired_receivers.sapling & !self.sapling.can_view()
                | (desired_receivers.orchard & !self.orchard.can_view()))
        {
            return Err("The wallet is not capable of producing desired receivers.".to_string());
        }
        if self
            .addresses_write_lock
            .swap(true, atomic::Ordering::Acquire)
        {
            return Err("addresses_write_lock collision!".to_string());
        }
        let previous_num_addresses = self.addresses.len();
        let orchard_receiver = if desired_receivers.orchard {
            let fvk: orchard::keys::FullViewingKey = match self.try_into() {
                Ok(viewkey) => viewkey,
                Err(e) => {
                    self.addresses_write_lock
                        .swap(false, atomic::Ordering::Release);
                    return Err(e);
                }
            };
            Some(fvk.address_at(self.addresses.len(), Scope::External))
        } else {
            None
        };

        // produce a Sapling address to increment Sapling diversifier index
        let sapling_receiver = if desired_receivers.sapling && self.sapling.can_view() {
            let mut sapling_diversifier_index = DiversifierIndex::new();
            let mut address;
            let mut count = 0;
            let fvk: sapling_crypto::zip32::DiversifiableFullViewingKey =
                self.try_into().expect("to create an fvk");
            loop {
                (sapling_diversifier_index, address) = fvk
                    .find_address(sapling_diversifier_index)
                    .expect("Diversifier index overflow");
                sapling_diversifier_index
                    .increment()
                    .expect("diversifier index overflow");
                if count == self.addresses.len() {
                    break;
                }
                count += 1;
            }
            Some(address)
        } else {
            None
        };

        let transparent_receiver = if desired_receivers.transparent {
            let child_index = KeyIndex::from_index(self.addresses.len() as u32).unwrap();
            match &self.transparent {
                Capability::Spend(ext_sk) => {
                    let child_sk = match ext_sk.derive_private_key(child_index) {
                        Err(e) => {
                            self.addresses_write_lock
                                .swap(false, atomic::Ordering::Release);
                            return Err(format!("Transparent private key derivation failed: {e}"));
                        }
                        Ok(res) => res.private_key,
                    };
                    let secp = secp256k1::Secp256k1::new();
                    let child_pk = secp256k1::PublicKey::from_secret_key(&secp, &child_sk);
                    self.transparent_child_keys
                        .push((self.addresses.len(), child_sk));
                    Some(child_pk)
                }
                Capability::View(ext_pk) => {
                    let child_pk = match ext_pk.derive_public_key(child_index) {
                        Err(e) => {
                            self.addresses_write_lock
                                .swap(false, atomic::Ordering::Release);
                            return Err(format!("Transparent public key derivation failed: {e}"));
                        }
                        Ok(res) => res.public_key,
                    };
                    Some(child_pk)
                }
                Capability::None => None,
            }
        } else {
            None
        };

        let ua = UnifiedAddress::from_receivers(
            orchard_receiver,
            sapling_receiver,
            #[allow(deprecated)]
            transparent_receiver
                .as_ref()
                // This is deprecated. Not sure what the alternative is,
                // other than implementing it ourselves.
                .map(zcash_primitives::legacy::keys::pubkey_to_address),
        );
        let ua = match ua {
            Some(address) => address,
            None => {
                self.addresses_write_lock
                    .swap(false, atomic::Ordering::Release);
                return Err(
                    "Invalid receivers requested! At least one of sapling or orchard required"
                        .to_string(),
                );
            }
        };
        self.addresses.push(ua.clone());
        assert_eq!(self.addresses.len(), previous_num_addresses + 1);
        self.addresses_write_lock
            .swap(false, atomic::Ordering::Release);
        Ok(ua)
    }

    pub fn get_taddr_to_secretkey_map(
        &self,
        config: &ZingoConfig,
    ) -> Result<HashMap<String, secp256k1::SecretKey>, String> {
        if self.transparent.can_spend() {
            Ok(self
                .addresses
                .iter()
                .enumerate()
                .filter_map(|(i, ua)| {
                    ua.transparent().zip(
                        self.transparent_child_keys
                            .iter()
                            .find(|(index, _key)| i == *index),
                    )
                })
                .map(|(taddr, key)| {
                    let hash = match taddr {
                        TransparentAddress::PublicKey(hash) => hash,
                        TransparentAddress::Script(hash) => hash,
                    };
                    (
                        hash.to_base58check(&config.base58_pubkey_address(), &[]),
                        key.1,
                    )
                })
                .collect())
        } else {
            Err("Wallet is no capable to spend transparent funds".to_string())
        }
    }

    pub fn new_from_seed(config: &ZingoConfig, seed: &[u8; 64], position: u32) -> Self {
        let (sapling_key, _, _) = get_zaddr_from_bip39seed(config, seed, position);
        let transparent_parent_key =
            super::extended_transparent::ExtendedPrivKey::get_ext_taddr_from_bip39seed(
                config, seed, position,
            );

        let orchard_key = orchard::keys::SpendingKey::from_zip32_seed(
            seed,
            config.get_coin_type(),
            AccountId::try_from(position).unwrap(),
        )
        .unwrap();
        Self {
            orchard: Capability::Spend(orchard_key),
            sapling: Capability::Spend(sapling_key),
            transparent: Capability::Spend(transparent_parent_key),
            ..Default::default()
        }
    }

    pub fn new_from_phrase(
        config: &ZingoConfig,
        seed_phrase: &Mnemonic,
        position: u32,
    ) -> Result<Self, String> {
        // The seed bytes is the raw entropy. To pass it to HD wallet generation,
        // we need to get the 64 byte bip39 entropy
        let bip39_seed = seed_phrase.to_seed("");
        Ok(Self::new_from_seed(config, &bip39_seed, position))
    }

    /// Creates a new `WalletCapability` from a unified spending key.
    pub fn new_from_usk(usk: &[u8]) -> Result<Self, String> {
        // Decode unified spending key
        let usk = UnifiedSpendingKey::from_bytes(Era::Orchard, usk)
            .map_err(|_| "Error decoding unified spending key.")?;

        // Workaround https://github.com/zcash/librustzcash/issues/929 by serializing and deserializing the transparent key.
        let transparent_bytes = usk.transparent().to_bytes();
        let transparent_ext_key = transparent_key_from_bytes(transparent_bytes.as_slice())
            .map_err(|e| format!("Error processing transparent key: {}", e))?;

        Ok(Self {
            orchard: Capability::Spend(usk.orchard().to_owned()),
            sapling: Capability::Spend(usk.sapling().to_owned()),
            transparent: Capability::Spend(transparent_ext_key),
            ..Default::default()
        })
    }

    pub fn new_from_ufvk(config: &ZingoConfig, ufvk_encoded: String) -> Result<Self, String> {
        // Decode UFVK
        if ufvk_encoded.starts_with(config.hrp_sapling_viewing_key()) {
            return Err("Viewing keys must be imported in the unified format".to_string());
        }
        let (network, ufvk) = Ufvk::decode(&ufvk_encoded)
            .map_err(|e| format!("Error decoding unified full viewing key: {}", e))?;
        if network != config.chain.to_zcash_address_network() {
            return Err("Given UFVK is not valid for current chain".to_string());
        }

        // Initialize an instance with no capabilities.
        let mut wc = WalletCapability::default();
        for fvk in ufvk.items() {
            match fvk {
                Fvk::Orchard(key_bytes) => {
                    wc.orchard = Capability::View(
                        orchard::keys::FullViewingKey::from_bytes(&key_bytes)
                            .ok_or("Orchard FVK deserialization failed")?,
                    );
                }
                Fvk::Sapling(key_bytes) => {
                    wc.sapling = Capability::View(
                        sapling_crypto::zip32::DiversifiableFullViewingKey::read(
                            &key_bytes[..],
                            (),
                        )
                        .map_err(|e| e.to_string())?,
                    );
                }
                Fvk::P2pkh(key_bytes) => {
                    wc.transparent = Capability::View(ExtendedPubKey {
                        chain_code: key_bytes[0..32].to_vec(),
                        public_key: secp256k1::PublicKey::from_slice(&key_bytes[32..65])
                            .map_err(|e| e.to_string())?,
                    });
                }
                Fvk::Unknown { typecode, data: _ } => {
                    log::info!(
                        "Unknown receiver of type {} found in Unified Viewing Key",
                        typecode
                    );
                }
            }
        }
        Ok(wc)
    }

    pub(crate) fn get_all_taddrs(&self, config: &ZingoConfig) -> HashSet<String> {
        self.addresses
            .iter()
            .filter_map(|address| {
                address.transparent().and_then(|transparent_receiver| {
                    if let zcash_primitives::legacy::TransparentAddress::PublicKey(hash) =
                        transparent_receiver
                    {
                        Some(super::ToBase58Check::to_base58check(
                            hash.as_slice(),
                            &config.base58_pubkey_address(),
                            &[],
                        ))
                    } else {
                        None
                    }
                })
            })
            .collect()
    }

    pub fn first_sapling_address(&self) -> sapling_crypto::PaymentAddress {
        // This index is dangerous, but all ways to instantiate a UnifiedSpendAuthority
        // create it with a suitable first address
        *self.addresses()[0].sapling().unwrap()
    }

    /// Returns a selection of pools where the wallet can spend funds.
    pub fn can_spend_from_all_pools(&self) -> bool {
        self.orchard.can_spend() && self.sapling.can_spend() && self.transparent.can_spend()
    }

    //TODO: NAME?????!!
    pub fn get_trees_witness_trees(&self) -> Option<crate::wallet::data::WitnessTrees> {
        if self.can_spend_from_all_pools() {
            Some(crate::wallet::data::WitnessTrees::default())
        } else {
            None
        }
    }
    /// Returns a selection of pools where the wallet can view funds.
    pub fn can_view(&self) -> ReceiverSelection {
        ReceiverSelection {
            orchard: self.orchard.can_view(),
            sapling: self.sapling.can_view(),
            transparent: self.transparent.can_view(),
        }
    }
}

/// Reads a transparent ExtendedPrivKey from a buffer that has a 32 byte private key and 32 byte chain code.
fn transparent_key_from_bytes(bytes: &[u8]) -> Result<ExtendedPrivKey, std::io::Error> {
    let mut reader = std::io::Cursor::new(bytes);

    let private_key = SecretKey::read(&mut reader, ())?;
    let mut chain_code = [0; 32];
    reader.read_exact(&mut chain_code)?;

    Ok(ExtendedPrivKey {
        chain_code: chain_code.to_vec(),
        private_key,
    })
}

impl<V, S> ReadableWriteable<()> for Capability<V, S>
where
    V: ReadableWriteable<()>,
    S: ReadableWriteable<()>,
{
    const VERSION: u8 = 1;
    fn read<R: Read>(mut reader: R, _input: ()) -> io::Result<Self> {
        let _version = Self::get_version(&mut reader)?;
        let capability_type = reader.read_u8()?;
        Ok(match capability_type {
            0 => Capability::None,
            1 => Capability::View(V::read(&mut reader, ())?),
            2 => Capability::Spend(S::read(&mut reader, ())?),
            x => {
                return Err(io::Error::new(
                    io::ErrorKind::InvalidData,
                    format!("Unknown wallet Capability type: {}", x),
                ))
            }
        })
    }

    fn write<W: Write>(&self, mut writer: W) -> io::Result<()> {
        writer.write_u8(Self::VERSION)?;
        match self {
            Capability::None => writer.write_u8(0),
            Capability::View(vk) => {
                writer.write_u8(1)?;
                vk.write(&mut writer)
            }
            Capability::Spend(sk) => {
                writer.write_u8(2)?;
                sk.write(&mut writer)
            }
        }
    }
}

impl ReadableWriteable<()> for WalletCapability {
    const VERSION: u8 = 2;

    fn read<R: Read>(mut reader: R, _input: ()) -> io::Result<Self> {
        let version = Self::get_version(&mut reader)?;
        let wc = match version {
            // in version 1, only spending keys are stored
            1 => {
                let orchard = orchard::keys::SpendingKey::read(&mut reader, ())?;
                let sapling = sapling_crypto::zip32::ExtendedSpendingKey::read(&mut reader)?;
                let transparent =
                    super::extended_transparent::ExtendedPrivKey::read(&mut reader, ())?;
                Self {
                    orchard: Capability::Spend(orchard),
                    sapling: Capability::Spend(sapling),
                    transparent: Capability::Spend(transparent),
                    ..Default::default()
                }
            }
            2 => Self {
                orchard: Capability::read(&mut reader, ())?,
                sapling: Capability::read(&mut reader, ())?,
                transparent: Capability::read(&mut reader, ())?,
                ..Default::default()
            },
            _ => {
                return Err(io::Error::new(
                    io::ErrorKind::InvalidData,
                    "Invalid WalletCapability version".to_string(),
                ))
            }
        };
        let receiver_selections = Vector::read(reader, |r| ReceiverSelection::read(r, ()))?;
        for rs in receiver_selections {
            wc.new_address(rs)
                .map_err(|e| io::Error::new(io::ErrorKind::InvalidData, e))?;
        }
        Ok(wc)
    }

    fn write<W: Write>(&self, mut writer: W) -> io::Result<()> {
        writer.write_u8(Self::VERSION)?;
        self.orchard.write(&mut writer)?;
        self.sapling.write(&mut writer)?;
        self.transparent.write(&mut writer)?;
        Vector::write(
            &mut writer,
            &self.addresses.iter().collect::<Vec<_>>(),
            |w, address| {
                ReceiverSelection {
                    orchard: address.orchard().is_some(),
                    sapling: address.sapling().is_some(),
                    transparent: address.transparent().is_some(),
                }
                .write(w)
            },
        )
    }
}

impl TryFrom<&WalletCapability> for super::extended_transparent::ExtendedPrivKey {
    type Error = String;
    fn try_from(wc: &WalletCapability) -> Result<Self, String> {
        match &wc.transparent {
            Capability::Spend(sk) => Ok(sk.clone()),
            _ => Err("The wallet is not capable of spending transparent funds".to_string()),
        }
    }
}

impl TryFrom<&WalletCapability> for sapling_crypto::zip32::ExtendedSpendingKey {
    type Error = String;
    fn try_from(wc: &WalletCapability) -> Result<Self, String> {
        match &wc.sapling {
            Capability::Spend(sk) => Ok(sk.clone()),
            _ => Err("The wallet is not capable of spending Sapling funds".to_string()),
        }
    }
}

impl TryFrom<&WalletCapability> for orchard::keys::SpendingKey {
    type Error = String;
    fn try_from(wc: &WalletCapability) -> Result<Self, String> {
        match &wc.orchard {
            Capability::Spend(sk) => Ok(*sk),
            _ => Err("The wallet is not capable of spending Orchard funds".to_string()),
        }
    }
}

impl TryFrom<&WalletCapability> for super::extended_transparent::ExtendedPubKey {
    type Error = String;
    fn try_from(wc: &WalletCapability) -> Result<Self, String> {
        match &wc.transparent {
            Capability::Spend(ext_sk) => Ok(ExtendedPubKey::from(ext_sk)),
            Capability::View(ext_pk) => Ok(ext_pk.clone()),
            Capability::None => {
                Err("The wallet is not capable of viewing transparent funds".to_string())
            }
        }
    }
}

impl TryFrom<&WalletCapability> for orchard::keys::FullViewingKey {
    type Error = String;
    fn try_from(wc: &WalletCapability) -> Result<Self, String> {
        match &wc.orchard {
            Capability::Spend(sk) => Ok(orchard::keys::FullViewingKey::from(sk)),
            Capability::View(fvk) => Ok(fvk.clone()),
            Capability::None => {
                Err("The wallet is not capable of viewing Orchard funds".to_string())
            }
        }
    }
}

impl TryFrom<&WalletCapability> for sapling_crypto::zip32::DiversifiableFullViewingKey {
    type Error = String;
    fn try_from(wc: &WalletCapability) -> Result<Self, String> {
        match &wc.sapling {
            Capability::Spend(sk) => {
                let dfvk = sk.to_diversifiable_full_viewing_key();
                Ok(dfvk)
            }
            Capability::View(fvk) => Ok(fvk.clone()),
            Capability::None => {
                Err("The wallet is not capable of viewing Sapling funds".to_string())
            }
        }
    }
}

impl TryFrom<&WalletCapability> for sapling_crypto::note_encryption::PreparedIncomingViewingKey {
    type Error = String;

    fn try_from(value: &WalletCapability) -> Result<Self, Self::Error> {
        sapling_crypto::SaplingIvk::try_from(value)
            .map(|k| sapling_crypto::note_encryption::PreparedIncomingViewingKey::new(&k))
    }
}

impl TryFrom<&WalletCapability> for orchard::keys::IncomingViewingKey {
    type Error = String;
    fn try_from(wc: &WalletCapability) -> Result<Self, String> {
        let fvk: orchard::keys::FullViewingKey = wc.try_into()?;
        Ok(fvk.to_ivk(Scope::External))
    }
}

impl TryFrom<&WalletCapability> for orchard::keys::PreparedIncomingViewingKey {
    type Error = String;
    fn try_from(wc: &WalletCapability) -> Result<Self, String> {
        orchard::keys::IncomingViewingKey::try_from(wc)
            .map(|k| orchard::keys::PreparedIncomingViewingKey::new(&k))
    }
}

impl TryFrom<&WalletCapability> for sapling_crypto::SaplingIvk {
    type Error = String;
    fn try_from(wc: &WalletCapability) -> Result<Self, String> {
        let fvk: sapling_crypto::zip32::DiversifiableFullViewingKey = wc.try_into()?;
        Ok(fvk.fvk().vk.ivk())
    }
}

impl TryFrom<&WalletCapability> for orchard::keys::OutgoingViewingKey {
    type Error = String;
    fn try_from(wc: &WalletCapability) -> Result<Self, String> {
        let fvk: orchard::keys::FullViewingKey = wc.try_into()?;
        Ok(fvk.to_ovk(Scope::External))
    }
}

impl TryFrom<&WalletCapability> for sapling_crypto::keys::OutgoingViewingKey {
    type Error = String;
    fn try_from(wc: &WalletCapability) -> Result<Self, String> {
        let fvk: sapling_crypto::zip32::DiversifiableFullViewingKey = wc.try_into()?;
        Ok(fvk.fvk().ovk)
    }
}

#[cfg(test)]
pub async fn get_transparent_secretkey_pubkey_taddr(
    lightclient: &crate::lightclient::LightClient,
) -> (
    Option<secp256k1::SecretKey>,
    Option<secp256k1::PublicKey>,
    Option<String>,
) {
    use super::address_from_pubkeyhash;

    let wc = lightclient.wallet.wallet_capability();
    // 2. Get an incoming transaction to a t address
    let (sk, pk) = match &wc.transparent {
        Capability::None => (None, None),
        Capability::View(ext_pk) => {
            let child_ext_pk = ext_pk.derive_public_key(KeyIndex::Normal(0)).ok();
            (None, child_ext_pk.map(|x| x.public_key))
        }
        Capability::Spend(_) => {
            let sk = wc.transparent_child_keys[0].1;
            let secp = secp256k1::Secp256k1::new();
            let pk = secp256k1::PublicKey::from_secret_key(&secp, &sk);
            (Some(sk), Some(pk))
        }
    };
    let taddr = wc.addresses()[0]
        .transparent()
        .map(|taddr| address_from_pubkeyhash(&lightclient.config, *taddr));
    (sk, pk, taddr)
}<|MERGE_RESOLUTION|>--- conflicted
+++ resolved
@@ -165,13 +165,7 @@
     pub fn ufvk(&self) -> Result<Ufvk, std::string::String> {
         let o_fvk = Fvk::Orchard(orchard::keys::FullViewingKey::try_from(self)?.to_bytes());
         let s_fvk = Fvk::Sapling(
-<<<<<<< HEAD
-            sapling_crypto::zip32::DiversifiableFullViewingKey::try_from(self)
-                .unwrap()
-=======
-            zcash_primitives::zip32::sapling::DiversifiableFullViewingKey::try_from(self)?
->>>>>>> 2113707b
-                .to_bytes(),
+            sapling_crypto::zip32::DiversifiableFullViewingKey::try_from(self)?.to_bytes(),
         );
         let mut t_fvk_bytes = [0u8; 65];
         let possible_transparent_key: Result<ExtendedPubKey, String> = self.try_into();
