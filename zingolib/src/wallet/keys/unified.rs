//! TODO: Add Mod Discription Here!
use std::sync::atomic;
use std::{
    collections::{HashMap, HashSet},
    io::{self, Read, Write},
    sync::atomic::AtomicBool,
};
use std::{marker::PhantomData, sync::Arc};

use append_only_vec::AppendOnlyVec;
use bip0039::Mnemonic;
use byteorder::{ReadBytesExt, WriteBytesExt};
use getset::{Getters, Setters};
use orchard::note_encryption::OrchardDomain;
use sapling_crypto::note_encryption::SaplingDomain;
use zcash_address::unified::{Encoding as _, Ufvk};
use zcash_keys::keys::UnifiedFullViewingKey;
use zcash_primitives::legacy::keys::{AccountPubKey, IncomingViewingKey, NonHardenedChildIndex};
use zcash_primitives::{
    consensus::{NetworkConstants, Parameters},
    legacy::keys::TransparentKeyScope,
};

use crate::config::{ChainType, ZingoConfig};
use crate::wallet::error::KeyError;
use zcash_client_backend::keys::{Era, UnifiedSpendingKey};
use zcash_client_backend::{address::UnifiedAddress, wallet::TransparentAddressMetadata};
use zcash_encoding::{CompactSize, Vector};
use zcash_primitives::zip32::AccountId;
use zcash_primitives::{legacy::TransparentAddress, zip32::DiversifierIndex};

use crate::wallet::traits::{DomainWalletExt, ReadableWriteable, Recipient};

use super::legacy::{legacy_sks_to_usk, Capability};
use super::ToBase58Check;

/// In-memory store for wallet spending or viewing keys
#[derive(Debug)]
pub enum UnifiedKeyStore {
    /// Wallet with spend capability
    Spend(Box<UnifiedSpendingKey>),
    /// Wallet with view capability
    View(Box<UnifiedFullViewingKey>),
    /// Wallet with no keys
    Empty,
}

impl UnifiedKeyStore {
    /// Returns true if [`UnifiedKeyStore`] is of `Spend` variant
    pub fn is_spending_key(&self) -> bool {
        matches!(self, UnifiedKeyStore::Spend(_))
    }

    /// Returns true if [`UnifiedKeyStore`] is of `Spend` variant
    pub fn is_empty(&self) -> bool {
        matches!(self, UnifiedKeyStore::Empty)
    }
}

impl ReadableWriteable<ChainType, ChainType> for UnifiedKeyStore {
    const VERSION: u8 = 0;

    fn read<R: Read>(mut reader: R, input: ChainType) -> io::Result<Self> {
        let _version = Self::get_version(&mut reader)?;
        let key_type = reader.read_u8()?;
        Ok(match key_type {
            0 => UnifiedKeyStore::Spend(Box::new(UnifiedSpendingKey::read(reader, ())?)),
            1 => UnifiedKeyStore::View(Box::new(UnifiedFullViewingKey::read(reader, input)?)),
            2 => UnifiedKeyStore::Empty,
            x => {
                return Err(io::Error::new(
                    io::ErrorKind::InvalidData,
                    format!("Unknown key type: {}", x),
                ))
            }
        })
    }

    fn write<W: Write>(&self, mut writer: W, input: ChainType) -> io::Result<()> {
        writer.write_u8(Self::VERSION)?;
        match self {
            UnifiedKeyStore::Spend(usk) => {
                writer.write_u8(0)?;
                usk.write(&mut writer, ())
            }
            UnifiedKeyStore::View(ufvk) => {
                writer.write_u8(1)?;
                ufvk.write(&mut writer, input)
            }
            UnifiedKeyStore::Empty => writer.write_u8(2),
        }
    }
}
impl ReadableWriteable for UnifiedSpendingKey {
    const VERSION: u8 = 0;

    fn read<R: Read>(mut reader: R, _input: ()) -> io::Result<Self> {
        let len = CompactSize::read(&mut reader)?;
        let mut usk = vec![0u8; len as usize];
        reader.read_exact(&mut usk)?;

        UnifiedSpendingKey::from_bytes(Era::Orchard, &usk)
            .map_err(|_| io::Error::new(io::ErrorKind::InvalidData, "USK bytes are invalid"))
    }

    fn write<W: Write>(&self, mut writer: W, _input: ()) -> io::Result<()> {
        let usk_bytes = self.to_bytes(Era::Orchard);
        CompactSize::write(&mut writer, usk_bytes.len())?;
        writer.write_all(&usk_bytes)?;
        Ok(())
    }
}
impl ReadableWriteable<ChainType, ChainType> for UnifiedFullViewingKey {
    const VERSION: u8 = 0;

    fn read<R: Read>(mut reader: R, input: ChainType) -> io::Result<Self> {
        let len = CompactSize::read(&mut reader)?;
        let mut ufvk = vec![0u8; len as usize];
        reader.read_exact(&mut ufvk)?;
        let ufvk_encoded = std::str::from_utf8(&ufvk)
            .map_err(|e| io::Error::new(io::ErrorKind::InvalidData, e.to_string()))?;

        UnifiedFullViewingKey::decode(&input, ufvk_encoded).map_err(|e| {
            io::Error::new(
                io::ErrorKind::InvalidData,
                format!("UFVK decoding error: {}", e),
            )
        })
    }

    fn write<W: Write>(&self, mut writer: W, input: ChainType) -> io::Result<()> {
        let ufvk_bytes = self.encode(&input).as_bytes().to_vec();
        CompactSize::write(&mut writer, ufvk_bytes.len())?;
        writer.write_all(&ufvk_bytes)?;
        Ok(())
    }
}

impl TryFrom<&UnifiedKeyStore> for UnifiedSpendingKey {
    type Error = KeyError;
    fn try_from(unified_key_store: &UnifiedKeyStore) -> Result<Self, Self::Error> {
        match unified_key_store {
            UnifiedKeyStore::Spend(usk) => Ok(*usk.clone()),
            _ => Err(KeyError::NoSpendCapability),
        }
    }
}
impl TryFrom<&UnifiedKeyStore> for orchard::keys::SpendingKey {
    type Error = KeyError;
    fn try_from(unified_key_store: &UnifiedKeyStore) -> Result<Self, Self::Error> {
        let usk = UnifiedSpendingKey::try_from(unified_key_store)?;
        Ok(*usk.orchard())
    }
}
impl TryFrom<&UnifiedKeyStore> for sapling_crypto::zip32::ExtendedSpendingKey {
    type Error = KeyError;
    fn try_from(unified_key_store: &UnifiedKeyStore) -> Result<Self, Self::Error> {
        let usk = UnifiedSpendingKey::try_from(unified_key_store)?;
        Ok(usk.sapling().clone())
    }
}
impl TryFrom<&UnifiedKeyStore> for zcash_primitives::legacy::keys::AccountPrivKey {
    type Error = KeyError;
    fn try_from(unified_key_store: &UnifiedKeyStore) -> Result<Self, Self::Error> {
        let usk = UnifiedSpendingKey::try_from(unified_key_store)?;
        Ok(usk.transparent().clone())
    }
}

impl TryFrom<&UnifiedKeyStore> for UnifiedFullViewingKey {
    type Error = KeyError;
    fn try_from(unified_key_store: &UnifiedKeyStore) -> Result<Self, Self::Error> {
        match unified_key_store {
            UnifiedKeyStore::Spend(usk) => Ok(usk.to_unified_full_viewing_key()),
            UnifiedKeyStore::View(ufvk) => Ok(*ufvk.clone()),
            UnifiedKeyStore::Empty => Err(KeyError::NoViewCapability),
        }
    }
}
impl TryFrom<&UnifiedKeyStore> for orchard::keys::FullViewingKey {
    type Error = KeyError;
    fn try_from(unified_key_store: &UnifiedKeyStore) -> Result<Self, Self::Error> {
        let ufvk = UnifiedFullViewingKey::try_from(unified_key_store)?;
        ufvk.orchard().ok_or(KeyError::NoViewCapability).cloned()
    }
}
impl TryFrom<&UnifiedKeyStore> for sapling_crypto::zip32::DiversifiableFullViewingKey {
    type Error = KeyError;
    fn try_from(unified_key_store: &UnifiedKeyStore) -> Result<Self, Self::Error> {
        let ufvk = UnifiedFullViewingKey::try_from(unified_key_store)?;
        ufvk.sapling().ok_or(KeyError::NoViewCapability).cloned()
    }
}
impl TryFrom<&UnifiedKeyStore> for zcash_primitives::legacy::keys::AccountPubKey {
    type Error = KeyError;
    fn try_from(unified_key_store: &UnifiedKeyStore) -> Result<Self, Self::Error> {
        let ufvk = UnifiedFullViewingKey::try_from(unified_key_store)?;
        ufvk.transparent()
            .ok_or(KeyError::NoViewCapability)
            .cloned()
    }
}

/// TODO: Add Doc Comment Here!
#[derive(Debug, Getters, Setters)]
pub struct WalletCapability {
    /// Unified key store
    #[getset(get = "pub", set = "pub(crate)")]
    unified_key_store: UnifiedKeyStore,
    transparent_child_addresses: Arc<append_only_vec::AppendOnlyVec<(usize, TransparentAddress)>>,
    transparent_child_ephemeral_addresses:
        Arc<AppendOnlyVec<(TransparentAddress, TransparentAddressMetadata)>>,
    addresses: append_only_vec::AppendOnlyVec<UnifiedAddress>,
    // Not all diversifier indexes produce valid sapling addresses.
    // Because of this, the index isn't necessarily equal to addresses.len()
    addresses_write_lock: AtomicBool,
}
impl Default for WalletCapability {
    fn default() -> Self {
        Self {
            unified_key_store: UnifiedKeyStore::Empty,
            transparent_child_addresses: Arc::new(AppendOnlyVec::new()),
            transparent_child_ephemeral_addresses: Arc::new(AppendOnlyVec::new()),
            addresses: AppendOnlyVec::new(),
            addresses_write_lock: AtomicBool::new(false),
        }
    }
}

impl crate::wallet::LightWallet {
    /// This is the interface to expose the wallet key
    pub fn wallet_capability(&self) -> Arc<WalletCapability> {
        self.transaction_context.key.clone()
    }
}
/// TODO: Add Doc Comment Here!
#[derive(Debug, Clone, Copy, PartialEq)]
#[non_exhaustive]
pub struct ReceiverSelection {
    /// TODO: Add Doc Comment Here!
    pub orchard: bool,
    /// TODO: Add Doc Comment Here!
    pub sapling: bool,
    /// TODO: Add Doc Comment Here!
    pub transparent: bool,
}

impl ReadableWriteable for ReceiverSelection {
    const VERSION: u8 = 1;

    fn read<R: Read>(mut reader: R, _input: ()) -> io::Result<Self> {
        let _version = Self::get_version(&mut reader)?;
        let receivers = reader.read_u8()?;
        Ok(Self {
            orchard: receivers & 0b1 != 0,
            sapling: receivers & 0b10 != 0,
            transparent: receivers & 0b100 != 0,
        })
    }

    fn write<W: Write>(&self, mut writer: W, _input: ()) -> io::Result<()> {
        writer.write_u8(Self::VERSION)?;
        let mut receivers = 0;
        if self.orchard {
            receivers |= 0b1;
        };
        if self.sapling {
            receivers |= 0b10;
        };
        if self.transparent {
            receivers |= 0b100;
        };
        writer.write_u8(receivers)?;
        Ok(())
    }
}

#[test]
fn read_write_receiver_selections() {
    for (i, receivers_selected) in (0..8)
        .map(|n| ReceiverSelection::read([1, n].as_slice(), ()).unwrap())
        .enumerate()
    {
        let mut receivers_selected_bytes = [0; 2];
        receivers_selected
            .write(receivers_selected_bytes.as_mut_slice(), ())
            .unwrap();
        assert_eq!(i as u8, receivers_selected_bytes[1]);
    }
}

impl WalletCapability {
    pub(crate) fn get_ua_from_contained_transparent_receiver(
        &self,
        receiver: &TransparentAddress,
    ) -> Option<UnifiedAddress> {
        self.addresses
            .iter()
            .find(|ua| ua.transparent() == Some(receiver))
            .cloned()
    }
    /// TODO: Add Doc Comment Here!
    pub fn addresses(&self) -> &AppendOnlyVec<UnifiedAddress> {
        &self.addresses
    }

    /// TODO: Add Doc Comment Here!
    pub fn transparent_child_addresses(&self) -> &Arc<AppendOnlyVec<(usize, TransparentAddress)>> {
        &self.transparent_child_addresses
    }

    /// Generate a new ephemeral transparent address,
    /// for use in a send to a TEX address.
    pub fn new_ephemeral_address(
        &self,
    ) -> Result<
        (
            zcash_primitives::legacy::TransparentAddress,
            zcash_client_backend::wallet::TransparentAddressMetadata,
        ),
        String,
    > {
        self.generate_transparent_receiver(
            ReceiverSelection {
                orchard: false,
                sapling: false,
                transparent: true,
            },
            TransparentKeyScope::EPHEMERAL,
        )
        .map_err(|e| e.to_string())?;
        Ok(self
            .transparent_child_ephemeral_addresses
            .iter()
            .last()
            .expect("we just generated an address, this is known to be non-empty")
            .clone())
    }

    /// TODO: Add Doc Comment Here!
    pub fn new_address(
        &self,
        desired_receivers: ReceiverSelection,
    ) -> Result<UnifiedAddress, String> {
        if let UnifiedKeyStore::View(ufvk) = self.unified_key_store() {
            if (desired_receivers.transparent & ufvk.transparent().is_none())
                || (desired_receivers.sapling & ufvk.sapling().is_none())
                || (desired_receivers.orchard & ufvk.orchard().is_none())
            {
                return Err("The wallet is not capable of producing desired receivers.".to_string());
            }
        } else if let UnifiedKeyStore::Empty = self.unified_key_store() {
            if desired_receivers.transparent
                || desired_receivers.sapling
                || desired_receivers.orchard
            {
                return Err(
                    "No keys found. The wallet is not capable of producing desired receivers."
                        .to_string(),
                );
            }
        }

        if self
            .addresses_write_lock
            .swap(true, atomic::Ordering::Acquire)
        {
            return Err("addresses_write_lock collision!".to_string());
        }
        let previous_num_addresses = self.addresses.len();
        let orchard_receiver = if desired_receivers.orchard {
            let fvk: orchard::keys::FullViewingKey = match self.unified_key_store().try_into() {
                Ok(viewkey) => viewkey,
                Err(e) => {
                    self.addresses_write_lock
                        .swap(false, atomic::Ordering::Release);
                    return Err(e.to_string());
                }
            };
            Some(fvk.address_at(self.addresses.len(), orchard::keys::Scope::External))
        } else {
            None
        };

        // produce a Sapling address to increment Sapling diversifier index
        let sapling_receiver = if desired_receivers.sapling {
            let mut sapling_diversifier_index = DiversifierIndex::new();
            let mut address;
            let mut count = 0;
            let fvk: sapling_crypto::zip32::DiversifiableFullViewingKey = self
                .unified_key_store()
                .try_into()
                .expect("to create an fvk");
            loop {
                (sapling_diversifier_index, address) = fvk
                    .find_address(sapling_diversifier_index)
                    .expect("Diversifier index overflow");
                sapling_diversifier_index
                    .increment()
                    .expect("diversifier index overflow");
                if count == self.addresses.len() {
                    break;
                }
                count += 1;
            }
            Some(address)
        } else {
            None
        };

        let transparent_receiver = match self
            .generate_transparent_receiver(desired_receivers, TransparentKeyScope::EXTERNAL)
            .map_err(|e| e.to_string())?
        {
            Some(transparent_receiver) => Some(transparent_receiver),
            None => None,
        };

        let ua = UnifiedAddress::from_receivers(
            orchard_receiver,
            sapling_receiver,
            transparent_receiver,
        );
        let ua = match ua {
            Some(address) => address,
            None => {
                self.addresses_write_lock
                    .swap(false, atomic::Ordering::Release);
                return Err(
                    "Invalid receivers requested! At least one of sapling or orchard required"
                        .to_string(),
                );
            }
        };
        self.addresses.push(ua.clone());
        assert_eq!(self.addresses.len(), previous_num_addresses + 1);
        self.addresses_write_lock
            .swap(false, atomic::Ordering::Release);
        Ok(ua)
    }

<<<<<<< HEAD
=======
    /// Only used for address generation during loading wallets pre v29
    // TODO: legacy new address fn

>>>>>>> 67db745b
    /// Generates a transparent receiver if the wallet is capable of it.
    ///
    /// If the wallet is not capable of generating a transparent receiver,
    /// `None` is returned.
    pub fn generate_transparent_receiver(
        &self,
        desired_receivers: ReceiverSelection,
        scope: TransparentKeyScope,
    ) -> Result<Option<TransparentAddress>, bip32::Error> {
        let address_for_scope = |pub_key: &AccountPubKey,
                                 scope: TransparentKeyScope,
                                 child_index: NonHardenedChildIndex|
         -> Result<TransparentAddress, bip32::Error> {
            match scope {
                TransparentKeyScope::EXTERNAL => {
                    let t_addr = pub_key.derive_external_ivk()?.derive_address(child_index)?;
                    self.transparent_child_addresses
                        .push((self.addresses.len(), t_addr));
                    Ok(t_addr)
                }
                TransparentKeyScope::INTERNAL => {
                    //TODO: remember transparent internal change addresses
                    Ok(pub_key.derive_internal_ivk()?.derive_address(child_index)?)
                }
                TransparentKeyScope::EPHEMERAL => {
                    let t_addr = pub_key
                        .derive_ephemeral_ivk()?
                        .derive_ephemeral_address(child_index)?;
                    self.transparent_child_ephemeral_addresses.push((
                        t_addr,
                        TransparentAddressMetadata::new(
                            TransparentKeyScope::EPHEMERAL,
                            NonHardenedChildIndex::from_index(
                                self.transparent_child_ephemeral_addresses.len() as u32,
                            )
                            .expect("ephemeral index overflow"),
                        ),
                    ));
                    Ok(t_addr)
                }
                _ => Err(bip32::Error::Bip39),
            }
        };
        if !desired_receivers.transparent {
            return Ok(None);
        }
        let child_index = NonHardenedChildIndex::from_index(match scope {
            TransparentKeyScope::EXTERNAL => Ok(self.addresses.len()),
            TransparentKeyScope::INTERNAL => {
                todo!("transparent change addresses")
            }
            TransparentKeyScope::EPHEMERAL => Ok(self.transparent_child_ephemeral_addresses.len()),
            _ => Err(bip32::Error::Bip39),
        }? as u32)
        .expect("hardened bit should not be set for non-hardened child indexes");
<<<<<<< HEAD
        let external_pubkey = match self.unified_key_store() {
=======
        let transparent_receiver = match self.unified_key_store() {
>>>>>>> 67db745b
            UnifiedKeyStore::Spend(usk) => {
                address_for_scope(&usk.transparent().to_account_pubkey(), scope, child_index)
                    .map(Option::Some)
            }
            UnifiedKeyStore::View(ufvk) => ufvk
                .transparent()
                .map(|pub_key| address_for_scope(pub_key, scope, child_index))
                .transpose(),
            UnifiedKeyStore::Empty => Ok(None),
        }?;
<<<<<<< HEAD
        if let Some(t_addr) = external_pubkey {
            Ok(Some(t_addr))
        } else {
            Ok(None)
        }
=======

        Ok(transparent_receiver)
>>>>>>> 67db745b
    }

    /// TODO: Add Doc Comment Here!
    #[deprecated(note = "not used in zingolib codebase")]
    pub fn get_taddr_to_secretkey_map(
        &self,
        chain: &ChainType,
    ) -> Result<HashMap<String, secp256k1::SecretKey>, KeyError> {
        if let UnifiedKeyStore::Spend(usk) = self.unified_key_store() {
            self.transparent_child_addresses()
                .iter()
                .map(|(i, taddr)| -> Result<_, KeyError> {
                    let hash = match taddr {
                        TransparentAddress::PublicKeyHash(hash) => hash,
                        TransparentAddress::ScriptHash(hash) => hash,
                    };
                    Ok((
                        hash.to_base58check(&chain.b58_pubkey_address_prefix(), &[]),
                        usk.transparent()
                            .derive_external_secret_key(
                                NonHardenedChildIndex::from_index(*i as u32)
                                    .ok_or(KeyError::InvalidNonHardenedChildIndex)?,
                            )
                            .map_err(|_| KeyError::KeyDerivationError)?,
                    ))
                })
                .collect::<Result<_, _>>()
        } else {
            Err(KeyError::NoSpendCapability)
        }
    }

    /// TODO: Add Doc Comment Here!
    pub fn new_from_seed(
        config: &ZingoConfig,
        seed: &[u8; 64],
        position: u32,
    ) -> Result<Self, KeyError> {
        let usk = UnifiedSpendingKey::from_seed(
            &config.chain,
            seed,
            AccountId::try_from(position).map_err(KeyError::InvalidAccountId)?,
        )
        .map_err(|_| KeyError::KeyDerivationError)?;

        Ok(Self {
            unified_key_store: UnifiedKeyStore::Spend(Box::new(usk)),
            ..Default::default()
        })
    }

    /// TODO: Add Doc Comment Here!
    pub fn new_from_phrase(
        config: &ZingoConfig,
        seed_phrase: &Mnemonic,
        position: u32,
    ) -> Result<Self, KeyError> {
        // The seed bytes is the raw entropy. To pass it to HD wallet generation,
        // we need to get the 64 byte bip39 entropy
        let bip39_seed = seed_phrase.to_seed("");
        Self::new_from_seed(config, &bip39_seed, position)
    }

    /// Creates a new `WalletCapability` from a unified spending key.
    pub fn new_from_usk(usk: &[u8]) -> Result<Self, KeyError> {
        // Decode unified spending key
        let usk = UnifiedSpendingKey::from_bytes(Era::Orchard, usk)
            .map_err(|_| KeyError::KeyDecodingError)?;

        Ok(Self {
            unified_key_store: UnifiedKeyStore::Spend(Box::new(usk)),
            ..Default::default()
        })
    }

    /// TODO: Add Doc Comment Here!
    pub fn new_from_ufvk(config: &ZingoConfig, ufvk_encoded: String) -> Result<Self, KeyError> {
        // Decode UFVK
        if ufvk_encoded.starts_with(config.chain.hrp_sapling_extended_full_viewing_key()) {
            return Err(KeyError::InvalidFormat);
        }
        let (network, ufvk) =
            Ufvk::decode(&ufvk_encoded).map_err(|_| KeyError::KeyDecodingError)?;
        if network != config.chain.network_type() {
            return Err(KeyError::NetworkMismatch);
        }
        let ufvk = UnifiedFullViewingKey::parse(&ufvk).map_err(|_| KeyError::KeyDecodingError)?;

        Ok(Self {
            unified_key_store: UnifiedKeyStore::View(Box::new(ufvk)),
            ..Default::default()
        })
    }

    pub(crate) fn get_all_taddrs(&self, chain: &crate::config::ChainType) -> HashSet<String> {
        self.addresses
            .iter()
            .filter_map(|address| {
                address.transparent().and_then(|transparent_receiver| {
                    if let zcash_primitives::legacy::TransparentAddress::PublicKeyHash(hash) =
                        transparent_receiver
                    {
                        Some(super::ToBase58Check::to_base58check(
                            hash.as_slice(),
                            &chain.b58_pubkey_address_prefix(),
                            &[],
                        ))
                    } else {
                        None
                    }
                })
            })
            .collect()
    }

    /// TODO: Add Doc Comment Here!
    pub fn first_sapling_address(&self) -> sapling_crypto::PaymentAddress {
        // This index is dangerous, but all ways to instantiate a UnifiedSpendAuthority
        // create it with a suitable first address
        *self.addresses()[0].sapling().unwrap()
    }

    /// TODO: Add Doc Comment Here!
    //TODO: NAME?????!!
    pub fn get_trees_witness_trees(&self) -> Option<crate::data::witness_trees::WitnessTrees> {
        if self.unified_key_store().is_spending_key() {
            Some(crate::data::witness_trees::WitnessTrees::default())
        } else {
            None
        }
    }

    /// Returns a selection of pools where the wallet can view funds.
    pub fn can_view(&self) -> ReceiverSelection {
        match self.unified_key_store() {
            UnifiedKeyStore::Spend(_) => ReceiverSelection {
                orchard: true,
                sapling: true,
                transparent: true,
            },
            UnifiedKeyStore::View(ufvk) => ReceiverSelection {
                orchard: ufvk.orchard().is_some(),
                sapling: ufvk.sapling().is_some(),
                transparent: ufvk.transparent().is_some(),
            },
            UnifiedKeyStore::Empty => ReceiverSelection {
                orchard: false,
                sapling: false,
                transparent: false,
            },
        }
    }
}

impl ReadableWriteable<ChainType, ChainType> for WalletCapability {
    const VERSION: u8 = 3;

    fn read<R: Read>(mut reader: R, input: ChainType) -> io::Result<Self> {
        let version = Self::get_version(&mut reader)?;
        let wc = match version {
            // in version 1, only spending keys are stored
            1 => {
                // Create a temporary USK for address generation to load old wallets
                // due to missing BIP0032 transparent extended private key data
                //
                // USK is re-derived later from seed due to missing BIP0032 transparent extended private key data
                let orchard_sk = orchard::keys::SpendingKey::read(&mut reader, ())?;
                let sapling_sk = sapling_crypto::zip32::ExtendedSpendingKey::read(&mut reader)?;
                let transparent_sk =
                    super::legacy::extended_transparent::ExtendedPrivKey::read(&mut reader, ())?;
                let usk = legacy_sks_to_usk(orchard_sk, sapling_sk, transparent_sk).unwrap();
                Self {
                    unified_key_store: UnifiedKeyStore::Spend(Box::new(usk)),
                    ..Default::default()
                }
            }
            2 => {
                let orchard_capability = Capability::<
                    orchard::keys::FullViewingKey,
                    orchard::keys::SpendingKey,
                >::read(&mut reader, ())?;
                let sapling_capability = Capability::<
                    sapling_crypto::zip32::DiversifiableFullViewingKey,
                    sapling_crypto::zip32::ExtendedSpendingKey,
                >::read(&mut reader, ())?;
                let transparent_capability = Capability::<
                    super::legacy::extended_transparent::ExtendedPubKey,
                    super::legacy::extended_transparent::ExtendedPrivKey,
                >::read(&mut reader, ())?;

                let orchard_fvk = match &orchard_capability {
                    Capability::View(fvk) => Some(fvk),
                    _ => None,
                };
                let sapling_fvk = match &sapling_capability {
                    Capability::View(fvk) => Some(fvk),
                    _ => None,
                };
                let transparent_fvk = match &transparent_capability {
                    Capability::View(fvk) => Some(fvk),
                    _ => None,
                };

                let unified_key_store = if orchard_fvk.is_some()
                    || sapling_fvk.is_some()
                    || transparent_fvk.is_some()
                {
                    // In the case of loading from viewing keys:
                    // Create the UFVK from FVKs.
                    let ufvk = super::legacy::legacy_fvks_to_ufvk(
                        orchard_fvk.cloned(),
                        sapling_fvk.cloned(),
                        transparent_fvk.cloned(),
                        &input,
                    )
                    .unwrap();
                    UnifiedKeyStore::View(Box::new(ufvk))
                } else if matches!(orchard_capability.clone(), Capability::Spend(_)) {
                    UnifiedKeyStore::Empty
                } else {
                    // In the case of loading spending keys:
                    // Create a temporary USK for address generation to load old wallets
                    // due to missing BIP0032 transparent extended private key data
                    //
                    // USK is re-derived later from seed due to missing BIP0032 transparent extended private key data
                    // this missing data is not required for UFVKs
                    // TODO: implement temp usk

                    UnifiedKeyStore::Empty
                };
                Self {
                    unified_key_store,
                    ..Default::default()
                }
            }
            3 => Self {
                unified_key_store: UnifiedKeyStore::read(&mut reader, input)?,
                ..Default::default()
            },
            _ => {
                return Err(io::Error::new(
                    io::ErrorKind::InvalidData,
                    "Invalid WalletCapability version".to_string(),
                ))
            }
        };
        let receiver_selections = Vector::read(reader, |r| ReceiverSelection::read(r, ()))?;
        for rs in receiver_selections {
            wc.new_address(rs)
                .map_err(|e| io::Error::new(io::ErrorKind::InvalidData, e))?;
        }
        Ok(wc)
    }

    fn write<W: Write>(&self, mut writer: W, input: ChainType) -> io::Result<()> {
        writer.write_u8(Self::VERSION)?;
        self.unified_key_store().write(&mut writer, input)?;
        Vector::write(
            &mut writer,
            &self.addresses.iter().collect::<Vec<_>>(),
            |w, address| {
                ReceiverSelection {
                    orchard: address.orchard().is_some(),
                    sapling: address.sapling().is_some(),
                    transparent: address.transparent().is_some(),
                }
                .write(w, ())
            },
        )
    }
}

/// The external, default scope for deriving an fvk's component viewing keys
pub struct External;

/// The internal scope, used for change only
pub struct Internal;

mod scope {
    use super::*;
    use zcash_primitives::zip32::Scope as ScopeEnum;
    pub trait Scope {
        fn scope() -> ScopeEnum;
    }

    impl Scope for External {
        fn scope() -> ScopeEnum {
            ScopeEnum::External
        }
    }
    impl Scope for Internal {
        fn scope() -> ScopeEnum {
            ScopeEnum::Internal
        }
    }
}

/// TODO: Add Doc Comment Here!
pub struct Ivk<D, Scope>
where
    D: zcash_note_encryption::Domain,
{
    /// TODO: Add Doc Comment Here!
    pub ivk: D::IncomingViewingKey,
    __scope: PhantomData<Scope>,
}

/// This is of questionable utility, but internally-scoped ovks
/// exist, and so we represent them at the type level despite
/// having no current use for them
pub struct Ovk<D, Scope>
where
    D: zcash_note_encryption::Domain,
{
    /// TODO: Add Doc Comment Here!
    pub ovk: D::OutgoingViewingKey,
    __scope: PhantomData<Scope>,
}

/// TODO: Add Doc Comment Here!
pub trait Fvk<D: DomainWalletExt>
where
    <D as zcash_note_encryption::Domain>::Note: PartialEq + Clone,
    <D as zcash_note_encryption::Domain>::Recipient: Recipient,
{
    /// TODO: Add Doc Comment Here!
    fn derive_ivk<S: scope::Scope>(&self) -> Ivk<D, S>;
    /// TODO: Add Doc Comment Here!
    fn derive_ovk<S: scope::Scope>(&self) -> Ovk<D, S>;
}

impl Fvk<OrchardDomain> for orchard::keys::FullViewingKey {
    fn derive_ivk<S: scope::Scope>(&self) -> Ivk<OrchardDomain, S> {
        Ivk {
            ivk: orchard::keys::PreparedIncomingViewingKey::new(&self.to_ivk(S::scope())),
            __scope: PhantomData,
        }
    }

    fn derive_ovk<S: scope::Scope>(&self) -> Ovk<OrchardDomain, S> {
        Ovk {
            ovk: self.to_ovk(S::scope()),
            __scope: PhantomData,
        }
    }
}

impl Fvk<SaplingDomain> for sapling_crypto::zip32::DiversifiableFullViewingKey {
    fn derive_ivk<S: scope::Scope>(&self) -> Ivk<SaplingDomain, S> {
        Ivk {
            ivk: sapling_crypto::keys::PreparedIncomingViewingKey::new(&self.to_ivk(S::scope())),
            __scope: PhantomData,
        }
    }

    fn derive_ovk<S: scope::Scope>(&self) -> Ovk<SaplingDomain, S> {
        Ovk {
            ovk: self.to_ovk(S::scope()),
            __scope: PhantomData,
        }
    }
}<|MERGE_RESOLUTION|>--- conflicted
+++ resolved
@@ -439,12 +439,9 @@
         Ok(ua)
     }
 
-<<<<<<< HEAD
-=======
     /// Only used for address generation during loading wallets pre v29
     // TODO: legacy new address fn
 
->>>>>>> 67db745b
     /// Generates a transparent receiver if the wallet is capable of it.
     ///
     /// If the wallet is not capable of generating a transparent receiver,
@@ -500,11 +497,7 @@
             _ => Err(bip32::Error::Bip39),
         }? as u32)
         .expect("hardened bit should not be set for non-hardened child indexes");
-<<<<<<< HEAD
-        let external_pubkey = match self.unified_key_store() {
-=======
         let transparent_receiver = match self.unified_key_store() {
->>>>>>> 67db745b
             UnifiedKeyStore::Spend(usk) => {
                 address_for_scope(&usk.transparent().to_account_pubkey(), scope, child_index)
                     .map(Option::Some)
@@ -515,16 +508,8 @@
                 .transpose(),
             UnifiedKeyStore::Empty => Ok(None),
         }?;
-<<<<<<< HEAD
-        if let Some(t_addr) = external_pubkey {
-            Ok(Some(t_addr))
-        } else {
-            Ok(None)
-        }
-=======
 
         Ok(transparent_receiver)
->>>>>>> 67db745b
     }
 
     /// TODO: Add Doc Comment Here!
