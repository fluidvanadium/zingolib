use std::{
    collections::HashMap,
    io::{self, Read, Write},
};

use byteorder::{LittleEndian, ReadBytesExt, WriteBytesExt};
use incrementalmerkletree::Position;
use log::error;
use orchard;
use orchard::note_encryption::OrchardDomain;
use zcash_encoding::{Optional, Vector};
use zcash_note_encryption::Domain;
use zcash_primitives::{
    consensus::BlockHeight,
    memo::Memo,
    sapling::note_encryption::SaplingDomain,
    transaction::{components::TxOut, TxId},
};

use zingoconfig::{ChainType, MAX_REORG};

use super::{
    data::{OutgoingTxData, PoolNullifier, TransactionMetadata, TransparentNote, WitnessTrees},
    keys::unified::WalletCapability,
    traits::{self, DomainWalletExt, Nullifier, Recipient, ShieldedNoteInterface},
};

/// HashMap of all transactions in a wallet, keyed by txid.
/// Note that the parent is expected to hold a RwLock, so we will assume that all accesses to
/// this struct are threadsafe/locked properly.
pub struct TransactionMetadataSet {
    pub current: HashMap<TxId, TransactionMetadata>,
    pub(crate) some_txid_from_highest_wallet_block: Option<TxId>,
    pub witness_trees: Option<WitnessTrees>,
}

impl TransactionMetadataSet {
    pub fn serialized_version() -> u64 {
        22
    }

    pub fn get_fee_by_txid(&self, txid: &TxId) -> u64 {
        match self
            .current
            .get(txid)
            .expect("To have the requested txid")
            .get_transaction_fee()
        {
            Ok(tx_fee) => tx_fee,
            Err(e) => panic!("{:?} for txid {}", e, txid,),
        }
    }

    pub fn read_old<R: Read>(
        mut reader: R,
        wallet_capability: &WalletCapability,
    ) -> io::Result<Self> {
        // Note, witness_trees will be Some(x) if the wallet has spend capability
        // so this check is a very un-ergonomic way of checking if the wallet
        // can spend.
        let mut witness_trees = wallet_capability.get_trees_witness_trees();
        let mut old_inc_witnesses = if witness_trees.is_some() {
            Some((Vec::new(), Vec::new()))
        } else {
            None
        };
        let txs = Vector::read_collected_mut(&mut reader, |r| {
            let mut txid_bytes = [0u8; 32];
            r.read_exact(&mut txid_bytes)?;

            Ok((
                TxId::from_bytes(txid_bytes),
                TransactionMetadata::read(r, (wallet_capability, old_inc_witnesses.as_mut()))
                    .unwrap(),
            ))
        })?;

        if let Some((mut old_sap_wits, mut old_orch_wits)) = old_inc_witnesses {
            old_sap_wits.sort_by(|(_w1, height1), (_w2, height2)| height1.cmp(height2));
            let sap_tree = &mut witness_trees.as_mut().unwrap().witness_tree_sapling;
            for (sap_wit, height) in old_sap_wits {
                sap_tree
                    .insert_witness_nodes(sap_wit, height - 1)
                    .expect("infallible");
                sap_tree.checkpoint(height).expect("infallible");
            }
            old_orch_wits.sort_by(|(_w1, height1), (_w2, height2)| height1.cmp(height2));
            let orch_tree = &mut witness_trees.as_mut().unwrap().witness_tree_orchard;
            for (orch_wit, height) in old_orch_wits {
                orch_tree
                    .insert_witness_nodes(orch_wit, height - 1)
                    .expect("infallible");
                orch_tree.checkpoint(height).expect("infallible");
            }
        }

        Ok(Self {
            current: txs,
            some_txid_from_highest_wallet_block: None,
            witness_trees,
        })
    }

    pub fn read<R: Read>(mut reader: R, wallet_capability: &WalletCapability) -> io::Result<Self> {
        let version = reader.read_u64::<LittleEndian>()?;
        if version > Self::serialized_version() {
            return Err(io::Error::new(
                io::ErrorKind::InvalidData,
                "Can't read wallettxns because of incorrect version",
            ));
        }

        let mut witness_trees = wallet_capability.get_trees_witness_trees();
        let mut old_inc_witnesses = if witness_trees.is_some() {
            Some((Vec::new(), Vec::new()))
        } else {
            None
        };
        let current: HashMap<_, _> = Vector::read_collected_mut(&mut reader, |r| {
            let mut txid_bytes = [0u8; 32];
            r.read_exact(&mut txid_bytes)?;

            Ok((
                TxId::from_bytes(txid_bytes),
                TransactionMetadata::read(r, (wallet_capability, old_inc_witnesses.as_mut()))?,
            ))
        })?;

        let some_txid_from_highest_wallet_block = current
            .values()
            .fold(None, |c: Option<(TxId, BlockHeight)>, w| {
                if c.is_none() || w.block_height > c.unwrap().1 {
                    Some((w.txid, w.block_height))
                } else {
                    c
                }
            })
            .map(|v| v.0);

        let _mempool: Vec<(TxId, TransactionMetadata)> = if version <= 20 {
            Vector::read_collected_mut(&mut reader, |r| {
                let mut txid_bytes = [0u8; 32];
                r.read_exact(&mut txid_bytes)?;
                let transaction_metadata =
                    TransactionMetadata::read(r, (wallet_capability, old_inc_witnesses.as_mut()))?;

                Ok((TxId::from_bytes(txid_bytes), transaction_metadata))
            })?
        } else {
            vec![]
        };

        if version >= 22 {
            witness_trees = Optional::read(reader, |r| WitnessTrees::read(r))?;
        } else if let Some((mut old_sap_wits, mut old_orch_wits)) = old_inc_witnesses {
            old_sap_wits.sort_by(|(_w1, height1), (_w2, height2)| height1.cmp(height2));
            let sap_tree = &mut witness_trees.as_mut().unwrap().witness_tree_sapling;
            for (sap_wit, height) in old_sap_wits {
                sap_tree
                    .insert_witness_nodes(sap_wit, height - 1)
                    .expect("infallible");
                sap_tree.checkpoint(height).expect("infallible");
            }
            old_orch_wits.sort_by(|(_w1, height1), (_w2, height2)| height1.cmp(height2));
            let orch_tree = &mut witness_trees.as_mut().unwrap().witness_tree_orchard;
            for (orch_wit, height) in old_orch_wits {
                orch_tree
                    .insert_witness_nodes(orch_wit, height - 1)
                    .expect("infallible");
                orch_tree.checkpoint(height).expect("infallible");
            }
        };

        Ok(Self {
            current,
            some_txid_from_highest_wallet_block,
            witness_trees,
        })
    }

    pub async fn write<W: Write>(&mut self, mut writer: W) -> io::Result<()> {
        // Write the version
        writer.write_u64::<LittleEndian>(Self::serialized_version())?;

        // The hashmap, write as a set of tuples. Store them sorted so that wallets are
        // deterministically saved
        {
            let mut transaction_metadatas = self
                .current
                .iter()
                .collect::<Vec<(&TxId, &TransactionMetadata)>>();
            // Don't write down metadata for transactions in the mempool, we'll rediscover
            // it on reload
            transaction_metadatas.retain(|metadata| !metadata.1.unconfirmed);
            transaction_metadatas.sort_by(|a, b| a.0.partial_cmp(b.0).unwrap());

            Vector::write(&mut writer, &transaction_metadatas, |w, (k, v)| {
                w.write_all(k.as_ref())?;
                v.write(w)
            })?;
        }

        Optional::write(writer, self.witness_trees.as_mut(), |w, t| t.write(w))
    }

    pub fn clear(&mut self) {
        self.current.clear();
        self.witness_trees.as_mut().map(WitnessTrees::clear);
    }

    pub fn remove_txids(&mut self, txids_to_remove: Vec<TxId>) {
        for txid in &txids_to_remove {
            self.current.remove(txid);
        }
        self.current.values_mut().for_each(|transaction_metadata| {
            // Update UTXOs to rollback any spent utxos
            transaction_metadata
                .transparent_notes
                .iter_mut()
                .for_each(|utxo| {
                    if utxo.spent.is_some() && txids_to_remove.contains(&utxo.spent.unwrap()) {
                        utxo.spent = None;
                        utxo.spent_at_height = None;
                    }

                    if utxo.unconfirmed_spent.is_some()
                        && txids_to_remove.contains(&utxo.unconfirmed_spent.unwrap().0)
                    {
                        utxo.unconfirmed_spent = None;
                    }
                })
        });
        self.remove_domain_specific_txids::<SaplingDomain<ChainType>>(&txids_to_remove);
        self.remove_domain_specific_txids::<OrchardDomain>(&txids_to_remove);
    }

    fn remove_domain_specific_txids<D: DomainWalletExt>(&mut self, txids_to_remove: &[TxId])
    where
        <D as Domain>::Recipient: Recipient,
        <D as Domain>::Note: PartialEq + Clone,
    {
        self.current.values_mut().for_each(|transaction_metadata| {
            // Update notes to rollback any spent notes
            D::to_notes_vec_mut(transaction_metadata)
                .iter_mut()
                .for_each(|nd| {
                    // Mark note as unspent if the txid being removed spent it.
                    if nd.spent().is_some() && txids_to_remove.contains(&nd.spent().unwrap().0) {
                        *nd.spent_mut() = None;
                    }

                    // Remove unconfirmed spends too
                    if nd.pending_spent().is_some()
                        && txids_to_remove.contains(&nd.pending_spent().unwrap().0)
                    {
                        *nd.pending_spent_mut() = None;
                    }
                });
        });
    }

    // During reorgs, we need to remove all txns at a given height, and all spends that refer to any removed txns.
    pub fn remove_txns_at_height(&mut self, reorg_height: u64) {
        let reorg_height = BlockHeight::from_u32(reorg_height as u32);

        // First, collect txids that need to be removed
        let txids_to_remove = self
            .current
            .values()
            .filter_map(|transaction_metadata| {
                if transaction_metadata.block_height >= reorg_height {
                    Some(transaction_metadata.txid)
                } else {
                    None
                }
            })
            .collect::<Vec<_>>();
        self.remove_txids(txids_to_remove);
        if let Some(ref mut t) = self.witness_trees {
            t.witness_tree_sapling
                .truncate_removing_checkpoint(&(reorg_height - 1))
                .expect("Infallible");
            t.witness_tree_orchard
                .truncate_removing_checkpoint(&(reorg_height - 1))
                .expect("Infallible");
            t.add_checkpoint(reorg_height - 1);
        }
    }

    /// This returns an _arbitrary_ txid from the latest block the wallet is aware of.
    pub fn get_some_txid_from_highest_wallet_block(&self) -> &'_ Option<TxId> {
        &self.some_txid_from_highest_wallet_block
    }

    pub fn get_notes_for_updating(&self, before_block: u64) -> Vec<(TxId, PoolNullifier, u32)> {
        let before_block = BlockHeight::from_u32(before_block as u32);

        self.current
            .iter()
            .filter(|(_, transaction_metadata)| !transaction_metadata.unconfirmed) // Update only confirmed notes
            .flat_map(|(txid, transaction_metadata)| {
                // Fetch notes that are before the before_block.
                transaction_metadata
                    .sapling_notes
                    .iter()
                    .filter_map(move |sapling_note_description| {
                        if transaction_metadata.block_height <= before_block
                            && sapling_note_description.have_spending_key
                            && sapling_note_description.spent.is_none()
                        {
                            Some((
                                *txid,
                                PoolNullifier::Sapling(
                                    sapling_note_description.nullifier.unwrap_or_else(|| {
                                        todo!("Do something about note even with missing nullifier")
                                    }),
                                ),
                                sapling_note_description.output_index
                            ))
                        } else {
                            None
                        }
                    })
                    .chain(transaction_metadata.orchard_notes.iter().filter_map(
                        move |orchard_note_description| {
                            if transaction_metadata.block_height <= before_block
                                && orchard_note_description.have_spending_key
                                && orchard_note_description.spent.is_none()
                            {
                                Some((
                                    *txid,
                                    PoolNullifier::Orchard(orchard_note_description.nullifier.unwrap_or_else(|| {
                                        todo!("Do something about note even with missing nullifier")
                                    }))
                                    , orchard_note_description.output_index
,                                ))
                            } else {
                                None
                            }
                        },
                    ))
            })
            .collect()
    }

    pub fn total_funds_spent_in(&self, txid: &TxId) -> u64 {
        self.current
            .get(txid)
            .map(TransactionMetadata::total_value_spent)
            .unwrap_or(0)
    }

    pub fn get_nullifier_value_txid_outputindex_of_unspent_notes<D: DomainWalletExt>(
        &self,
    ) -> Vec<(
        <<D as DomainWalletExt>::WalletNote as ShieldedNoteInterface>::Nullifier,
        u64,
        TxId,
        u32,
    )>
    where
        <D as Domain>::Note: PartialEq + Clone,
        <D as Domain>::Recipient: traits::Recipient,
    {
        self.current
            .iter()
            .flat_map(|(_, transaction_metadata)| {
                D::to_notes_vec(transaction_metadata)
                    .iter()
                    .filter(|unspent_note_data| unspent_note_data.spent().is_none())
                    .filter_map(move |unspent_note_data| {
                        unspent_note_data.nullifier().map(|unspent_nullifier| {
                            (
                                unspent_nullifier,
                                unspent_note_data.value(),
                                transaction_metadata.txid,
                                *unspent_note_data.output_index(),
                            )
                        })
                    })
            })
            .collect()
    }

    pub(crate) fn clear_expired_mempool(&mut self, latest_height: u64) {
        let cutoff = BlockHeight::from_u32((latest_height.saturating_sub(MAX_REORG as u64)) as u32);

        let txids_to_remove = self
            .current
            .iter()
            .filter(|(_, transaction_metadata)| {
                transaction_metadata.unconfirmed && transaction_metadata.block_height < cutoff
            })
            .map(|(_, transaction_metadata)| transaction_metadata.txid)
            .collect::<Vec<_>>();

        txids_to_remove
            .iter()
            .for_each(|t| println!("Removing expired mempool tx {}", t));

        self.remove_txids(txids_to_remove);
    }

    // Will mark a note as having been spent at the supplied height and spent_txid.
    // Takes the nullifier of the spent note, the note's index in its containing transaction,
    // as well as the txid of its containing transaction. TODO: Only one of
    // `nullifier` and `(output_index, txid)` is needed, although we use the nullifier to
    // determine the domain.
    pub fn mark_note_as_spent(
        &mut self,
        txid: TxId,
        spent_nullifier: &PoolNullifier,
        spent_txid: &TxId,
        spent_at_height: BlockHeight,
        output_index: u32,
    ) -> Result<u64, String> {
        match spent_nullifier {
            PoolNullifier::Sapling(sapling_nullifier) => {
                if let Some(sapling_note_data) = self
                    .current
                    .get_mut(&txid)
                    .expect("TXid should be a key in current.")
                    .sapling_notes
                    .iter_mut()
                    .find(|n| n.output_index == output_index)
                {
                    sapling_note_data.spent = Some((*spent_txid, spent_at_height.into()));
                    sapling_note_data.unconfirmed_spent = None;
                    Ok(sapling_note_data.note.value().inner())
                } else {
                    Err(format!(
                        "no such sapling nullifier '{:?}' found in transaction",
                        *sapling_nullifier
                    ))
                }
            }
            PoolNullifier::Orchard(orchard_nullifier) => {
                if let Some(orchard_note_data) = self
                    .current
                    .get_mut(&txid)
                    .unwrap()
                    .orchard_notes
                    .iter_mut()
                    .find(|n| n.nullifier == Some(*orchard_nullifier))
                {
                    orchard_note_data.spent = Some((*spent_txid, spent_at_height.into()));
                    orchard_note_data.unconfirmed_spent = None;
                    Ok(orchard_note_data.note.value().inner())
                } else {
                    Err(format!(
                        "no such orchard nullifier '{:?}' found in transaction",
                        *orchard_nullifier
                    ))
                }
            }
        }
    }

    // Check this transaction to see if it is an outgoing transaction, and if it is, mark all received notes with non-textual memos in this
    // transction as change. i.e., If any funds were spent in this transaction, all received notes without user-specified memos are change.
    //
    // TODO: When we start working on multi-sig, this could cause issues about hiding sends-to-self
    pub fn check_notes_mark_change(&mut self, txid: &TxId) {
        //TODO: Incorrect with a 0-value fee somehow
        if self.total_funds_spent_in(txid) > 0 {
            if let Some(transaction_metadata) = self.current.get_mut(txid) {
                Self::mark_notes_as_change_for_pool(&mut transaction_metadata.sapling_notes);
                Self::mark_notes_as_change_for_pool(&mut transaction_metadata.orchard_notes);
            }
        }
    }
    fn mark_notes_as_change_for_pool<Note: ShieldedNoteInterface>(notes: &mut [Note]) {
        notes.iter_mut().for_each(|n| {
            *n.is_change_mut() = match n.memo() {
                Some(Memo::Text(_)) => false,
                Some(Memo::Empty | Memo::Arbitrary(_) | Memo::Future(_)) | None => true,
            }
        });
    }

    fn create_modify_get_transaction_metadata(
        &mut self,
        txid: &TxId,
        height: BlockHeight,
        unconfirmed: bool,
        datetime: u64,
    ) -> &'_ mut TransactionMetadata {
        self.current
            .entry(*txid)
            // If we already have the transaction metadata, it may be newly confirmed. Update confirmation_status
            .and_modify(|transaction_metadata| {
                transaction_metadata.unconfirmed = unconfirmed;
                transaction_metadata.block_height = height;
                transaction_metadata.datetime = datetime;
            })
            // if this transaction is new to our data, insert it
            .or_insert_with(|| {
                self.some_txid_from_highest_wallet_block = Some(*txid); // TOdO IS this the highest wallet block?
                TransactionMetadata::new(height, datetime, txid, unconfirmed)
            })
    }

    pub fn set_price(&mut self, txid: &TxId, price: Option<f64>) {
        price.map(|p| self.current.get_mut(txid).map(|tx| tx.price = Some(p)));
    }

    // Records a TxId as having spent some nullifiers from the wallet.
    #[allow(clippy::too_many_arguments)]
    pub async fn add_new_spent(
        &mut self,
        txid: TxId,
        height: BlockHeight,
        unconfirmed: bool,
        timestamp: u32,
        spent_nullifier: PoolNullifier,
        value: u64,
        source_txid: TxId,
        output_index: u32,
    ) {
        match spent_nullifier {
            PoolNullifier::Orchard(spent_nullifier) => {
                self.add_new_spent_internal::<OrchardDomain>(
                    txid,
                    height,
                    unconfirmed,
                    timestamp,
                    spent_nullifier,
                    value,
                    source_txid,
                    output_index,
                )
                .await
            }
            PoolNullifier::Sapling(spent_nullifier) => {
                self.add_new_spent_internal::<SaplingDomain<ChainType>>(
                    txid,
                    height,
                    unconfirmed,
                    timestamp,
                    spent_nullifier,
                    value,
                    source_txid,
                    output_index,
                )
                .await
            }
        }
    }

    #[allow(clippy::too_many_arguments)]
    async fn add_new_spent_internal<D: DomainWalletExt>(
        &mut self,
        txid: TxId,
        height: BlockHeight,
        unconfirmed: bool,
        timestamp: u32,
        spent_nullifier: <D::WalletNote as ShieldedNoteInterface>::Nullifier,
        value: u64,
        source_txid: TxId,
        output_index: u32,
    ) where
        <D as Domain>::Note: PartialEq + Clone,
        <D as Domain>::Recipient: traits::Recipient,
    {
        // Record this Tx as having spent some funds
        let transaction_metadata = self.create_modify_get_transaction_metadata(
            &txid,
            height,
            unconfirmed,
            timestamp as u64,
        );

<<<<<<< HEAD
        // Mark the height correctly, in case this was previously a mempool or unconfirmed tx.
        transaction_metadata.block_height = height;
        if !<D::WalletNote as ShieldedNoteInterface>::Nullifier::get_nullifiers_spent_in_transaction(
=======
        if !<D::WalletNote as NoteInterface>::Nullifier::get_nullifiers_spent_in_transaction(
>>>>>>> 00ef5272
            transaction_metadata,
        )
        .iter()
        .any(|nf| *nf == spent_nullifier)
        {
            transaction_metadata.add_spent_nullifier(spent_nullifier.into(), value)
        }

        // Since this Txid has spent some funds, output notes in this Tx that are sent to us are actually change.
        self.check_notes_mark_change(&txid);

        // Mark the source note as spent
        if !unconfirmed {
            // ie remove_witness_mark_sapling or _orchard
            self.remove_witness_mark::<D>(height, txid, source_txid, output_index);
        } else {
            // Mark the unconfirmed_spent. Confirmed spends are already handled in update_notes
            if let Some(transaction_spent_from) = self.current.get_mut(&source_txid) {
                if let Some(unconfirmed_spent_note) = D::to_notes_vec_mut(transaction_spent_from)
                    .iter_mut()
                    .find(|note| note.nullifier() == Some(spent_nullifier))
                {
                    *unconfirmed_spent_note.pending_spent_mut() = Some((txid, u32::from(height)));
                }
            }
        }
    }

    pub fn add_taddr_spent(
        &mut self,
        txid: TxId,
        height: BlockHeight,
        unconfirmed: bool,
        timestamp: u64,
        total_transparent_value_spent: u64,
    ) {
        let transaction_metadata =
            self.create_modify_get_transaction_metadata(&txid, height, unconfirmed, timestamp);
        // Todo yeesh
        transaction_metadata.total_transparent_value_spent = total_transparent_value_spent;

        self.check_notes_mark_change(&txid);
    }
    /// A mark designates a leaf as non-ephemeral, mark removal causes
    /// the leaf to eventually transition to the ephemeral state
    pub fn remove_witness_mark<D>(
        &mut self,
        height: BlockHeight,
        txid: TxId,
        source_txid: TxId,
        output_index: u32,
    ) where
        D: DomainWalletExt,
        <D as Domain>::Note: PartialEq + Clone,
        <D as Domain>::Recipient: traits::Recipient,
    {
        let transaction_metadata = self
            .current
            .get_mut(&source_txid)
            .expect("Txid should be present");

        if let Some(note_datum) = D::to_notes_vec_mut(transaction_metadata)
            .iter_mut()
            .find(|n| *n.output_index() == output_index)
        {
            *note_datum.spent_mut() = Some((txid, height.into()));
            if let Some(position) = *note_datum.witnessed_position() {
                if let Some(ref mut tree) = D::transaction_metadata_set_to_shardtree_mut(self) {
                    tree.remove_mark(position, Some(&(height - BlockHeight::from(1))))
                        .unwrap();
                }
            } else {
                todo!("Tried to mark note as spent with no position: FIX")
            }
        } else {
            eprintln!("Could not remove node!")
        }
    }

    pub fn mark_txid_utxo_spent(
        &mut self,
        spent_txid: TxId,
        output_num: u32,
        source_txid: TxId,
        source_height: u32,
        unconfirmed: bool,
    ) -> u64 {
        // Find the UTXO
        let value = if let Some(utxo_transacion_metadata) = self.current.get_mut(&spent_txid) {
            if let Some(spent_utxo) = utxo_transacion_metadata
                .transparent_notes
                .iter_mut()
                .find(|u| u.txid == spent_txid && u.output_index == output_num as u64)
            {
                if unconfirmed {
                    spent_utxo.unconfirmed_spent = Some((source_txid, source_height));
                } else {
                    // Mark this one as spent
                    spent_utxo.spent = Some(source_txid);
                    spent_utxo.spent_at_height = Some(source_height as i32);
                    spent_utxo.unconfirmed_spent = None;
                }

                spent_utxo.value
            } else {
                error!("Couldn't find UTXO that was spent");
                0
            }
        } else {
            error!("Couldn't find TxID that was spent!");
            0
        };

        // Return the value of the note that was spent.
        value
    }

    #[allow(clippy::too_many_arguments)]
    pub fn add_new_taddr_output(
        &mut self,
        txid: TxId,
        taddr: String,
        height: u32,
        unconfirmed: bool,
        timestamp: u64,
        vout: &TxOut,
        output_num: u32,
    ) {
        // Read or create the current TxId
        let transaction_metadata = self.create_modify_get_transaction_metadata(
            &txid,
            BlockHeight::from(height),
            unconfirmed,
            timestamp,
        );

        // Add this UTXO if it doesn't already exist
        if let Some(_) = transaction_metadata
            .transparent_notes
            .iter_mut()
            .find(|utxo| utxo.txid == txid && utxo.output_index == output_num as u64)
        {
            // If it already exists, it is likely an mempool tx, so update the height
        } else {
            transaction_metadata
                .transparent_notes
                .push(TransparentNote {
                    address: taddr,
                    txid,
                    output_index: output_num as u64,
                    script: vout.script_pubkey.0.clone(),
                    value: u64::try_from(vout.value).expect("Valid value for u64."),
                    spent_at_height: None,
                    spent: None,
                    unconfirmed_spent: None,
                });
        }
    }

    pub(crate) fn add_pending_note<D>(
        &mut self,
        txid: TxId,
        height: BlockHeight,
        timestamp: u64,
        note: D::Note,
        to: D::Recipient,
        output_index: usize,
    ) where
        D: DomainWalletExt,
        D::Note: PartialEq + Clone,
        D::Recipient: Recipient,
    {
        let transaction_metadata =
            self.create_modify_get_transaction_metadata(&txid, height, true, timestamp);

        match D::to_notes_vec_mut(transaction_metadata)
            .iter_mut()
            .find(|n| n.note() == &note)
        {
            None => {
                let nd = D::WalletNote::from_parts(
                    to.diversifier(),
                    note,
                    None,
                    None,
                    None,
                    None,
                    None,
                    // if this is change, we'll mark it later in check_notes_mark_change
                    false,
                    false,
                    output_index as u32,
                );

                D::WalletNote::transaction_metadata_notes_mut(transaction_metadata).push(nd);
            }
            Some(_) => {}
        }
    }

    #[allow(clippy::too_many_arguments)]
    pub(crate) fn add_new_note<D: DomainWalletExt>(
        &mut self,
        txid: TxId,
        height: BlockHeight,
        unconfirmed: bool,
        timestamp: u64,
        note: <D::WalletNote as ShieldedNoteInterface>::Note,
        to: D::Recipient,
        have_spending_key: bool,
        nullifier: Option<<D::WalletNote as ShieldedNoteInterface>::Nullifier>,
        output_index: u32,
        position: Position,
    ) where
        D::Note: PartialEq + Clone,
        D::Recipient: Recipient,
    {
        let transaction_metadata =
            self.create_modify_get_transaction_metadata(&txid, height, unconfirmed, timestamp);

        let nd = D::WalletNote::from_parts(
            D::Recipient::diversifier(&to),
            note.clone(),
            Some(position),
            nullifier,
            None,
            None,
            None,
            // if this is change, we'll mark it later in check_notes_mark_change
            false,
            have_spending_key,
            output_index,
        );
        match D::WalletNote::transaction_metadata_notes_mut(transaction_metadata)
            .iter_mut()
            .find(|n| n.note() == &note)
        {
            None => {
                D::WalletNote::transaction_metadata_notes_mut(transaction_metadata).push(nd);

                D::WalletNote::transaction_metadata_notes_mut(transaction_metadata)
                    .retain(|n| n.nullifier().is_some());
            }
            Some(n) => {
                // An overwrite should be safe here: TODO: test that confirms this
                *n = nd;
            }
        }
    }

    pub(crate) fn mark_note_position<D: DomainWalletExt>(
        &mut self,
        txid: TxId,
        output_index: u32,
        position: Position,
        fvk: &D::Fvk,
    ) where
        <D as Domain>::Note: PartialEq + Clone,
        <D as Domain>::Recipient: Recipient,
    {
        if let Some(tmd) = self.current.get_mut(&txid) {
            if let Some(nnmd) = &mut D::to_notes_vec_mut(tmd)
                .iter_mut()
                .find(|nnmd| *nnmd.output_index() == output_index)
            {
                *nnmd.witnessed_position_mut() = Some(position);
                *nnmd.nullifier_mut() = Some(D::get_nullifier_from_note_fvk_and_witness_position(
                    &nnmd.note().clone(),
                    fvk,
                    u64::from(position),
                ));
            } else {
                println!("Could not update witness position");
            }
        } else {
            println!("Could not update witness position");
        }
    }

    // Update the memo for a note if it already exists. If the note doesn't exist, then nothing happens.
    pub(crate) fn add_memo_to_note_metadata<Nd: ShieldedNoteInterface>(
        &mut self,
        txid: &TxId,
        note: Nd::Note,
        memo: Memo,
    ) {
        if let Some(transaction_metadata) = self.current.get_mut(txid) {
            if let Some(n) = Nd::transaction_metadata_notes_mut(transaction_metadata)
                .iter_mut()
                .find(|n| n.note() == &note)
            {
                *n.memo_mut() = Some(memo);
            }
        }
    }

    pub fn add_outgoing_metadata(&mut self, txid: &TxId, outgoing_metadata: Vec<OutgoingTxData>) {
        // println!("        adding outgoing metadata to txid {}", txid);
        if let Some(transaction_metadata) = self.current.get_mut(txid) {
            transaction_metadata.outgoing_tx_data = outgoing_metadata
        } else {
            error!(
                "TxId {} should be present while adding metadata, but wasn't",
                txid
            );
        }
    }

    pub(crate) fn new_with_witness_trees() -> TransactionMetadataSet {
        Self {
            current: HashMap::default(),
            some_txid_from_highest_wallet_block: None,
            witness_trees: Some(WitnessTrees::default()),
        }
    }
    pub(crate) fn new_treeless() -> TransactionMetadataSet {
        Self {
            current: HashMap::default(),
            some_txid_from_highest_wallet_block: None,
            witness_trees: None,
        }
    }
}<|MERGE_RESOLUTION|>--- conflicted
+++ resolved
@@ -570,13 +570,7 @@
             timestamp as u64,
         );
 
-<<<<<<< HEAD
-        // Mark the height correctly, in case this was previously a mempool or unconfirmed tx.
-        transaction_metadata.block_height = height;
         if !<D::WalletNote as ShieldedNoteInterface>::Nullifier::get_nullifiers_spent_in_transaction(
-=======
-        if !<D::WalletNote as NoteInterface>::Nullifier::get_nullifiers_spent_in_transaction(
->>>>>>> 00ef5272
             transaction_metadata,
         )
         .iter()
