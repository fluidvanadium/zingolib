//! this mod implements InputSource on TransactionRecordsById

use orchard::note_encryption::OrchardDomain;
use sapling_crypto::note_encryption::SaplingDomain;
use zcash_client_backend::{
    data_api::{InputSource, SpendableNotes},
    wallet::{ReceivedNote, WalletTransparentOutput},
    ShieldedProtocol,
};
use zcash_primitives::{
    legacy::Script,
    transaction::{
        components::{amount::NonNegativeAmount, TxOut},
        fees::zip317::MARGINAL_FEE,
        TxId,
    },
};
use zingo_status::confirmation_status::UnspendableTxBecause;

use crate::wallet::{
    notes::{query::OutputSpendStatusQuery, OutputInterface},
    transaction_records_by_id::TransactionRecordsById,
};

// error type
use std::fmt::Debug;
use thiserror::Error;

use zcash_client_backend::wallet::NoteId;
use zcash_primitives::transaction::components::amount::BalanceError;

/// Error type used by InputSource trait
#[derive(Debug, PartialEq, Error)]
pub enum InputSourceError {
    /// No witness position found for note. Note cannot be spent.
    #[error("No witness position found for note. Note cannot be spent: {0:?}")]
    WitnessPositionNotFound(NoteId),
    /// Value outside the valid range of zatoshis
    #[error("Value outside valid range of zatoshis. {0:?}")]
    InvalidValue(BalanceError),
    /// Output index data is missing! Wallet data is out of date
    #[error("Output index data is missing! Wallet data is out of date, please rescan.")]
<<<<<<< HEAD
    MissingOutputIndexes(Vec<TxId>),
    /// Trying to send lower than the height of the chain. Please return to the blockchain time by rescanning.
    #[error("Trying to send lower than the height of the chain. Please return to the blockchain time by rescanning.")]
    FutureTransaction,
=======
    MissingOutputIndexes(Vec<(TxId, zcash_primitives::consensus::BlockHeight)>),
>>>>>>> 12d61103
}

// Calculate remaining difference between target and selected.
// There are two mutually exclusive cases:
//    (Change) There's no more needed so we've selected 0 or more change
//    (Positive) We need > 0 more value.
// This function represents the NonPositive case as None, which
// then serves to signal a break in the note selection for where
// this helper is uniquely called.
fn calculate_remaining_needed(
    target_value: NonNegativeAmount,
    selected_value: NonNegativeAmount,
) -> RemainingNeeded {
    if let Some(amount) = target_value - selected_value {
        if amount == NonNegativeAmount::ZERO {
            // Case (Change) target_value == total_selected_value
            RemainingNeeded::GracelessChangeAmount(NonNegativeAmount::ZERO)
        } else {
            // Case (Positive) target_value > total_selected_value
            RemainingNeeded::Positive(amount)
        }
    } else {
        // Case (Change) target_value < total_selected_value
        // Return the non-zero change quantity
        RemainingNeeded::GracelessChangeAmount(
            (selected_value - target_value).expect("This is guaranteed positive"),
        )
    }
}
enum RemainingNeeded {
    Positive(NonNegativeAmount),
    GracelessChangeAmount(NonNegativeAmount),
}

#[allow(dead_code)]
fn sweep_dust_into_grace(
    selected: &mut Vec<(NoteId, NonNegativeAmount)>,
    dust_notes: Vec<(NoteId, NonNegativeAmount)>,
) {
    let sapling_dust: Vec<_> = dust_notes
        .iter()
        .filter(|x| x.0.protocol() == ShieldedProtocol::Sapling)
        .cloned()
        .collect();
    let orchard_dust: Vec<_> = dust_notes
        .iter()
        .filter(|x| x.0.protocol() == ShieldedProtocol::Orchard)
        .cloned()
        .collect();
    let sapling_selected: Vec<_> = selected
        .iter()
        .filter(|x| x.0.protocol() == ShieldedProtocol::Sapling)
        .cloned()
        .collect();
    let orchard_selected: Vec<_> = selected
        .iter()
        .filter(|x| x.0.protocol() == ShieldedProtocol::Orchard)
        .cloned()
        .collect();
    if sapling_selected.len() == 1 && !sapling_dust.is_empty() {
        selected.push(*sapling_dust.last().expect("Guaranteed by !is_empty"));
    }
    if orchard_selected.len() == 1 && !orchard_dust.is_empty() {
        selected.push(*orchard_dust.last().expect("Guaranteed by !is_empty"));
    }
}
/// A trait representing the capability to query a data store for unspent transaction outputs
/// belonging to a wallet.
impl InputSource for TransactionRecordsById {
    /// The type of errors produced by a wallet backend.
    /// IMPL: zingolib's error type. This could
    /// maybe more specific
    type Error = InputSourceError;
    /// Backend-specific account identifier.
    ///
    /// An account identifier corresponds to at most a single unified spending key's worth of spend
    /// authority, such that both received notes and change spendable by that spending authority
    /// will be interpreted as belonging to that account. This might be a database identifier type
    /// or a UUID.
    /// IMPL: We only use this as much as we are
    /// forced to by the interface, zingo does
    /// not support multiple accounts at present
    type AccountId = zcash_primitives::zip32::AccountId;
    /// Backend-specific note identifier.
    ///
    /// For example, this might be a database identifier type or a UUID.
    /// IMPL: We identify notes by
    /// txid, domain, and index
    type NoteRef = NoteId;

    /// not implemented
    fn get_spendable_note(
        &self,
        _txid: &zcash_primitives::transaction::TxId,
        _protocol: zcash_client_backend::ShieldedProtocol,
        _index: u32,
    ) -> Result<
        Option<
            zcash_client_backend::wallet::ReceivedNote<
                Self::NoteRef,
                zcash_client_backend::wallet::Note,
            >,
        >,
        Self::Error,
    > {
        unimplemented!()
    }

    #[allow(rustdoc::private_intra_doc_links)]
    /// the trait method below is used as a TxMapAndMaybeTrees trait method by propose_transaction.
    /// this function is used inside a loop that calculates a fee and balances change
    /// this algorithm influences strategy for user fee minimization
    /// see [crate::lightclient::LightClient::create_send_proposal]
    /// TRAIT DOCUMENTATION
    /// Returns a list of spendable notes sufficient to cover the specified target value, if
    /// possible. Only spendable notes corresponding to the specified shielded protocol will
    /// be included.
    /// IMPLEMENTATION DETAILS
    /// account skipped because Zingo uses 1 account.
    /// the algorithm to pick notes is summarized below
    /// 1) first, sort all eligible notes by value
    /// 2) pick the smallest that overcomes the target value and return it
    /// 3) if you cant, add the biggest to the selection and return to step 2 to pick another
    fn select_spendable_notes(
        &self,
        _account: Self::AccountId,
        target_value: zcash_primitives::transaction::components::amount::NonNegativeAmount,
        sources: &[zcash_client_backend::ShieldedProtocol],
        anchor_height: zcash_primitives::consensus::BlockHeight,
        exclude: &[Self::NoteRef],
    ) -> Result<SpendableNotes<Self::NoteRef>, Self::Error> {
        let mut unselected = self
            .get_spendable_note_ids_and_values(sources, anchor_height, exclude)
            .map_err(InputSourceError::MissingOutputIndexes)?
            .into_iter()
            .map(|(id, value)| NonNegativeAmount::from_u64(value).map(|value| (id, value)))
            .collect::<Result<Vec<_>, _>>()
            .map_err(InputSourceError::InvalidValue)?;
        unselected.sort_by_key(|(_id, value)| *value); // from smallest to largest
        let dust_spendable_index = unselected.partition_point(|(_id, value)| *value < MARGINAL_FEE);
        let _dust_notes: Vec<_> = unselected.drain(..dust_spendable_index).collect();
        let mut selected = vec![];
        let mut index_of_unselected = 0;

        loop {
            // if no unselected notes are available, return the currently selected notes even if the target value has not been reached
            if unselected.is_empty() {
                break;
            }
            // update target value for further note selection
            let selected_notes_total_value = selected
                .iter()
                .try_fold(NonNegativeAmount::ZERO, |acc, (_id, value)| acc + *value)
                .ok_or(InputSourceError::InvalidValue(BalanceError::Overflow))?;
            let updated_target_value =
                match calculate_remaining_needed(target_value, selected_notes_total_value) {
                    RemainingNeeded::Positive(updated_target_value) => updated_target_value,
                    RemainingNeeded::GracelessChangeAmount(_change) => {
                        //println!("{:?}", change);
                        break;
                    }
                };

            match unselected.get(index_of_unselected) {
                Some(smallest_unselected) => {
                    // selected a note to test if it has enough value to complete the transaction on its own
                    if smallest_unselected.1 >= updated_target_value {
                        selected.push(*smallest_unselected);
                        unselected.remove(index_of_unselected);
                    } else {
                        // this note is not big enough. try the next
                        index_of_unselected += 1;
                    }
                }
                None => {
                    // the iterator went off the end of the vector without finding a note big enough to complete the transaction
                    // add the biggest note and reset the iteraton
                    selected.push(unselected.pop().expect("should be nonempty")); // TODO:  Add soundness proving unit-test
                    index_of_unselected = 0;
                }
            }
        }

        /* TODO: Priority
        if selected
            .iter()
            .filter(|n| n.0.protocol() == ShieldedProtocol::Sapling)
            .count()
            == 1
            || selected
                .iter()
                .filter(|n| n.0.protocol() == ShieldedProtocol::Orchard)
                .count()
                == 1
        {
            // since we maxed out the target value with only one note in at least one Shielded Pool
            //  we have an option to sweep a dust note into a grace input.
            // we will sweep the biggest dust note we can
            if !dust_notes.is_empty() {
                sweep_dust_into_grace(&mut selected, dust_notes);
            }
            // TODO: re-introduce this optimisation, current bug is that we don't select a note from the same pool as the single selected note
            // (and we don't have information about the pool(s) the outputs are being created for)
            // this is ok for dust as it is excluded if the dust is from a pool where grace inputs are available. however, this doesn't work for
            // non-dust
            //
            // } else {
            //     // we have no extra dust, but we can still save a marginal fee by adding the next smallest note to change
            //     if let Some(smallest_note) = unselected.pop() {
            //         selected.push(smallest_note);
            //     };
            // }
        }
        */

        let mut selected_sapling = Vec::<ReceivedNote<NoteId, sapling_crypto::Note>>::new();
        let mut selected_orchard = Vec::<ReceivedNote<NoteId, orchard::Note>>::new();

        // transform each NoteId to a ReceivedNote
        selected.iter().try_for_each(|(id, _value)| {
            let transaction_record = self
                .get(id.txid())
                .expect("should exist as note_id is created from the record itself");
            let output_index = id.output_index() as u32;
            match id.protocol() {
                zcash_client_backend::ShieldedProtocol::Sapling => transaction_record
                    .get_received_note::<SaplingDomain>(output_index)
                    .map(|received_note| {
                        selected_sapling.push(received_note);
                    }),
                zcash_client_backend::ShieldedProtocol::Orchard => transaction_record
                    .get_received_note::<OrchardDomain>(output_index)
                    .map(|received_note| {
                        selected_orchard.push(received_note);
                    }),
            }
            .ok_or(InputSourceError::WitnessPositionNotFound(*id))
        })?;

        Ok(SpendableNotes::new(selected_sapling, selected_orchard))
    }

    /// not implemented
    fn get_unspent_transparent_output(
        &self,
        _outpoint: &zcash_primitives::transaction::components::OutPoint,
    ) -> Result<Option<zcash_client_backend::wallet::WalletTransparentOutput>, Self::Error> {
        unimplemented!()
    }
    /// trait docs
    /// Returns a list of unspent transparent UTXOs that appear in the chain at heights up to and
    /// including `max_height`.
    /// IMPL
    /// Implemented and tested. address is unused, we select all outputs available to the wallet.
    /// address skipped because Zingo uses 1 account.
    /// only selects confirmed outputs... this must change for zip320
    /// for a transaction to be spendable, it has to be either confirmed or poised to be confirmed.
    /// doesnt use _min_confirmations, which has shown to be a non-feature so far.
    fn get_spendable_transparent_outputs(
        &self,
        _address: &zcash_primitives::legacy::TransparentAddress,
        target_height: zcash_primitives::consensus::BlockHeight,
        _min_confirmations: u32,
    ) -> Result<Vec<zcash_client_backend::wallet::WalletTransparentOutput>, Self::Error> {
        let mut unexpected_future_height = false;
        let transaction_records_expected_height_pairs =
            self.values().filter_map(|source_transaction_record| {
                source_transaction_record
                    .status
                    .is_spendable(target_height)
                    .map_err(|e| {
                        match e {
                            UnspendableTxBecause::StalePending => (),
                            UnspendableTxBecause::FuturePending
                            | UnspendableTxBecause::FutureConfirmation => {
                                unexpected_future_height = true;
                            }
                        };
                        e
                    })
                    .ok()
                    .map(|expected_confirmation_height| {
                        (source_transaction_record, expected_confirmation_height)
                    })
            });

        if unexpected_future_height {
            return Err(InputSourceError::FutureTransaction);
        }

        transaction_records_expected_height_pairs
            .flat_map(
                |(source_transaction_record, expected_confirmation_height)| {
                    source_transaction_record
                        .transparent_outputs
                        .iter()
                        .filter(|output| {
                            output.spend_status_query(OutputSpendStatusQuery::only_unspent())
                        })
                        .filter_map(move |output| {
                            let value = match NonNegativeAmount::from_u64(output.value)
                                .map_err(InputSourceError::InvalidValue)
                            {
                                Ok(v) => v,
                                Err(e) => return Some(Err(e)),
                            };

                            let script_pubkey = Script(output.script.clone());
                            Ok(WalletTransparentOutput::from_parts(
                                output.to_outpoint(),
                                TxOut {
                                    value,
                                    script_pubkey,
                                },
                                expected_confirmation_height,
                            ))
                            .transpose()
                        })
                },
            )
            .collect()
    }
}

#[cfg(test)]

mod tests {
    use proptest::{prop_assert_eq, proptest};
    use zcash_client_backend::{data_api::InputSource as _, ShieldedProtocol};
    use zcash_primitives::{
        consensus::BlockHeight, legacy::TransparentAddress,
        transaction::components::amount::NonNegativeAmount,
    };
    use zip32::AccountId;

    use crate::wallet::{
        notes::orchard::mocks::OrchardNoteBuilder,
        transaction_record::mocks::{
            nine_note_transaction_record_default, TransactionRecordBuilder,
        },
        transaction_records_by_id::TransactionRecordsById,
    };

    proptest! {
        // TODO: rewrite select_spendable test suite to test a range of cases and target edge cases correctly
        // #[test]
        // fn select_spendable_notes( sapling_value in 5_000..10_000_000u32,
        //     orchard_value in 5_000..10_000_000u32,
        //     target_value in 5_000..10_000_000u32,
        // ) {
        //     let mut transaction_records_by_id = TransactionRecordsById::new();
        //     transaction_records_by_id.insert_transaction_record(nine_note_transaction_record(
        //         1_000_000_u64,
        //         1_000_000_u64,
        //         1_000_000_u64,
        //         sapling_value as u64,
        //         1_000_000_u64,
        //         1_000_000_u64,
        //         orchard_value as u64,
        //         1_000_000_u64,
        //         1_000_000_u64,
        //     ));

        //     let target_amount = NonNegativeAmount::const_from_u64(target_value as u64);
        //     let anchor_height: BlockHeight = 10.into();
        //     let spendable_notes =
        //         zcash_client_backend::data_api::InputSource::select_spendable_notes(
        //             &transaction_records_by_id,
        //             AccountId::ZERO,
        //             target_amount,
        //             &[ShieldedProtocol::Sapling, ShieldedProtocol::Orchard],
        //             anchor_height,
        //             &[],
        //         ).unwrap();
        //     prop_assert_eq!(spendable_notes.sapling().len(), 1);
        //     prop_assert_eq!(spendable_notes.orchard().len(), 1);
        // }
        #[test]
        fn select_spendable_notes_2(
            target_value in 5_000..3_980_000u32,
        ) {
            let mut transaction_records_by_id = TransactionRecordsById::new();
            transaction_records_by_id.insert_transaction_record(

        TransactionRecordBuilder::default()
            .orchard_notes(OrchardNoteBuilder::default().value(1_000_000).clone())
            .orchard_notes(OrchardNoteBuilder::default().value(1_000_000).clone())
            .orchard_notes(OrchardNoteBuilder::default().value(1_000_000).clone())
            .orchard_notes(OrchardNoteBuilder::default().value(1_000_000).clone())
            // .orchard_notes(OrchardNoteBuilder::default().value(0).clone())
            // .orchard_notes(OrchardNoteBuilder::default().value(1).clone())
            // .orchard_notes(OrchardNoteBuilder::default().value(10).clone())
            .randomize_txid()
            .set_output_indexes()
            .build()
                );

            let target_amount = NonNegativeAmount::const_from_u64(target_value as u64);
            let anchor_height: BlockHeight = 10.into();
            let spendable_notes =
                zcash_client_backend::data_api::InputSource::select_spendable_notes(
                    &transaction_records_by_id,
                    AccountId::ZERO,
                    target_amount,
                    &[ShieldedProtocol::Sapling, ShieldedProtocol::Orchard],
                    anchor_height,
                    &[],
                ).unwrap();
            let expected_len = match target_value {
                target_value if target_value <= 1_000_000 => 1,
                target_value if target_value <= 2_000_000 => 2,
                target_value if target_value <= 3_000_000 => 3,
                _ => 4
            };

            prop_assert_eq!(spendable_notes.sapling().len() + spendable_notes.orchard().len(), expected_len);
        }
    }

    #[test]
    fn get_unspent_transparent_outputs() {
        let mut transaction_records_by_id = TransactionRecordsById::new();
        transaction_records_by_id.insert_transaction_record(nine_note_transaction_record_default());

        let transparent_output = transaction_records_by_id
            .0
            .values()
            .next()
            .unwrap()
            .transparent_outputs
            .first()
            .unwrap();
        let record_height = transaction_records_by_id
            .0
            .values()
            .next()
            .unwrap()
            .status
            .get_confirmed_height();

        let selected_outputs = transaction_records_by_id
            .get_unspent_transparent_outputs(
                &TransparentAddress::ScriptHash([0; 20]),
                BlockHeight::from_u32(10),
                &[],
            )
            .unwrap();
        assert_eq!(selected_outputs.len(), 1);
        assert_eq!(
            selected_outputs.first().unwrap().outpoint(),
            &transparent_output.to_outpoint()
        );
        assert_eq!(
            selected_outputs.first().unwrap().txout().value.into_u64(),
            transparent_output.value
        );
        assert_eq!(
            selected_outputs.first().unwrap().txout().script_pubkey.0,
            transparent_output.script
        );
        assert_eq!(
            Some(selected_outputs.first().unwrap().height()),
            record_height
        )
    }
}<|MERGE_RESOLUTION|>--- conflicted
+++ resolved
@@ -40,14 +40,10 @@
     InvalidValue(BalanceError),
     /// Output index data is missing! Wallet data is out of date
     #[error("Output index data is missing! Wallet data is out of date, please rescan.")]
-<<<<<<< HEAD
-    MissingOutputIndexes(Vec<TxId>),
+    MissingOutputIndexes(Vec<(TxId, zcash_primitives::consensus::BlockHeight)>),
     /// Trying to send lower than the height of the chain. Please return to the blockchain time by rescanning.
     #[error("Trying to send lower than the height of the chain. Please return to the blockchain time by rescanning.")]
     FutureTransaction,
-=======
-    MissingOutputIndexes(Vec<(TxId, zcash_primitives::consensus::BlockHeight)>),
->>>>>>> 12d61103
 }
 
 // Calculate remaining difference between target and selected.
