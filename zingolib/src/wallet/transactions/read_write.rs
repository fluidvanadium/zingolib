--- conflicted
+++ resolved
@@ -8,11 +8,8 @@
 
 use crate::wallet::{data::TransactionRecord, keys::unified::WalletCapability, WitnessTrees};
 
-<<<<<<< HEAD
-use super::{TransactionRecordMap, TxMapAndMaybeTrees};
-=======
-use super::{SpendingData, TxMapAndMaybeTrees};
->>>>>>> 2b3c4202
+use super::{SpendingData, TransactionRecordMap, TxMapAndMaybeTrees};
+
 impl TxMapAndMaybeTrees {
     pub fn serialized_version() -> u64 {
         22
@@ -64,13 +61,8 @@
         }
 
         Ok(Self {
-<<<<<<< HEAD
             current: map,
-            witness_trees,
-=======
-            current: txs,
             spending_data: SpendingData::load_with_option_witness_trees(witness_trees),
->>>>>>> 2b3c4202
         })
     }
 
@@ -134,13 +126,8 @@
         };
 
         Ok(Self {
-<<<<<<< HEAD
             current: TransactionRecordMap::from_map(map),
-            witness_trees,
-=======
-            current,
             spending_data: SpendingData::load_with_option_witness_trees(witness_trees),
->>>>>>> 2b3c4202
         })
     }
 
@@ -179,15 +166,7 @@
 
     #[tokio::test]
     async fn test_write() {
-<<<<<<< HEAD
-        let mut tms = TxMapAndMaybeTrees::new_with_witness_trees();
-=======
-        let mut tms = TxMapAndMaybeTrees {
-            current: HashMap::new(), // Populate with test data as necessary
-            spending_data: Some(SpendingData::default()), // Adjust as needed
-        };
-
->>>>>>> 2b3c4202
+        let mut tms = TxMapAndMaybeTrees::new_viewing();
         let mut buffer = Cursor::new(Vec::new());
 
         // Perform the write operation
