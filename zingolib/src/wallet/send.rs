--- conflicted
+++ resolved
@@ -18,7 +18,6 @@
 
 use super::LightWallet;
 
-use super::traits::SpendableNote;
 use super::utils::get_price;
 
 /// TODO: Add Doc Comment Here!
@@ -92,633 +91,6 @@
         self.send_progress.read().await.clone()
     }
 
-<<<<<<< HEAD
-=======
-    /// TODO: Add Doc Comment Here!
-    pub async fn send_to_addresses<F, Fut, P: SpendProver + OutputProver>(
-        &self,
-        sapling_prover: P,
-        policy: NoteSelectionPolicy,
-        receivers: Receivers,
-        submission_height: BlockHeight,
-        broadcast_fn: F,
-    ) -> Result<TxId, String>
-    where
-        F: Fn(Box<[u8]>) -> Fut,
-        Fut: Future<Output = Result<String, String>>,
-    {
-        // Reset the progress to start. Any errors will get recorded here
-        self.reset_send_progress().await;
-
-        // Sanity check that this is a spending wallet.  Why isn't this done earlier?
-        if !self.wallet_capability().can_spend_from_all_pools() {
-            // Creating transactions in context of all possible combinations
-            // of wallet capabilities requires a rigorous case study
-            // and can have undesired effects if not implemented properly.
-            //
-            // Thus we forbid spending for wallets without complete spending capability for now
-            return Err("Wallet is in watch-only mode and thus it cannot spend.".to_string());
-        }
-        // Create the transaction
-        let start_time = now();
-        let build_result = self
-            .create_publication_ready_transaction(
-                submission_height,
-                start_time,
-                receivers,
-                policy,
-                sapling_prover,
-            )
-            .await?;
-
-        // Call the internal function
-        let send_result = self
-            .send_to_addresses_inner(build_result.transaction(), submission_height, broadcast_fn)
-            .await;
-
-        self.set_send_result(send_result.clone().map(|txid| txid.to_string()))
-            .await;
-
-        send_result
-    }
-
-    async fn create_publication_ready_transaction<P: SpendProver + OutputProver>(
-        &self,
-        submission_height: BlockHeight,
-        start_time: u64,
-        receivers: Receivers,
-        policy: NoteSelectionPolicy,
-        sapling_prover: P,
-        // We only care about the transaction...but it can now only be aquired by reference
-        // from the build result, so we need to return the whole thing
-    ) -> Result<BuildResult, String> {
-        // Start building transaction with spends and outputs set by:
-        //  * target amount
-        //  * selection policy
-        //  * recipient list
-        let txmds_readlock = self
-            .transaction_context
-            .transaction_metadata_set
-            .read()
-            .await;
-        let witness_trees = txmds_readlock
-            .witness_trees()
-            .ok_or("No spend capability.")?;
-        let (tx_builder, total_shielded_receivers) = match self
-            .create_and_populate_tx_builder(
-                submission_height,
-                witness_trees,
-                start_time,
-                receivers,
-                policy,
-            )
-            .await
-        {
-            Ok(tx_builder) => tx_builder,
-            Err(s) => {
-                return Err(s);
-            }
-        };
-
-        drop(txmds_readlock);
-        // The builder now has the correct set of inputs and outputs
-
-        // Set up a channel to receive updates on the progress of building the transaction.
-        // This progress monitor, the channel monitoring it, and the types necessary for its
-        // construction are unnecessary for sending.
-        let (transmitter, receiver) = channel::<Progress>();
-        let progress = self.send_progress.clone();
-
-        // Use a separate thread to handle sending from std::mpsc to tokio::sync::mpsc
-        let (transmitter2, mut receiver2) = tokio::sync::mpsc::unbounded_channel();
-        std::thread::spawn(move || {
-            while let Ok(r) = receiver.recv() {
-                transmitter2.send(r.cur()).unwrap();
-            }
-        });
-
-        let progress_handle = tokio::spawn(async move {
-            while let Some(r) = receiver2.recv().await {
-                info!("{}: Progress: {r}", now() - start_time);
-                progress.write().await.progress = r;
-            }
-
-            progress.write().await.is_send_in_progress = false;
-        });
-
-        {
-            let mut p = self.send_progress.write().await;
-            p.is_send_in_progress = true;
-            p.progress = 0;
-            p.total = total_shielded_receivers;
-        }
-
-        info!("{}: Building transaction", now() - start_time);
-
-        let tx_builder = tx_builder.with_progress_notifier(transmitter);
-        let build_result = match tx_builder.build(
-            OsRng,
-            &sapling_prover,
-            &sapling_prover,
-            &transaction::fees::fixed::FeeRule::non_standard(MINIMUM_FEE),
-        ) {
-            Ok(res) => res,
-            Err(e) => {
-                let e = format!("Error creating transaction: {:?}", e);
-                error!("{}", e);
-                self.send_progress.write().await.is_send_in_progress = false;
-                return Err(e);
-            }
-        };
-        progress_handle.await.unwrap();
-        Ok(build_result)
-    }
-
-    async fn create_and_populate_tx_builder(
-        &self,
-        submission_height: BlockHeight,
-        witness_trees: &WitnessTrees,
-        start_time: u64,
-        receivers: Receivers,
-        policy: NoteSelectionPolicy,
-    ) -> Result<(TxBuilder<'_>, u32), String> {
-        let fee_rule =
-            &zcash_primitives::transaction::fees::fixed::FeeRule::non_standard(MINIMUM_FEE); // Start building tx
-        let mut total_shielded_receivers;
-        let mut orchard_notes;
-        let mut sapling_notes;
-        let mut utxos;
-        let mut tx_builder;
-        let mut proposed_fee = MINIMUM_FEE;
-        let mut total_value_covered_by_selected;
-        let total_earmarked_for_recipients: u64 =
-            receivers.iter().map(|to| u64::from(to.amount)).sum();
-        info!(
-            "0: Creating transaction sending {} zatoshis to {} addresses",
-            total_earmarked_for_recipients,
-            receivers.len()
-        );
-        loop {
-            tx_builder = match self
-                .create_tx_builder(submission_height, witness_trees)
-                .await
-            {
-                Err(ShardTreeError::Query(QueryError::NotContained(addr))) => Err(format!(
-                    "could not create anchor, missing address {addr:?}. \
-                    If you are fully synced, you may need to rescan to proceed"
-                )),
-                Err(ShardTreeError::Query(QueryError::CheckpointPruned)) => {
-                    let blocks = self.blocks.read().await.len();
-                    let offset = self.transaction_context.config.reorg_buffer_offset;
-                    Err(format!(
-                        "The reorg buffer offset has been set to {} \
-                        but there are only {} blocks in the wallet. \
-                        Please sync at least {} more blocks before trying again",
-                        offset,
-                        blocks,
-                        offset + 1 - blocks as u32
-                    ))
-                }
-                Err(ShardTreeError::Query(QueryError::TreeIncomplete(addrs))) => Err(format!(
-                    "could not create anchor, missing addresses {addrs:?}. \
-                    If you are fully synced, you may need to rescan to proceed"
-                )),
-                Err(ShardTreeError::Insert(_)) => unreachable!(),
-                Err(ShardTreeError::Storage(_infallible)) => unreachable!(),
-                Ok(v) => Ok(v),
-            }?;
-
-            // Select notes to cover the target value
-            info!("{}: Adding outputs", now() - start_time);
-            (total_shielded_receivers, tx_builder) = self
-                .add_consumer_specified_outputs_to_builder(tx_builder, receivers.clone())
-                .expect("To add outputs");
-
-            let earmark_total_plus_default_fee =
-                total_earmarked_for_recipients + u64::from(proposed_fee);
-            // Select notes as a fn of target amount
-            (
-                orchard_notes,
-                sapling_notes,
-                utxos,
-                total_value_covered_by_selected,
-            ) = match self
-                .select_notes_and_utxos(
-                    Amount::from_u64(earmark_total_plus_default_fee)
-                        .expect("Valid amount, from u64."),
-                    &policy,
-                )
-                .await
-            {
-                Ok(notes) => notes,
-                Err(insufficient_amount) => {
-                    let e = format!(
-                "Insufficient verified shielded funds. Have {} zats, need {} zats. NOTE: funds need at least {} confirmations before they can be spent. Transparent funds must be shielded before they can be spent. If you are trying to spend transparent funds, please use the shield button and try again in a few minutes.",
-                insufficient_amount, earmark_total_plus_default_fee, self.transaction_context.config
-                .reorg_buffer_offset + 1
-            );
-                    error!("{}", e);
-                    return Err(e);
-                }
-            };
-
-            info!("Selected notes worth {}", total_value_covered_by_selected);
-
-            info!(
-                "{}: Adding {} sapling notes, {} orchard notes, and {} utxos",
-                now() - start_time,
-                &sapling_notes.len(),
-                &orchard_notes.len(),
-                &utxos.len()
-            );
-
-            let temp_tx_builder = match self.add_change_output_to_builder(
-                tx_builder,
-                Amount::from_u64(earmark_total_plus_default_fee).expect("valid value of u64"),
-                Amount::from_u64(total_value_covered_by_selected).unwrap(),
-                &mut total_shielded_receivers,
-                &receivers,
-            ) {
-                Ok(txb) => txb,
-                Err(r) => {
-                    return Err(r);
-                }
-            };
-            info!("{}: selecting notes", now() - start_time);
-            tx_builder = match self
-                .add_spends_to_builder(
-                    temp_tx_builder,
-                    witness_trees,
-                    &orchard_notes,
-                    &sapling_notes,
-                    &utxos,
-                )
-                .await
-            {
-                Ok(tx_builder) => tx_builder,
-
-                Err(s) => {
-                    return Err(s);
-                }
-            };
-            proposed_fee = tx_builder.get_fee(fee_rule).unwrap();
-            if u64::from(proposed_fee) + total_earmarked_for_recipients
-                <= total_value_covered_by_selected
-            {
-                break;
-            }
-        }
-        Ok((tx_builder, total_shielded_receivers))
-    }
-
-    async fn create_tx_builder(
-        &self,
-        submission_height: BlockHeight,
-        witness_trees: &WitnessTrees,
-    ) -> Result<TxBuilder, ShardTreeError<Infallible>> {
-        let orchard_anchor = self
-            .get_orchard_anchor(&witness_trees.witness_tree_orchard)
-            .await?;
-        let sapling_anchor = self
-            .get_sapling_anchor(&witness_trees.witness_tree_sapling)
-            .await?;
-        Ok(Builder::new(
-            self.transaction_context.config.chain,
-            submission_height,
-            transaction::builder::BuildConfig::Standard {
-                // TODO: We probably need this
-                sapling_anchor: Some(sapling_anchor),
-                orchard_anchor: Some(orchard_anchor),
-            },
-        ))
-    }
-
-    fn add_consumer_specified_outputs_to_builder<'a>(
-        &'a self,
-        mut tx_builder: TxBuilder<'a>,
-        receivers: Receivers,
-    ) -> Result<(u32, TxBuilder<'_>), String> {
-        // Convert address (str) to RecipientAddress and value to Amount
-
-        // We'll use the first ovk to encrypt outgoing transactions
-        let sapling_ovk =
-            sapling_crypto::keys::OutgoingViewingKey::try_from(&*self.wallet_capability()).unwrap();
-        let orchard_ovk =
-            orchard::keys::OutgoingViewingKey::try_from(&*self.wallet_capability()).unwrap();
-
-        let mut total_shielded_receivers = 0u32;
-        for crate::data::receivers::Receiver {
-            recipient_address,
-            amount,
-            memo,
-        } in receivers
-        {
-            // Compute memo if it exists
-            let validated_memo = match memo {
-                None => MemoBytes::from(Memo::Empty),
-                Some(s) => s,
-            };
-
-            if let Err(e) = match recipient_address {
-                address::Address::Transparent(to) => tx_builder
-                    .add_transparent_output(&to, amount)
-                    .map_err(transaction::builder::Error::TransparentBuild),
-                address::Address::Sapling(to) => {
-                    total_shielded_receivers += 1;
-                    tx_builder.add_sapling_output(Some(sapling_ovk), to, amount, validated_memo)
-                }
-                address::Address::Unified(ua) => {
-                    if let Some(orchard_addr) = ua.orchard() {
-                        total_shielded_receivers += 1;
-                        tx_builder.add_orchard_output::<FixedFeeRule>(
-                            Some(orchard_ovk.clone()),
-                            *orchard_addr,
-                            u64::from(amount),
-                            validated_memo,
-                        )
-                    } else if let Some(sapling_addr) = ua.sapling() {
-                        total_shielded_receivers += 1;
-                        tx_builder.add_sapling_output(
-                            Some(sapling_ovk),
-                            *sapling_addr,
-                            amount,
-                            validated_memo,
-                        )
-                    } else {
-                        return Err("Received UA with no Orchard or Sapling receiver".to_string());
-                    }
-                }
-            } {
-                let e = format!("Error adding output: {:?}", e);
-                error!("{}", e);
-                return Err(e);
-            }
-        }
-        Ok((total_shielded_receivers, tx_builder))
-    }
-
-    async fn get_all_domain_specific_notes<D>(&self) -> Vec<D::SpendableNoteAT>
-    where
-        D: DomainWalletExt,
-        <D as Domain>::Recipient: Recipient,
-        <D as Domain>::Note: PartialEq + Clone,
-    {
-        let wc = self.wallet_capability();
-        let tranmds_lth = self.transactions();
-        let transaction_metadata_set = tranmds_lth.read().await;
-        let mut candidate_notes = transaction_metadata_set
-            .transaction_records_by_id
-            .iter()
-            .flat_map(|(transaction_id, transaction)| {
-                D::WalletNote::transaction_metadata_notes(transaction)
-                    .iter()
-                    .map(move |note| (*transaction_id, note))
-            })
-            .filter_map(
-                |(transaction_id, note): (transaction::TxId, &D::WalletNote)| -> Option <D::SpendableNoteAT> {
-                        // Get the spending key for the selected fvk, if we have it
-                        let extsk = D::wc_to_sk(&wc);
-                        SpendableNote::from(transaction_id, note, extsk.ok().as_ref())
-                }
-            )
-            .collect::<Vec<D::SpendableNoteAT>>();
-        candidate_notes.sort_unstable_by(|spendable_note_1, spendable_note_2| {
-            D::WalletNote::value_from_note(spendable_note_2.note())
-                .cmp(&D::WalletNote::value_from_note(spendable_note_1.note()))
-        });
-        candidate_notes
-    }
-
-    async fn select_notes_and_utxos(
-        &self,
-        target_amount: Amount,
-        policy: &NoteSelectionPolicy,
-    ) -> Result<
-        (
-            Vec<SpendableOrchardNote>,
-            Vec<SpendableSaplingNote>,
-            Vec<notes::TransparentOutput>,
-            u64,
-        ),
-        u64,
-    > {
-        let mut all_transparent_value_in_wallet = Amount::zero();
-        let mut utxos = Vec::new(); //utxo stands for Unspent Transaction Output
-        let mut sapling_value_selected = Amount::zero();
-        let mut sapling_notes = Vec::new();
-        let mut orchard_value_selected = Amount::zero();
-        let mut orchard_notes = Vec::new();
-        // Correctness of this loop depends on:
-        //    * uniqueness
-        for pool in policy {
-            match pool {
-                // Transparent: This opportunistic shielding sweeps all transparent value leaking identifying information to
-                // a funder of the wallet's transparent value. We should change this.
-                PoolType::Transparent => {
-                    utxos = self
-                        .get_utxos()
-                        .await
-                        .iter()
-                        .filter(|utxo| utxo.pending_spent.is_none() && !utxo.is_spent())
-                        .cloned()
-                        .collect::<Vec<_>>();
-                    all_transparent_value_in_wallet =
-                        utxos.iter().fold(Amount::zero(), |prev, utxo| {
-                            (prev + Amount::from_u64(utxo.value).unwrap()).unwrap()
-                        });
-                }
-                PoolType::Shielded(ShieldedProtocol::Sapling) => {
-                    let sapling_candidates = self
-                        .get_all_domain_specific_notes::<SaplingDomain>()
-                        .await
-                        .into_iter()
-                        .filter(|note| note.spend_key().is_some())
-                        .collect();
-                    (sapling_notes, sapling_value_selected) = add_notes_to_total::<SaplingDomain>(
-                        sapling_candidates,
-                        (target_amount - orchard_value_selected - all_transparent_value_in_wallet)
-                            .unwrap(),
-                    );
-                }
-                PoolType::Shielded(ShieldedProtocol::Orchard) => {
-                    let orchard_candidates = self
-                        .get_all_domain_specific_notes::<OrchardDomain>()
-                        .await
-                        .into_iter()
-                        .filter(|note| note.spend_key().is_some())
-                        .collect();
-                    (orchard_notes, orchard_value_selected) = add_notes_to_total::<OrchardDomain>(
-                        orchard_candidates,
-                        (target_amount - all_transparent_value_in_wallet - sapling_value_selected)
-                            .unwrap(),
-                    );
-                }
-            }
-            // Check how much we've selected
-            if (all_transparent_value_in_wallet + sapling_value_selected + orchard_value_selected)
-                .unwrap()
-                >= target_amount
-            {
-                return Ok((
-                    orchard_notes,
-                    sapling_notes,
-                    utxos,
-                    u64::try_from(
-                        (all_transparent_value_in_wallet
-                            + sapling_value_selected
-                            + orchard_value_selected)
-                            .unwrap(),
-                    )
-                    .expect("u64 representable."),
-                ));
-            }
-        }
-
-        // If we can't select enough, then we need to return empty handed
-        Err(u64::try_from(
-            (all_transparent_value_in_wallet + sapling_value_selected + orchard_value_selected)
-                .unwrap(),
-        )
-        .expect("u64 representable"))
-    }
-
-    // TODO: LEGACY. to be deprecated when zip317 lands
-    fn add_change_output_to_builder<'a>(
-        &self,
-        mut tx_builder: TxBuilder<'a>,
-        target_amount: Amount,
-        selected_value: Amount,
-        total_shielded_receivers: &mut u32,
-        receivers: &Receivers,
-    ) -> Result<TxBuilder<'a>, String> {
-        let destination_uas = receivers
-            .iter()
-            .filter_map(|receiver| match receiver.recipient_address {
-                address::Address::Sapling(_) => None,
-                address::Address::Transparent(_) => None,
-                address::Address::Unified(ref ua) => Some(ua.clone()),
-            })
-            .collect::<Vec<_>>();
-        let uas_bytes = match create_wallet_internal_memo_version_0(destination_uas.as_slice()) {
-            Ok(bytes) => bytes,
-            Err(e) => {
-                log::error!(
-                    "Could not write uas to memo field: {e}\n\
-        Your wallet will display an incorrect sent-to address. This is a visual error only.\n\
-        The correct address was sent to."
-                );
-                [0; 511]
-            }
-        };
-        let orchard_ovk =
-            orchard::keys::OutgoingViewingKey::try_from(&*self.wallet_capability()).unwrap();
-        *total_shielded_receivers += 1;
-        if let Err(e) = tx_builder.add_orchard_output::<FixedFeeRule>(
-            Some(orchard_ovk.clone()),
-            *self.wallet_capability().addresses()[0].orchard().unwrap(),
-            u64::try_from(selected_value).expect("u64 representable")
-                - u64::try_from(target_amount).expect("u64 representable"),
-            // Here we store the uas we sent to in the memo field.
-            // These are used to recover the full UA we sent to.
-            MemoBytes::from(Memo::Arbitrary(Box::new(uas_bytes))),
-        ) {
-            let e = format!("Error adding change output: {:?}", e);
-            error!("{}", e);
-            return Err(e);
-        };
-        Ok(tx_builder)
-    }
-
-    async fn add_spends_to_builder<'a>(
-        &'a self,
-        mut tx_builder: TxBuilder<'a>,
-        witness_trees: &WitnessTrees,
-        orchard_notes: &[SpendableOrchardNote],
-        sapling_notes: &[SpendableSaplingNote],
-        utxos: &[notes::TransparentOutput],
-    ) -> Result<TxBuilder<'_>, String> {
-        // Add all tinputs
-        // Create a map from address -> sk for all taddrs, so we can spend from the
-        // right address
-        let address_to_sk = self
-            .wallet_capability()
-            .get_taddr_to_secretkey_map(&self.transaction_context.config)
-            .unwrap();
-
-        utxos
-            .iter()
-            .map(|utxo| {
-                let outpoint: OutPoint = utxo.to_outpoint();
-
-                let coin = TxOut {
-                    value: NonNegativeAmount::from_u64(utxo.value).unwrap(),
-                    script_pubkey: Script(utxo.script.clone()),
-                };
-
-                match address_to_sk.get(&utxo.address) {
-                    Some(sk) => tx_builder
-                        .add_transparent_input(*sk, outpoint, coin)
-                        .map_err(|e| {
-                            transaction::builder::Error::<Infallible>::TransparentBuild(e)
-                        }),
-                    None => {
-                        // Something is very wrong
-                        let e = format!("Couldn't find the secretkey for taddr {}", utxo.address);
-                        error!("{}", e);
-
-                        Err(transaction::builder::Error::<Infallible>::TransparentBuild(
-                            transaction::components::transparent::builder::Error::InvalidAddress,
-                        ))
-                    }
-                }
-            })
-            .collect::<Result<Vec<_>, _>>()
-            .map_err(|e| format!("{:?}", e))?;
-
-        for selected in sapling_notes.iter() {
-            info!("Adding sapling spend");
-            // Turbofish only needed for error type
-            if let Err(e) = tx_builder.add_sapling_spend::<FixedFeeRule>(
-                &selected.extsk.clone().unwrap(),
-                selected.note.clone(),
-                witness_trees
-                    .witness_tree_sapling
-                    .witness_at_checkpoint_depth(
-                        selected.witnessed_position,
-                        self.transaction_context.config.reorg_buffer_offset as usize,
-                    )
-                    .map_err(|e| format!("failed to compute sapling witness: {e}"))?,
-            ) {
-                let e = format!("Error adding note: {:?}", e);
-                error!("{}", e);
-                return Err(e);
-            }
-        }
-
-        for selected in orchard_notes.iter() {
-            info!("Adding orchard spend");
-            if let Err(e) = tx_builder.add_orchard_spend::<transaction::fees::fixed::FeeRule>(
-                &selected.spend_key.unwrap(),
-                selected.note,
-                orchard::tree::MerklePath::from(
-                    witness_trees
-                        .witness_tree_orchard
-                        .witness_at_checkpoint_depth(
-                            selected.witnessed_position,
-                            self.transaction_context.config.reorg_buffer_offset as usize,
-                        )
-                        .map_err(|e| format!("failed to compute orchard witness: {e}"))?,
-                ),
-            ) {
-                let e = format!("Error adding note: {:?}", e);
-                error!("{}", e);
-                return Err(e);
-            }
-        }
-        Ok(tx_builder)
-    }
-
->>>>>>> 0537f1e7
     pub(crate) async fn send_to_addresses_inner<F, Fut>(
         &self,
         transaction: &Transaction,
