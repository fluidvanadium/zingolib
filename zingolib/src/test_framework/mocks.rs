//! Tools to facilitate mocks for testing

macro_rules! build_method {
    ($name:ident, $localtype:ty) => {
        #[doc = "Set the $name field of the builder."]
        pub fn $name(mut self, $name: $localtype) -> Self {
            self.$name = Some($name);
            self
        }
    };
}
pub(crate) use build_method;
pub use proposal::{ProposalBuilder, StepBuilder};
pub use sapling_crypto_note::SaplingCryptoNoteBuilder;

fn zaddr_from_seed(
    seed: [u8; 32],
) -> (
    ExtendedSpendingKey,
    PreparedIncomingViewingKey,
    PaymentAddress,
) {
    let extsk = ExtendedSpendingKey::master(&seed);
    let dfvk = extsk.to_diversifiable_full_viewing_key();
    let fvk = dfvk;
    let (_, addr) = fvk.default_address();

    (
        extsk,
        PreparedIncomingViewingKey::new(&fvk.fvk().vk.ivk()),
        addr,
    )
}

/// This is the "all-0" base case!
pub fn default_txid() -> zcash_primitives::transaction::TxId {
    zcash_primitives::transaction::TxId::from_bytes([0u8; 32])
}
/// This is the "all-0" base case!
pub fn default_zaddr() -> (
    ExtendedSpendingKey,
    PreparedIncomingViewingKey,
    PaymentAddress,
) {
    zaddr_from_seed([0u8; 32])
}

use rand::{rngs::OsRng, Rng};
use sapling_crypto::{
    note_encryption::PreparedIncomingViewingKey, zip32::ExtendedSpendingKey, PaymentAddress,
};

/// Any old OS randomness
pub fn random_txid() -> zcash_primitives::transaction::TxId {
    let mut rng = OsRng;
    let mut seed = [0u8; 32];
    rng.fill(&mut seed);
    zcash_primitives::transaction::TxId::from_bytes(seed)
}
/// Any old OS randomness
pub fn random_zaddr() -> (
    ExtendedSpendingKey,
    PreparedIncomingViewingKey,
    PaymentAddress,
) {
    let mut rng = OsRng;
    let mut seed = [0u8; 32];
    rng.fill(&mut seed);

    zaddr_from_seed(seed)
}

/// Sapling Note Mocker
mod sapling_crypto_note {

    use sapling_crypto::value::NoteValue;
    use sapling_crypto::Note;
    use sapling_crypto::PaymentAddress;
    use sapling_crypto::Rseed;

    use super::default_zaddr;

    /// A struct to build a mock sapling_crypto::Note from scratch.
    /// Distinguish [`sapling_crypto::Note`] from [`crate::wallet::notes::SaplingNote`]. The latter wraps the former with some other attributes.
    pub struct SaplingCryptoNoteBuilder {
        recipient: Option<PaymentAddress>,
        value: Option<NoteValue>,
        rseed: Option<Rseed>,
    }

    impl SaplingCryptoNoteBuilder {
        /// Instantiate an empty builder.
        pub fn new() -> Self {
            SaplingCryptoNoteBuilder {
                recipient: None,
                value: None,
                rseed: None,
            }
        }

        // Methods to set each field
        build_method!(recipient, PaymentAddress);
        build_method!(value, NoteValue);
        build_method!(rseed, Rseed);

        /// For any old zcaddr!
        pub fn randomize_recipient(self) -> Self {
            let (_, _, address) = super::random_zaddr();
            self.recipient(address)
        }

        /// Build the note.
        pub fn build(self) -> Note {
            Note::from_parts(
                self.recipient.unwrap(),
                self.value.unwrap(),
                self.rseed.unwrap(),
            )
        }
    }
    impl Default for SaplingCryptoNoteBuilder {
        fn default() -> Self {
            let (_, _, address) = default_zaddr();
            Self::new()
                .recipient(address)
                .value(NoteValue::from_raw(1000000))
                .rseed(Rseed::AfterZip212([7; 32]))
        }
    }
}

/// Orchard Note Mocker
pub mod orchard_note {

    use orchard::{
        keys::{FullViewingKey, SpendingKey},
        note::{RandomSeed, Rho},
        value::NoteValue,
        Note,
    };
    use rand::{rngs::OsRng, Rng};
    use zip32::Scope;

    /// mocks a random orchard note
    pub fn mock_random_orchard_note() -> Note {
        let mut rng = OsRng;

        let sk = {
            loop {
                let mut bytes = [0; 32];
                rng.fill(&mut bytes);
                let sk = SpendingKey::from_bytes(bytes);
                if sk.is_some().into() {
                    break sk.unwrap();
                }
            }
        };
        let fvk: FullViewingKey = (&sk).into();
        let recipient = fvk.address_at(0u32, Scope::External);

        let value = NoteValue::default(); // ZERO
        let rho = {
            loop {
                let mut bytes = [0u8; 32];
                rng.fill(&mut bytes);
                let rho = Rho::from_bytes(&bytes);
                if rho.is_some().into() {
                    break rho.unwrap();
                }
            }
        };
        let random_seed = {
            loop {
                let mut bytes = [0; 32];
                rng.fill(&mut bytes);
                let random_seed = RandomSeed::from_bytes(bytes, &rho);
                if random_seed.is_some().into() {
                    break random_seed.unwrap();
                }
            }
        };

        loop {
            let note = Note::from_parts(recipient, value, rho, random_seed);
            if note.is_some().into() {
                break note.unwrap();
            }
        }
    }
}

pub mod proposal {
    //! Module for mocking structs from [`zcash_client_backend::proposal`]

    use std::collections::BTreeMap;

    use incrementalmerkletree::Position;
    use nonempty::NonEmpty;
    use sapling_crypto::value::NoteValue;

    use sapling_crypto::Rseed;
    use zcash_client_backend::fees::TransactionBalance;
    use zcash_client_backend::proposal::{Proposal, ShieldedInputs, Step, StepOutput};
    use zcash_client_backend::wallet::{ReceivedNote, WalletTransparentOutput};
    use zcash_client_backend::zip321::TransactionRequest;
    use zcash_client_backend::PoolType;
    use zcash_primitives::consensus::BlockHeight;
    use zcash_primitives::transaction::{
        components::amount::NonNegativeAmount, fees::zip317::FeeRule,
    };

<<<<<<< HEAD
    use crate::wallet::notes::OutputId;
=======
    use crate::wallet::notes::ShNoteId;
>>>>>>> 51276f5b

    use super::{default_txid, default_zaddr};

    /// Provides a builder for constructing a mock [`zcash_client_backend::proposal::Proposal`].
    ///
    /// # Examples
    ///
    /// ```
    /// use zingolib::test_framework::mocks::ProposalBuilder;
    ///
    /// let proposal = ProposalBuilder::default().build();
    /// ````
    #[allow(dead_code)]
    pub struct ProposalBuilder {
        fee_rule: Option<FeeRule>,
        min_target_height: Option<BlockHeight>,
<<<<<<< HEAD
        steps: Option<NonEmpty<Step<OutputId>>>,
=======
        steps: Option<NonEmpty<Step<ShNoteId>>>,
>>>>>>> 51276f5b
    }

    #[allow(dead_code)]
    impl ProposalBuilder {
        /// Constructs a new [`ProposalBuilder`] with all fields as `None`.
        pub fn new() -> Self {
            ProposalBuilder {
                fee_rule: None,
                min_target_height: None,
                steps: None,
            }
        }

        build_method!(fee_rule, FeeRule);
        build_method!(min_target_height, BlockHeight);
<<<<<<< HEAD
        build_method!(steps, NonEmpty<Step<OutputId>>);
=======
        build_method!(steps, NonEmpty<Step<ShNoteId>>);
>>>>>>> 51276f5b

        /// Builds a proposal after all fields have been set.
        ///
        /// # Panics
        ///
        /// `build` will panic if any fields of the builder are `None` or if the build failed
        /// due to invalid values.
<<<<<<< HEAD
        pub fn build(self) -> Proposal<FeeRule, OutputId> {
=======
        pub fn build(self) -> Proposal<FeeRule, ShNoteId> {
>>>>>>> 51276f5b
            let step = self.steps.unwrap().first().clone();
            Proposal::single_step(
                step.transaction_request().clone(),
                step.payment_pools().clone(),
                step.transparent_inputs().to_vec(),
                step.shielded_inputs().cloned(),
                step.balance().clone(),
                self.fee_rule.unwrap(),
                self.min_target_height.unwrap(),
                step.is_shielding(),
            )
            .unwrap()
        }
    }

    impl Default for ProposalBuilder {
        /// Constructs a new [`ProposalBuilder`] where all fields are preset to default values.
        fn default() -> Self {
            ProposalBuilder::new()
                .fee_rule(FeeRule::standard())
                .min_target_height(BlockHeight::from_u32(1))
                .steps(NonEmpty::singleton(StepBuilder::default().build()))
        }
    }

    /// Provides a builder for constructing a mock [`zcash_client_backend::proposal::Step`].
    ///
    /// # Examples
    ///
    /// ```
    /// use zingolib::test_framework::mocks::StepBuilder;
    ///
    /// let step = StepBuilder::default().build();
    /// ````
    pub struct StepBuilder {
        transaction_request: Option<TransactionRequest>,
        payment_pools: Option<BTreeMap<usize, PoolType>>,
        transparent_inputs: Option<Vec<WalletTransparentOutput>>,
<<<<<<< HEAD
        shielded_inputs: Option<Option<ShieldedInputs<OutputId>>>,
=======
        shielded_inputs: Option<Option<ShieldedInputs<ShNoteId>>>,
>>>>>>> 51276f5b
        prior_step_inputs: Option<Vec<StepOutput>>,
        balance: Option<TransactionBalance>,
        is_shielding: Option<bool>,
    }

    impl StepBuilder {
        /// Constructs a new [`StepBuilder`] with all fields as `None`.
        pub fn new() -> Self {
            StepBuilder {
                transaction_request: None,
                payment_pools: None,
                transparent_inputs: None,
                shielded_inputs: None,
                prior_step_inputs: None,
                balance: None,
                is_shielding: None,
            }
        }

        build_method!(transaction_request, TransactionRequest);
        build_method!(payment_pools, BTreeMap<usize, PoolType>
        );
        build_method!(transparent_inputs, Vec<WalletTransparentOutput>);
<<<<<<< HEAD
        build_method!(shielded_inputs, Option<ShieldedInputs<OutputId>>);
=======
        build_method!(shielded_inputs, Option<ShieldedInputs<ShNoteId>>);
>>>>>>> 51276f5b
        build_method!(prior_step_inputs, Vec<StepOutput>);
        build_method!(balance, TransactionBalance);
        build_method!(is_shielding, bool);

        /// Builds a step after all fields have been set.
        ///
        /// # Panics
        ///
        /// `build` will panic if any fields of the builder are `None` or if the build failed
        /// due to invalid values.
        #[allow(dead_code)]
<<<<<<< HEAD
        pub fn build(self) -> Step<OutputId> {
=======
        pub fn build(self) -> Step<ShNoteId> {
>>>>>>> 51276f5b
            Step::from_parts(
                &[],
                self.transaction_request.unwrap(),
                self.payment_pools.unwrap(),
                self.transparent_inputs.unwrap(),
                self.shielded_inputs.unwrap(),
                self.prior_step_inputs.unwrap(),
                self.balance.unwrap(),
                self.is_shielding.unwrap(),
            )
            .unwrap()
        }
    }

    impl Default for StepBuilder {
        /// Constructs a new [`StepBuilder`] where all fields are preset to default values.
        fn default() -> Self {
            let txid = default_txid();
            let (_, _, address) = default_zaddr();
            let note = sapling_crypto::Note::from_parts(
                address,
                NoteValue::from_raw(20_000),
                Rseed::AfterZip212([7; 32]),
            );

            Self::new()
                .transaction_request(TransactionRequest::empty())
                .payment_pools(BTreeMap::new())
                .transparent_inputs(vec![])
                // .shielded_inputs(None)
                .shielded_inputs(Some(ShieldedInputs::from_parts(
                    BlockHeight::from_u32(1),
                    NonEmpty::singleton(ReceivedNote::from_parts(
<<<<<<< HEAD
                        OutputId {
=======
                        ShNoteId {
>>>>>>> 51276f5b
                            txid,
                            shpool: zcash_client_backend::ShieldedProtocol::Sapling,

                            index: 0,
                        },
                        txid,
                        0,
                        zcash_client_backend::wallet::Note::Sapling(note),
                        zip32::Scope::External,
                        Position::from(1),
                    )),
                )))
                .prior_step_inputs(vec![])
                .balance(
                    TransactionBalance::new(vec![], NonNegativeAmount::const_from_u64(20_000))
                        .unwrap(),
                )
                .is_shielding(false)
        }
    }
}<|MERGE_RESOLUTION|>--- conflicted
+++ resolved
@@ -209,11 +209,7 @@
         components::amount::NonNegativeAmount, fees::zip317::FeeRule,
     };
 
-<<<<<<< HEAD
-    use crate::wallet::notes::OutputId;
-=======
     use crate::wallet::notes::ShNoteId;
->>>>>>> 51276f5b
 
     use super::{default_txid, default_zaddr};
 
@@ -230,11 +226,7 @@
     pub struct ProposalBuilder {
         fee_rule: Option<FeeRule>,
         min_target_height: Option<BlockHeight>,
-<<<<<<< HEAD
-        steps: Option<NonEmpty<Step<OutputId>>>,
-=======
         steps: Option<NonEmpty<Step<ShNoteId>>>,
->>>>>>> 51276f5b
     }
 
     #[allow(dead_code)]
@@ -250,11 +242,7 @@
 
         build_method!(fee_rule, FeeRule);
         build_method!(min_target_height, BlockHeight);
-<<<<<<< HEAD
-        build_method!(steps, NonEmpty<Step<OutputId>>);
-=======
         build_method!(steps, NonEmpty<Step<ShNoteId>>);
->>>>>>> 51276f5b
 
         /// Builds a proposal after all fields have been set.
         ///
@@ -262,11 +250,7 @@
         ///
         /// `build` will panic if any fields of the builder are `None` or if the build failed
         /// due to invalid values.
-<<<<<<< HEAD
-        pub fn build(self) -> Proposal<FeeRule, OutputId> {
-=======
         pub fn build(self) -> Proposal<FeeRule, ShNoteId> {
->>>>>>> 51276f5b
             let step = self.steps.unwrap().first().clone();
             Proposal::single_step(
                 step.transaction_request().clone(),
@@ -305,11 +289,7 @@
         transaction_request: Option<TransactionRequest>,
         payment_pools: Option<BTreeMap<usize, PoolType>>,
         transparent_inputs: Option<Vec<WalletTransparentOutput>>,
-<<<<<<< HEAD
-        shielded_inputs: Option<Option<ShieldedInputs<OutputId>>>,
-=======
         shielded_inputs: Option<Option<ShieldedInputs<ShNoteId>>>,
->>>>>>> 51276f5b
         prior_step_inputs: Option<Vec<StepOutput>>,
         balance: Option<TransactionBalance>,
         is_shielding: Option<bool>,
@@ -333,11 +313,7 @@
         build_method!(payment_pools, BTreeMap<usize, PoolType>
         );
         build_method!(transparent_inputs, Vec<WalletTransparentOutput>);
-<<<<<<< HEAD
-        build_method!(shielded_inputs, Option<ShieldedInputs<OutputId>>);
-=======
         build_method!(shielded_inputs, Option<ShieldedInputs<ShNoteId>>);
->>>>>>> 51276f5b
         build_method!(prior_step_inputs, Vec<StepOutput>);
         build_method!(balance, TransactionBalance);
         build_method!(is_shielding, bool);
@@ -349,11 +325,7 @@
         /// `build` will panic if any fields of the builder are `None` or if the build failed
         /// due to invalid values.
         #[allow(dead_code)]
-<<<<<<< HEAD
-        pub fn build(self) -> Step<OutputId> {
-=======
         pub fn build(self) -> Step<ShNoteId> {
->>>>>>> 51276f5b
             Step::from_parts(
                 &[],
                 self.transaction_request.unwrap(),
@@ -387,11 +359,7 @@
                 .shielded_inputs(Some(ShieldedInputs::from_parts(
                     BlockHeight::from_u32(1),
                     NonEmpty::singleton(ReceivedNote::from_parts(
-<<<<<<< HEAD
-                        OutputId {
-=======
                         ShNoteId {
->>>>>>> 51276f5b
                             txid,
                             shpool: zcash_client_backend::ShieldedProtocol::Sapling,
 
