//! Tools to facilitate mocks for testing
<<<<<<< HEAD
//! This file contains mock implementations of lrz types for unit testing with.
=======

use zcash_primitives::transaction::TxId;
>>>>>>> d9bb393b

use crate::wallet::notes::TransparentNote;

pub use proposal::{ProposalBuilder, StepBuilder};

macro_rules! build_method {
    ($name:ident, $localtype:ty) => {
        #[doc = "Set the $name field of the builder."]
        pub fn $name(mut self, $name: $localtype) -> Self {
            self.$name = Some($name);
            self
        }
    };
}
<<<<<<< HEAD
pub(crate) use build_method;

use rand::{rngs::OsRng, Rng};
use sapling_crypto::{
    note_encryption::PreparedIncomingViewingKey, zip32::ExtendedSpendingKey, PaymentAddress,
};

pub(crate) fn get_random_zaddr() -> (
    ExtendedSpendingKey,
    PreparedIncomingViewingKey,
    PaymentAddress,
) {
    let mut rng = OsRng;
    let mut seed = [0u8; 32];
    rng.fill(&mut seed);

    let extsk = ExtendedSpendingKey::master(&seed);
    let dfvk = extsk.to_diversifiable_full_viewing_key();
    let fvk = dfvk;
    let (_, addr) = fvk.default_address();

    (
        extsk,
        PreparedIncomingViewingKey::new(&fvk.fvk().vk.ivk()),
        addr,
    )
=======

pub struct TransparentNoteBuilder {
    address: Option<String>,
    txid: Option<TxId>,
    output_index: Option<u64>,
    script: Option<Vec<u8>>,
    value: Option<u64>,
    spent: Option<Option<(TxId, u32)>>,
    unconfirmed_spent: Option<Option<(TxId, u32)>>,
>>>>>>> d9bb393b
}

// Sapling Note Mocker
mod sapling_note {

    use sapling_crypto::value::NoteValue;
    use sapling_crypto::Note;
    use sapling_crypto::PaymentAddress;
    use sapling_crypto::Rseed;

    /// A struct to build a mock sapling_crypto::Note from scratch.
    /// Distinguish sapling_crypto::Note from crate::wallet::notes::SaplingNote. The latter wraps the former with some other attributes.
    pub struct LRZSaplingNoteBuilder {
        recipient: Option<PaymentAddress>,
        value: Option<NoteValue>,
        rseed: Option<Rseed>,
    }

    impl LRZSaplingNoteBuilder {
        /// Instantiate an empty builder.
        pub fn new() -> Self {
            LRZSaplingNoteBuilder {
                recipient: None,
                value: None,
                rseed: None,
            }
        }

        // Methods to set each field
        build_method!(recipient, PaymentAddress);
        build_method!(value, NoteValue);
        build_method!(rseed, Rseed);

        /// Build the note.
        pub fn build(self) -> Note {
            Note::from_parts(
                self.recipient.unwrap(),
                self.value.unwrap(),
                self.rseed.unwrap(),
            )
        }
    }
    impl Default for LRZSaplingNoteBuilder {
        fn default() -> Self {
            let (_, _, address) = super::get_random_zaddr();
            Self::new()
                .recipient(address)
                .value(NoteValue::from_raw(1000000))
                .rseed(Rseed::AfterZip212([7; 32]))
        }
    }
}

<<<<<<< HEAD
#[allow(dead_code)]
pub(crate) fn mock_sapling_crypto_note() -> sapling_crypto::Note {
    sapling_note::LRZSaplingNoteBuilder::default().build()
}

#[allow(dead_code)]
pub(crate) fn mock_txid() -> zcash_primitives::transaction::TxId {
    zcash_primitives::transaction::TxId::from_bytes([7; 32])
=======
pub mod proposal {
    //! Module for mocking structs from [`zcash_client_backend::proposal`]

    use std::collections::BTreeMap;

    use incrementalmerkletree::Position;
    use nonempty::NonEmpty;
    use sapling_crypto::value::NoteValue;
    use sapling_crypto::zip32::ExtendedSpendingKey;
    use sapling_crypto::Rseed;
    use zcash_client_backend::fees::TransactionBalance;
    use zcash_client_backend::proposal::{Proposal, ShieldedInputs, Step, StepOutput};
    use zcash_client_backend::wallet::{ReceivedNote, WalletTransparentOutput};
    use zcash_client_backend::zip321::TransactionRequest;
    use zcash_client_backend::PoolType;
    use zcash_primitives::consensus::BlockHeight;
    use zcash_primitives::transaction::{
        components::amount::NonNegativeAmount, fees::zip317::FeeRule, TxId,
    };

    use crate::wallet::notes::NoteRecordIdentifier;

    /// Provides a builder for constructing a mock [`zcash_client_backend::proposal::Proposal`].
    ///
    /// # Examples
    ///
    /// ```
    /// use zingolib::test_framework::mocks::ProposalBuilder;
    ///
    /// let proposal = ProposalBuilder::default().build();
    /// ````
    #[allow(dead_code)]
    pub struct ProposalBuilder {
        fee_rule: Option<FeeRule>,
        min_target_height: Option<BlockHeight>,
        steps: Option<NonEmpty<Step<NoteRecordIdentifier>>>,
    }

    #[allow(dead_code)]
    impl ProposalBuilder {
        /// Constructs a new [`ProposalBuilder`] with all fields as `None`.
        pub fn new() -> Self {
            ProposalBuilder {
                fee_rule: None,
                min_target_height: None,
                steps: None,
            }
        }

        build_method!(fee_rule, FeeRule);
        build_method!(min_target_height, BlockHeight);
        build_method!(steps, NonEmpty<Step<NoteRecordIdentifier>>);

        /// Builds a proposal after all fields have been set.
        ///
        /// # Panics
        ///
        /// `build` will panic if any fields of the builder are `None` or if the build failed
        /// due to invalid values.
        pub fn build(self) -> Proposal<FeeRule, NoteRecordIdentifier> {
            let step = self.steps.unwrap().first().clone();
            Proposal::single_step(
                step.transaction_request().clone(),
                step.payment_pools().clone(),
                step.transparent_inputs().to_vec(),
                step.shielded_inputs().cloned(),
                step.balance().clone(),
                self.fee_rule.unwrap(),
                self.min_target_height.unwrap(),
                step.is_shielding(),
            )
            .unwrap()
        }
    }

    impl Default for ProposalBuilder {
        /// Constructs a new [`ProposalBuilder`] where all fields are preset to default values.
        fn default() -> Self {
            ProposalBuilder::new()
                .fee_rule(FeeRule::standard())
                .min_target_height(BlockHeight::from_u32(1))
                .steps(NonEmpty::singleton(StepBuilder::default().build()))
        }
    }

    /// Provides a builder for constructing a mock [`zcash_client_backend::proposal::Step`].
    ///
    /// # Examples
    ///
    /// ```
    /// use zingolib::test_framework::mocks::StepBuilder;
    ///
    /// let step = StepBuilder::default().build();
    /// ````
    pub struct StepBuilder {
        transaction_request: Option<TransactionRequest>,
        payment_pools: Option<BTreeMap<usize, PoolType>>,
        transparent_inputs: Option<Vec<WalletTransparentOutput>>,
        shielded_inputs: Option<Option<ShieldedInputs<NoteRecordIdentifier>>>,
        prior_step_inputs: Option<Vec<StepOutput>>,
        balance: Option<TransactionBalance>,
        is_shielding: Option<bool>,
    }

    impl StepBuilder {
        /// Constructs a new [`StepBuilder`] with all fields as `None`.
        pub fn new() -> Self {
            StepBuilder {
                transaction_request: None,
                payment_pools: None,
                transparent_inputs: None,
                shielded_inputs: None,
                prior_step_inputs: None,
                balance: None,
                is_shielding: None,
            }
        }

        build_method!(transaction_request, TransactionRequest);
        build_method!(payment_pools, BTreeMap<usize, PoolType>
        );
        build_method!(transparent_inputs, Vec<WalletTransparentOutput>);
        build_method!(
            shielded_inputs,
            Option<ShieldedInputs<NoteRecordIdentifier>>
        );
        build_method!(prior_step_inputs, Vec<StepOutput>);
        build_method!(balance, TransactionBalance);
        build_method!(is_shielding, bool);

        /// Builds a step after all fields have been set.
        ///
        /// # Panics
        ///
        /// `build` will panic if any fields of the builder are `None` or if the build failed
        /// due to invalid values.
        #[allow(dead_code)]
        pub fn build(self) -> Step<NoteRecordIdentifier> {
            Step::from_parts(
                &[],
                self.transaction_request.unwrap(),
                self.payment_pools.unwrap(),
                self.transparent_inputs.unwrap(),
                self.shielded_inputs.unwrap(),
                self.prior_step_inputs.unwrap(),
                self.balance.unwrap(),
                self.is_shielding.unwrap(),
            )
            .unwrap()
        }
    }

    impl Default for StepBuilder {
        /// Constructs a new [`StepBuilder`] where all fields are preset to default values.
        fn default() -> Self {
            let txid = TxId::from_bytes([0u8; 32]);
            let seed = [0u8; 32];
            let dfvk = ExtendedSpendingKey::master(&seed).to_diversifiable_full_viewing_key();
            let (_, address) = dfvk.default_address();
            let note = sapling_crypto::Note::from_parts(
                address,
                NoteValue::from_raw(20_000),
                Rseed::AfterZip212([7; 32]),
            );

            Self::new()
                .transaction_request(TransactionRequest::empty())
                .payment_pools(BTreeMap::new())
                .transparent_inputs(vec![])
                // .shielded_inputs(None)
                .shielded_inputs(Some(ShieldedInputs::from_parts(
                    BlockHeight::from_u32(1),
                    NonEmpty::singleton(ReceivedNote::from_parts(
                        NoteRecordIdentifier {
                            txid,
                            pool: PoolType::Shielded(
                                zcash_client_backend::ShieldedProtocol::Sapling,
                            ),
                            index: 0,
                        },
                        txid,
                        0,
                        zcash_client_backend::wallet::Note::Sapling(note),
                        zip32::Scope::External,
                        Position::from(1),
                    )),
                )))
                .prior_step_inputs(vec![])
                .balance(
                    TransactionBalance::new(vec![], NonNegativeAmount::const_from_u64(20_000))
                        .unwrap(),
                )
                .is_shielding(false)
        }
    }
>>>>>>> d9bb393b
}<|MERGE_RESOLUTION|>--- conflicted
+++ resolved
@@ -1,12 +1,4 @@
 //! Tools to facilitate mocks for testing
-<<<<<<< HEAD
-//! This file contains mock implementations of lrz types for unit testing with.
-=======
-
-use zcash_primitives::transaction::TxId;
->>>>>>> d9bb393b
-
-use crate::wallet::notes::TransparentNote;
 
 pub use proposal::{ProposalBuilder, StepBuilder};
 
@@ -19,7 +11,6 @@
         }
     };
 }
-<<<<<<< HEAD
 pub(crate) use build_method;
 
 use rand::{rngs::OsRng, Rng};
@@ -27,7 +18,7 @@
     note_encryption::PreparedIncomingViewingKey, zip32::ExtendedSpendingKey, PaymentAddress,
 };
 
-pub(crate) fn get_random_zaddr() -> (
+pub fn get_random_zaddr() -> (
     ExtendedSpendingKey,
     PreparedIncomingViewingKey,
     PaymentAddress,
@@ -46,17 +37,6 @@
         PreparedIncomingViewingKey::new(&fvk.fvk().vk.ivk()),
         addr,
     )
-=======
-
-pub struct TransparentNoteBuilder {
-    address: Option<String>,
-    txid: Option<TxId>,
-    output_index: Option<u64>,
-    script: Option<Vec<u8>>,
-    value: Option<u64>,
-    spent: Option<Option<(TxId, u32)>>,
-    unconfirmed_spent: Option<Option<(TxId, u32)>>,
->>>>>>> d9bb393b
 }
 
 // Sapling Note Mocker
@@ -110,7 +90,6 @@
     }
 }
 
-<<<<<<< HEAD
 #[allow(dead_code)]
 pub(crate) fn mock_sapling_crypto_note() -> sapling_crypto::Note {
     sapling_note::LRZSaplingNoteBuilder::default().build()
@@ -119,7 +98,8 @@
 #[allow(dead_code)]
 pub(crate) fn mock_txid() -> zcash_primitives::transaction::TxId {
     zcash_primitives::transaction::TxId::from_bytes([7; 32])
-=======
+}
+
 pub mod proposal {
     //! Module for mocking structs from [`zcash_client_backend::proposal`]
 
@@ -315,5 +295,4 @@
                 .is_shielding(false)
         }
     }
->>>>>>> d9bb393b
 }