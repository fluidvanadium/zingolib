//! An interface that passes strings (e.g. from a cli, into zingolib)
//! upgrade-or-replace

use crate::wallet::MemoDownloadOption;
use crate::{lightclient::LightClient, wallet};
use indoc::indoc;
use json::object;
use lazy_static::lazy_static;
use std::collections::HashMap;
use std::convert::TryInto;
use std::str::FromStr;
use tokio::runtime::Runtime;
use zcash_address::unified::{Container, Encoding, Ufvk};
use zcash_client_backend::address::Address;
use zcash_primitives::consensus::Parameters;
use zcash_primitives::transaction::fees::zip317::MINIMUM_FEE;

/// Errors associated with the commands interface
mod error;
/// Utilities associated with the commands interface
mod utils;

lazy_static! {
    static ref RT: Runtime = tokio::runtime::Runtime::new().unwrap();
}

/// TODO: Add Doc Comment Here!
pub trait Command {
    /// TODO: Add Doc Comment Here!
    fn help(&self) -> &'static str;

    /// TODO: Add Doc Comment Here!
    fn short_help(&self) -> &'static str;

    /// TODO: Add Doc Comment Here!
    fn exec(&self, _args: &[&str], lightclient: &LightClient) -> String;
}

/// TODO: Add Doc Comment Here!
pub trait ShortCircuitedCommand {
    /// TODO: Add Doc Comment Here!
    fn exec_without_lc(args: Vec<String>) -> String;
}

struct GetVersionCommand {}
impl Command for GetVersionCommand {
    fn help(&self) -> &'static str {
        indoc! {r#"
            Return the git describe --dirty of the repo at build time.
        "#}
    }

    fn short_help(&self) -> &'static str {
        "Get version of build code"
    }

    fn exec(&self, _args: &[&str], _lightclient: &LightClient) -> String {
        crate::git_description().to_string()
    }
}

struct ChangeServerCommand {}
impl Command for ChangeServerCommand {
    fn help(&self) -> &'static str {
        indoc! {r#"
            Change the lightwalletd server to receive blockchain data from
            Usage:
            changeserver [server_uri]

            Example:
            changeserver https://mainnet.lightwalletd.com:9067
        "#}
    }

    fn short_help(&self) -> &'static str {
        "Change lightwalletd server"
    }

    fn exec(&self, args: &[&str], lightclient: &LightClient) -> String {
        match args.len() {
            1 => match http::Uri::from_str(args[0]) {
                Ok(uri) => {
                    lightclient.set_server(uri);
                    "server set"
                }
                Err(_) => "invalid server uri",
            }
            .to_string(),
            _ => self.help().to_string(),
        }
    }
}

struct GetBirthdayCommand {}
impl Command for GetBirthdayCommand {
    fn help(&self) -> &'static str {
        indoc! {r#"
            Introspect over wallet value transfers, and report the lowest observed block height.
            Usage:
            get_birthday

            Example:
            get_birthday
        "#}
    }

    fn short_help(&self) -> &'static str {
        "Get wallet birthday."
    }

    fn exec(&self, _args: &[&str], lightclient: &LightClient) -> String {
        RT.block_on(async move { lightclient.wallet.get_birthday().await.to_string() })
    }
}

struct WalletKindCommand {}
impl Command for WalletKindCommand {
    fn help(&self) -> &'static str {
        indoc! {r#"
            Displays the kind of wallet currently loaded
            If a Ufvk, displays what pools are supported.
            Currently, spend-capable wallets will always have spend capability for all three pools
            "#}
    }

    fn short_help(&self) -> &'static str {
        "Displays the kind of wallet currently loaded"
    }

    fn exec(&self, _args: &[&str], lightclient: &LightClient) -> String {
        RT.block_on(async move {
            if lightclient.do_seed_phrase().await.is_ok() {
                object! {"kind" => "Seeded"}.pretty(4)
            } else {
                let capability = lightclient.wallet.wallet_capability();
                object! {
                    "kind" => "Loaded from key",
                    "transparent" => capability.transparent.kind_str(),
                    "sapling" => capability.sapling.kind_str(),
                    "orchard" => capability.orchard.kind_str(),
                }
                .pretty(4)
            }
        })
    }
}

struct InterruptCommand {}
impl Command for InterruptCommand {
    fn help(&self) -> &'static str {
        "Toggle the sync interrupt after batch flag."
    }
    fn short_help(&self) -> &'static str {
        "Toggle the sync interrupt after batch flag."
    }
    fn exec(&self, args: &[&str], lightclient: &LightClient) -> String {
        match args.len() {
            1 => RT.block_on(async move {
                match args[0] {
                    "true" => {
                        lightclient.interrupt_sync_after_batch(true).await;
                        "true".to_string()
                    }
                    "false" => {
                        lightclient.interrupt_sync_after_batch(false).await;
                        "false".to_string()
                    }
                    _ => self.help().to_string(),
                }
            }),
            _ => self.help().to_string(),
        }
    }
}

struct ParseAddressCommand {}
impl Command for ParseAddressCommand {
    fn help(&self) -> &'static str {
        indoc! {r#"
            Parse an address
            Usage:
            parse_address [address]

            Example
            parse_address tmSwk8bjXdCgBvpS8Kybk5nUyE21QFcDqre
        "#}
    }

    fn short_help(&self) -> &'static str {
        "Parse an address"
    }

    fn exec(&self, args: &[&str], _lightclient: &LightClient) -> String {
        match args.len() {
            1 => json::stringify_pretty(
                [
                    zingoconfig::ChainType::Mainnet,
                    zingoconfig::ChainType::Testnet,
                    zingoconfig::ChainType::Regtest(
                        zingoconfig::RegtestNetwork::all_upgrades_active(),
                    ),
                ]
                .iter()
                .find_map(|chain| Address::decode(chain, args[0]).zip(Some(chain)))
                .map(|(recipient_address, chain_name)| {
                    let chain_name_string = match chain_name {
                        zingoconfig::ChainType::Mainnet => "main",
                        zingoconfig::ChainType::Testnet => "test",
                        zingoconfig::ChainType::Regtest(_) => "regtest",
                    };

                    match recipient_address {
                        Address::Sapling(_) => object! {
                            "status" => "success",
                            "chain_name" => chain_name_string,
                            "address_kind" => "sapling",
                        },
                        Address::Transparent(_) => object! {
                            "status" => "success",
                            "chain_name" => chain_name_string,
                            "address_kind" => "transparent",
                        },
                        Address::Unified(ua) => {
                            let mut receivers_available = vec![];
                            if ua.orchard().is_some() {
                                receivers_available.push("orchard")
                            }
                            if ua.sapling().is_some() {
                                receivers_available.push("sapling")
                            }
                            if ua.transparent().is_some() {
                                receivers_available.push("transparent")
                            }
                            object! {
                                "status" => "success",
                                "chain_name" => chain_name_string,
                                "address_kind" => "unified",
                                "receivers_available" => receivers_available,
                            }
                        }
                    }
                }),
                4,
            ),
            _ => self.help().to_string(),
        }
    }
}

struct ParseViewKeyCommand {}
impl Command for ParseViewKeyCommand {
    fn help(&self) -> &'static str {
        indoc! {r#"
            Parse a View Key
            Usage:
            parse_viewkey viewing_key

            Example
            parse_viewkey uviewregtest1l6s73mncrefycjhksvcp3zd6x2rpwddewv852ms8w0j828wu77h8v07fs6ph68kyp0ujwk4qmr3w4v9js4mr3ufqyasr0sddgumzyjamcgreda44kxtv4ar084szez337ld58avd9at4r5lptltgkn6uayzd055upf8cnlkarnxp69kz0vzelfww08xxhm0q0azdsplxff0mn2yyve88jyl8ujfau66pnc37skvl9528zazztf6xgk8aeewswjg4eeahpml77cxh57spgywdsc99h99twmp8sqhmp7g78l3g90equ2l4vh9vy0va6r8p568qr7nm5l5y96qgwmw9j2j788lalpeywy0af86krh4td69xqrrye6dvfx0uff84s3pm50kqx3tg3ktx88j2ujswe25s7pqvv3w4x382x07w0dp5gguqu757wlyf80f5nu9uw7wqttxmvrjhkl22x43de960c7kt97ge0dkt52j7uckht54eq768
        "#}
    }

    fn short_help(&self) -> &'static str {
        "Parse a view_key."
    }

    fn exec(&self, args: &[&str], _lightclient: &LightClient) -> String {
        match args.len() {
            1 => {
                json::stringify_pretty(
                    match Ufvk::decode(args[0]) {
                        Ok((network, ufvk)) => {
                            let mut pools_available = vec![];
                            for fvk in ufvk.items_as_parsed() {
                                match fvk {
                            zcash_address::unified::Fvk::Orchard(_) => {
                                pools_available.push("orchard")
                            }
                            zcash_address::unified::Fvk::Sapling(_) => {
                                pools_available.push("sapling")
                            }
                            zcash_address::unified::Fvk::P2pkh(_) => {
                                pools_available.push("transparent")
                            }
                            zcash_address::unified::Fvk::Unknown { .. } => pools_available
                                .push("Unknown future protocol. Perhaps you're using old software"),
                        }
                            }
                            object! {
                                "status" => "success",
                                "chain_name" => match network {
                                    zcash_address::Network::Main => "main",
                                    zcash_address::Network::Test => "test",
                                    zcash_address::Network::Regtest => "regtest",
                                },
                                "address_kind" => "ufvk",
                                "pools_available" => pools_available,
                            }
                        }
                        Err(_) => {
                            object! {
                                "status" => "Invalid viewkey",
                                "chain_name" => json::JsonValue::Null,
                                "address_kind" => json::JsonValue::Null
                            }
                        }
                    },
                    4,
                )
            }
            _ => self.help().to_string(),
        }
    }
}

struct SyncCommand {}
impl Command for SyncCommand {
    fn help(&self) -> &'static str {
        indoc! {r#"
            Sync the light client with the server
            Usage:
            sync

        "#}
    }

    fn short_help(&self) -> &'static str {
        "Download CompactBlocks and sync to the server"
    }

    fn exec(&self, _args: &[&str], lightclient: &LightClient) -> String {
        RT.block_on(async move {
            match lightclient.do_sync(true).await {
                Ok(j) => j.to_json().pretty(2),
                Err(e) => e,
            }
        })
    }
}

struct SyncStatusCommand {}
impl Command for SyncStatusCommand {
    fn help(&self) -> &'static str {
        indoc! {r#"
            Get the sync status of the wallet
            Usage:
            syncstatus

        "#}
    }

    fn short_help(&self) -> &'static str {
        "Get the sync status of the wallet"
    }

    fn exec(&self, _args: &[&str], lightclient: &LightClient) -> String {
        RT.block_on(async move {
            let status = lightclient.do_sync_status().await;

            let o = if status.in_progress {
                object! {
                    "sync_id" => status.sync_id,
                    "in_progress" => status.in_progress,
                    "last_error" => status.last_error,
                    "start_block" => status.start_block,
                    "end_block" => status.end_block,
                    "synced_blocks" => status.blocks_done,
                    "trial_decryptions_blocks" => status.trial_dec_done,
                    "txn_scan_blocks" => status.txn_scan_done,
                    "witnesses_updated" => *status.witnesses_updated.values().min().unwrap_or(&0),
                    "total_blocks" => status.blocks_total,
                    "batch_num" => status.batch_num,
                    "batch_total" => status.batch_total,
                    "sync_interrupt" => lightclient.get_sync_interrupt().await
                }
            } else {
                object! {
                    "sync_id" => status.sync_id,
                    "in_progress" => status.in_progress,
                    "last_error" => status.last_error,

                }
            };
            o.pretty(2)
        })
    }
}

struct SendProgressCommand {}
impl Command for SendProgressCommand {
    fn help(&self) -> &'static str {
        indoc! {r#"
            Get the progress of any send transactions that are currently computing
            Usage:
            sendprogress
        "#}
    }

    fn short_help(&self) -> &'static str {
        "Get the progress of any send transactions that are currently computing"
    }

    fn exec(&self, _args: &[&str], lightclient: &LightClient) -> String {
        RT.block_on(async move {
            match lightclient.do_send_progress().await {
                Ok(p) => p.to_json().pretty(2),
                Err(e) => e,
            }
        })
    }
}

struct RescanCommand {}
impl Command for RescanCommand {
    fn help(&self) -> &'static str {
        indoc! {r#"
            Rescan the wallet, rescanning all blocks for new transactions
            Usage:
            rescan

            This command will download all blocks since the initial block again from the light client server
            and attempt to scan each block for transactions belonging to the wallet.
        "#}
    }

    fn short_help(&self) -> &'static str {
        "Rescan the wallet, downloading and scanning all blocks and transactions"
    }

    fn exec(&self, _args: &[&str], lightclient: &LightClient) -> String {
        RT.block_on(async move {
            match lightclient.do_rescan().await {
                Ok(j) => j.to_json().pretty(2),
                Err(e) => e,
            }
        })
    }
}

struct ClearCommand {}
impl Command for ClearCommand {
    fn help(&self) -> &'static str {
        indoc! {r#"
            Clear the wallet state, rolling back the wallet to an empty state.
            Usage:
            clear

            This command will clear all notes, utxos and transactions from the wallet, setting up the wallet to be synced from scratch.
        "#}
    }

    fn short_help(&self) -> &'static str {
        "Clear the wallet state, rolling back the wallet to an empty state."
    }

    fn exec(&self, _args: &[&str], lightclient: &LightClient) -> String {
        RT.block_on(async move {
            lightclient.clear_state().await;

            let result = object! { "result" => "success" };
            result.pretty(2)
        })
    }
}

/// TODO: Add Doc Comment Here!
pub struct HelpCommand {}
impl Command for HelpCommand {
    fn help(&self) -> &'static str {
        indoc! {r#"
            List all available commands
            Usage:
            help [command_name]

            If no "command_name" is specified, a list of all available commands is returned
            Example:
            help send

        "#}
    }

    fn short_help(&self) -> &'static str {
        "Lists all available commands"
    }

    fn exec(&self, args: &[&str], _: &LightClient) -> String {
        let mut responses = vec![];

        // Print a list of all commands
        match args.len() {
            0 => {
                responses.push("Available commands:".to_string());
                get_commands().iter().for_each(|(cmd, obj)| {
                    responses.push(format!("{} - {}", cmd, obj.short_help()));
                });

                responses.sort();
                responses.join("\n")
            }
            1 => match get_commands().get(args[0]) {
                Some(cmd) => cmd.help().to_string(),
                None => format!("Command {} not found", args[0]),
            },
            _ => self.help().to_string(),
        }
    }
}

impl ShortCircuitedCommand for HelpCommand {
    fn exec_without_lc(args: Vec<String>) -> String {
        let mut responses = vec![];

        // Print a list of all commands
        match args.len() {
            0 => {
                responses.push("Available commands:".to_string());
                get_commands().iter().for_each(|(cmd, obj)| {
                    responses.push(format!("{} - {}", cmd, obj.short_help()));
                });

                responses.sort();
                responses.join("\n")
            }
            1 => match get_commands().get(args[0].as_str()) {
                Some(cmd) => cmd.help().to_string(),
                None => format!("Command {} not found", args[0]),
            },
            _ => panic!("Unexpected number of parameters."),
        }
    }
}

struct InfoCommand {}
impl Command for InfoCommand {
    fn help(&self) -> &'static str {
        indoc! {r#"
            Get info about the lightwalletd we're connected to
            Usage:
            info

        "#}
    }

    fn short_help(&self) -> &'static str {
        "Get the lightwalletd server's info"
    }

    fn exec(&self, _args: &[&str], lightclient: &LightClient) -> String {
        RT.block_on(async move { lightclient.do_info().await })
    }
}

struct UpdateCurrentPriceCommand {}
impl Command for UpdateCurrentPriceCommand {
    fn help(&self) -> &'static str {
        indoc! {r#"
            Get the latest ZEC price from Gemini exchange's API.
            Currently using USD.
            Usage:
            zecprice

        "#}
    }

    fn short_help(&self) -> &'static str {
        "Get the latest ZEC price in the wallet's currency (USD)"
    }

    fn exec(&self, _args: &[&str], lightclient: &LightClient) -> String {
        RT.block_on(async move { lightclient.update_current_price().await })
    }
}

struct BalanceCommand {}
impl Command for BalanceCommand {
    fn help(&self) -> &'static str {
        indoc! {r#"
            Show the current ZEC balance in the wallet
            Usage:
            balance

            Transparent and Shielded balances, along with the addresses they belong to are displayed
        "#}
    }

    fn short_help(&self) -> &'static str {
        "Show the current ZEC balance in the wallet"
    }

    fn exec(&self, _args: &[&str], lightclient: &LightClient) -> String {
        RT.block_on(async move {
            serde_json::to_string_pretty(&lightclient.do_balance().await).unwrap()
        })
    }
}

struct AddressCommand {}
impl Command for AddressCommand {
    fn help(&self) -> &'static str {
        indoc! {r#"
            List current addresses in the wallet
            Usage:
            address

        "#}
    }

    fn short_help(&self) -> &'static str {
        "List all addresses in the wallet"
    }

    fn exec(&self, _args: &[&str], lightclient: &LightClient) -> String {
        RT.block_on(async move { lightclient.do_addresses().await.pretty(2) })
    }
}

struct ExportUfvkCommand {}
impl Command for ExportUfvkCommand {
    fn help(&self) -> &'static str {
        indoc! {r#"
            Export Unified full viewing key for the wallet.
            Note: If you want to backup spend capability, use the 'seed' command instead.
            Usage:
            exportufvk

            Example:
            exportufvk
        "#}
    }

    fn short_help(&self) -> &'static str {
        "Export full viewing key for wallet addresses"
    }

    fn exec(&self, _args: &[&str], lightclient: &LightClient) -> String {
        let ufvk_res = lightclient.wallet.transaction_context.key.ufvk();
        match ufvk_res {
            Ok(ufvk) => {
                use zcash_address::unified::Encoding as _;
                object! {
                    "ufvk" => ufvk.encode(&lightclient.config().chain.network_type()),
                    "birthday" => RT.block_on(lightclient.wallet.get_birthday())
                }
                .pretty(2)
            }
            Err(e) => format!("Error: {e}"),
        }
    }
}

struct EncryptMessageCommand {}
impl Command for EncryptMessageCommand {
    fn help(&self) -> &'static str {
        indoc! {r#"
            Encrypt a memo to be sent to a z-address offline
            Usage:
            encryptmessage <address> "memo"
            OR
            encryptmessage "{'address': <address>, 'memo': <memo>}"

            NOTE: This command only returns the encrypted payload. It does not broadcast it. You are expected to send the encrypted payload to the recipient offline
            Example:
            encryptmessage ztestsapling1x65nq4dgp0qfywgxcwk9n0fvm4fysmapgr2q00p85ju252h6l7mmxu2jg9cqqhtvzd69jwhgv8d "Hello from the command line"

        "#}
    }

    fn short_help(&self) -> &'static str {
        "Encrypt a memo to be sent to a z-address offline"
    }

    fn exec(&self, args: &[&str], lightclient: &LightClient) -> String {
        if args.is_empty() || args.len() > 3 {
            return self.help().to_string();
        }

        // Check for a single argument that can be parsed as JSON
        let (to, memo) = if args.len() == 1 {
            let arg_list = args[0];
            let j = match json::parse(arg_list) {
                Ok(j) => j,
                Err(e) => {
                    let es = format!("Couldn't understand JSON: {}", e);
                    return format!("{}\n{}", es, self.help());
                }
            };

            if !j.has_key("address") || !j.has_key("memo") {
                let es = "Need 'address' and 'memo'\n".to_string();
                return format!("{}\n{}", es, self.help());
            }

            let memo =
                wallet::utils::interpret_memo_string(j["memo"].as_str().unwrap().to_string());
            if memo.is_err() {
                return format!("{}\n{}", memo.err().unwrap(), self.help());
            }
            let to = j["address"].as_str().unwrap().to_string();

            (to, memo.unwrap())
        } else if args.len() == 2 {
            let to = args[0].to_string();

            let memo = wallet::utils::interpret_memo_string(args[1].to_string());
            if memo.is_err() {
                return format!("{}\n{}", memo.err().unwrap(), self.help());
            }

            (to, memo.unwrap())
        } else {
            return format!(
                "Wrong number of arguments. Was expecting 1 or 2\n{}",
                self.help()
            );
        };

        if let Ok(m) = memo.try_into() {
            lightclient.do_encrypt_message(to, m).pretty(2)
        } else {
            "Couldn't encode memo".to_string()
        }
    }
}

struct DecryptMessageCommand {}
impl Command for DecryptMessageCommand {
    fn help(&self) -> &'static str {
        indoc! {r#"
            Attempt to decrypt a message with all the view keys in the wallet.
            Usage:
            decryptmessage "encrypted_message_base64"

            Example:
            decryptmessage RW5jb2RlIGFyYml0cmFyeSBvY3RldHMgYXMgYmFzZTY0LiBSZXR1cm5zIGEgU3RyaW5nLg==

        "#}
    }

    fn short_help(&self) -> &'static str {
        "Attempt to decrypt a message with all the view keys in the wallet."
    }

    fn exec(&self, args: &[&str], lightclient: &LightClient) -> String {
        if args.len() != 1 {
            return self.help().to_string();
        }

        RT.block_on(async move {
            lightclient
                .do_decrypt_message(args[0].to_string())
                .await
                .pretty(2)
        })
    }
}

struct ProposeSendCommand {}
impl Command for ProposeSendCommand {
    fn help(&self) -> &'static str {
        indoc! {r#"
            Propose a transfer of ZEC to the given address(es) prior to sending.
            The fee required to send this transaction will be added to the proposal and displayed to the user.
            Usage:
                propose <address> <amount in zatoshis> "<optional memo>"
                OR
                propose '[{"address":"<address>", "amount":<amount in zatoshis>, "memo":"<optional memo>"}, ...]'
            Example:
                propose ztestsapling1x65nq4dgp0qfywgxcwk9n0fvm4fysmapgr2q00p85ju252h6l7mmxu2jg9cqqhtvzd69jwhgv8d 200000 "Hello from the command line"
                send

        "#}
    }

    fn short_help(&self) -> &'static str {
        "Propose a transfer of ZEC to the given address(es) prior to sending."
    }

    fn exec(&self, args: &[&str], lightclient: &LightClient) -> String {
        let _send_inputs = match utils::parse_send_args(args, &lightclient.config().chain) {
            Ok(args) => args,
            Err(e) => {
                return format!(
                    "Error: {}\nTry 'help propose' for correct usage and examples.",
                    e
                )
            }
        };
        RT.block_on(async move {
            todo!()
            // match lightclient
            //     .do_propose_spend(
            //         send_inputs
            //     )
            //     .await {
            //     Ok(proposal) => {
            //         object! { "fee" => proposal.steps().iter().fold(0, |acc, step| acc + u64::from(step.balance().fee_required())) }
            //     }
            //     Err(e) => {
            //         object! { "error" => e.to_string() }
            //     }
            // }
            // .pretty(2)
        })
    }
}

struct ProposeShieldCommand {}
impl Command for ProposeShieldCommand {
    fn help(&self) -> &'static str {
        indoc! {r#"
            todo
        "#}
    }

    fn short_help(&self) -> &'static str {
        "Shield your transparent and/or sapling ZEC into the orchard pool"
    }

    fn exec(&self, args: &[&str], lightclient: &LightClient) -> String {
        let (pools_to_shield, address) =
            match utils::parse_shield_args(args, &lightclient.config().chain) {
                Ok(args) => args,
                Err(e) => {
                    return format!(
                        "Error: {}\nTry 'help shield' for correct usage and examples.",
                        e
                    )
                }
            };
        RT.block_on(async move {
            match lightclient.do_shield(&pools_to_shield, address).await {
                Ok(txid) => {
                    object! { "txid" => txid.to_string() }
                }
                Err(e) => {
                    object! { "error" => e }
                }
            }
            .pretty(2)
        })
    }
}

<<<<<<< HEAD
struct ProposeShieldCommand {}
impl Command for ProposeShieldCommand {
=======
struct SendProposedCommand {}
impl Command for SendProposedCommand {
>>>>>>> d947dd12
    fn help(&self) -> &'static str {
        indoc! {r#"
            todo
        "#}
    }

    fn short_help(&self) -> &'static str {
        "Shield your transparent and/or sapling ZEC into the orchard pool"
    }

<<<<<<< HEAD
    fn exec(&self, args: &[&str], lightclient: &LightClient) -> String {
        let (pools_to_shield, address) =
            match utils::parse_shield_args(args, &lightclient.config().chain) {
                Ok(args) => args,
                Err(e) => {
                    return format!(
                        "Error: {}\nTry 'help shield' for correct usage and examples.",
                        e
                    )
                }
            };
        RT.block_on(async move {
            match lightclient.do_shield(&pools_to_shield, address).await {
                Ok(txid) => {
                    object! { "txid" => txid.to_string() }
=======
    fn exec(&self, _args: &[&str], lightclient: &LightClient) -> String {
        RT.block_on(async move {
            match lightclient.do_send_proposed().await {
                Ok(txids) => {
                    object! { "txids" =>  txids.iter().map(|txid| txid.to_string()).collect::<Vec<String>>()}
>>>>>>> d947dd12
                }
                Err(e) => {
                    object! { "error" => e.to_string() }
                }
            }
            .pretty(2)
        })
    }
}

<<<<<<< HEAD
struct SendProposedCommand {}
impl Command for SendProposedCommand {
    fn help(&self) -> &'static str {
        indoc! {r#"
            todo
        "#}
    }

    fn short_help(&self) -> &'static str {
        "Send ZEC to the given address(es)."
    }

    fn exec(&self, _args: &[&str], lightclient: &LightClient) -> String {
        RT.block_on(async move {
            match lightclient.do_send_proposed().await {
                Ok(txids) => {
                    object! { "txids" =>  txids.iter().map(|txid| txid.to_string()).collect::<Vec<String>>()}
                }
                Err(e) => {
                    object! { "error" => e.to_string() }
                }
            }
            .pretty(2)
        })
    }
}

=======
>>>>>>> d947dd12
struct QuickSendCommand {}
impl Command for QuickSendCommand {
    fn help(&self) -> &'static str {
        indoc! {r#"
            Send ZEC to the given address(es). Combines `Propose` and `Send` into a single command.
            The fee required to send this transaction is additionally deducted from your balance.
            Warning:
                Transaction(s) will be sent without the user being aware of the fee amount.
            Usage:
                quicksend <address> <amount in zatoshis> "<optional memo>"
                OR
                quicksend '[{"address":"<address>", "amount":<amount in zatoshis>, "memo":"<optional memo>"}, ...]'
            Example:
                quicksend ztestsapling1x65nq4dgp0qfywgxcwk9n0fvm4fysmapgr2q00p85ju252h6l7mmxu2jg9cqqhtvzd69jwhgv8d 200000 "Hello from the command line"

        "#}
    }

    fn short_help(&self) -> &'static str {
        "Send ZEC to the given address(es). Combines `Propose` and `Send` into a single command."
    }

    fn exec(&self, args: &[&str], lightclient: &LightClient) -> String {
        let _send_inputs = match utils::parse_send_args(args, &lightclient.config().chain) {
            Ok(args) => args,
            Err(e) => {
                return format!(
                    "Error: {}\nTry 'help quicksend' for correct usage and examples.",
                    e
                )
            }
        };
        RT.block_on(async move {
<<<<<<< HEAD
            match lightclient
                .do_quick_send(send_inputs).await
            {
                Ok(txids) => {
                     object! { "txids" =>  txids.iter().map(|txid| txid.to_string()).collect::<Vec<String>>()}
                }
                Err(e) => {
                    object! { "error" => e.to_string() }
                }
            }
            .pretty(2)
=======
            todo!()
            // match lightclient
            //     .do_quick_send(send_inputs).await
            // {
            //     Ok(txids) => {
            //          object! { "txids" =>  txids.iter().map(|txid| txid.to_string()).collect::<Vec<String>>()}
            //     }
            //     Err(e) => {
            //         object! { "error" => e.to_string() }
            //     }
            // }
            // .pretty(2)
>>>>>>> d947dd12
        })
    }
}

struct QuickShieldCommand {}
impl Command for QuickShieldCommand {
    fn help(&self) -> &'static str {
        indoc! {r#"
            todo!
        "#}
    }

    fn short_help(&self) -> &'static str {
        "Send ZEC to the given address(es). Combines `Propose` and `Send` into a single command."
    }

    fn exec(&self, args: &[&str], lightclient: &LightClient) -> String {
<<<<<<< HEAD
        let send_inputs = match utils::parse_send_args(args, &lightclient.config().chain) {
=======
        let _send_inputs = match utils::parse_send_args(args, &lightclient.config().chain) {
>>>>>>> d947dd12
            Ok(args) => args,
            Err(e) => {
                return format!(
                    "Error: {}\nTry 'help quicksend' for correct usage and examples.",
                    e
<<<<<<< HEAD
                )
            }
        };
        RT.block_on(async move {
            if let Err(e) = lightclient
                .do_propose_spend(
                    send_inputs
                )
                // DO PROPOSE SHIELD!
                .await {
                return object! { "error" => e.to_string() }.pretty(2);
            };
            match lightclient
                .do_send_proposed().await
            {
                Ok(txids) => {
                     object! { "txids" =>  txids.iter().map(|txid| txid.to_string()).collect::<Vec<String>>()}
                }
                Err(e) => {
                    object! { "error" => e.to_string() }
                }
=======
                )
>>>>>>> d947dd12
            }
        };
        RT.block_on(async move {
            todo!()
            // if let Err(e) = lightclient
            //     .do_propose_spend(
            //         send_inputs
            //     )
            //     // DO PROPOSE SHIELD!
            //     .await {
            //     return object! { "error" => e.to_string() }.pretty(2);
            // };
            // match lightclient
            //     .do_send_proposed().await
            // {
            //     Ok(txids) => {
            //          object! { "txids" =>  txids.iter().map(|txid| txid.to_string()).collect::<Vec<String>>()}
            //     }
            //     Err(e) => {
            //         object! { "error" => e.to_string() }
            //     }
            // }
            // .pretty(2)
        })
    }
}

struct DeleteCommand {}
impl Command for DeleteCommand {
    fn help(&self) -> &'static str {
        indoc! {r#"
            Delete the wallet from disk
            Usage:
            delete

            The wallet is deleted from disk. If you want to use another wallet first you need to remove the existing wallet file

        "#}
    }

    fn short_help(&self) -> &'static str {
        "Delete wallet file from disk"
    }

    fn exec(&self, _args: &[&str], lightclient: &LightClient) -> String {
        RT.block_on(async move {
            match lightclient.do_delete().await {
                Ok(_) => {
                    let r = object! { "result" => "success",
                    "wallet_path" => lightclient.config.get_wallet_path().to_str().unwrap() };
                    r.pretty(2)
                }
                Err(e) => {
                    let r = object! {
                        "result" => "error",
                        "error" => e
                    };
                    r.pretty(2)
                }
            }
        })
    }
}

struct SeedCommand {}
impl Command for SeedCommand {
    fn help(&self) -> &'static str {
        indoc! {r#"
            Show the wallet's seed phrase
            Usage:
            seed

            Your wallet is entirely recoverable from the seed phrase. Please save it carefully and don't share it with anyone

        "#}
    }

    fn short_help(&self) -> &'static str {
        "Display the seed phrase"
    }

    fn exec(&self, _args: &[&str], lightclient: &LightClient) -> String {
        RT.block_on(async move {
            match lightclient.do_seed_phrase().await {
                Ok(m) => serde_json::to_string_pretty(&m).unwrap(),
                Err(e) => object! { "error" => e }.pretty(2),
            }
        })
    }
}

#[cfg(feature = "lightclient-deprecated")]
struct TransactionsCommand {}
#[cfg(feature = "lightclient-deprecated")]
impl Command for TransactionsCommand {
    fn help(&self) -> &'static str {
        indoc! {r#"
            List all incoming and outgoing transactions from this wallet
            Usage:
            list [allmemos]

            If you include the 'allmemos' argument, all memos are returned in their raw hex format

        "#}
    }

    fn short_help(&self) -> &'static str {
        "List all transactions in the wallet"
    }

    fn exec(&self, args: &[&str], lightclient: &LightClient) -> String {
        if args.len() > 1 {
            return format!("Didn't understand arguments\n{}", self.help());
        }

        RT.block_on(async move { lightclient.do_list_transactions().await.pretty(2) })
    }
}

struct ValueTxSummariesCommand {}
impl Command for ValueTxSummariesCommand {
    fn help(&self) -> &'static str {
        indoc! {r#"
            List summaries of value transfers for this seed.
            Usage:
            summaries
        "#}
    }

    fn short_help(&self) -> &'static str {
        "List all value transfer summaries for this seed."
    }

    fn exec(&self, args: &[&str], lightclient: &LightClient) -> String {
        if args.len() > 1 {
            return format!("Didn't understand arguments\n{}", self.help());
        }

        RT.block_on(async move {
            json::JsonValue::from(lightclient.do_list_txsummaries().await).pretty(2)
        })
    }
}

struct MemoBytesToAddressCommand {}
impl Command for MemoBytesToAddressCommand {
    fn help(&self) -> &'static str {
        indoc! {r#"
            Get an object where keys are addresses and values are total bytes of memo sent to that address.
            usage:
            memobytes_to_address
        "#}
    }

    fn short_help(&self) -> &'static str {
        "Show by address memo_bytes transfers for this seed."
    }

    fn exec(&self, args: &[&str], lightclient: &LightClient) -> String {
        if args.len() > 1 {
            return format!("didn't understand arguments\n{}", self.help());
        }

        RT.block_on(async move {
            json::JsonValue::from(lightclient.do_total_memobytes_to_address().await).pretty(2)
        })
    }
}

struct ValueToAddressCommand {}
impl Command for ValueToAddressCommand {
    fn help(&self) -> &'static str {
        indoc! {r#"
            Get an object where keys are addresses and values are total value sent to that address.
            usage:
            value_to_address
        "#}
    }

    fn short_help(&self) -> &'static str {
        "Show by address value transfers for this seed."
    }

    fn exec(&self, args: &[&str], lightclient: &LightClient) -> String {
        if args.len() > 1 {
            return format!("didn't understand arguments\n{}", self.help());
        }

        RT.block_on(async move {
            json::JsonValue::from(lightclient.do_total_value_to_address().await).pretty(2)
        })
    }
}

struct SendsToAddressCommand {}
impl Command for SendsToAddressCommand {
    fn help(&self) -> &'static str {
        indoc! {r#"
            Get an object where keys are addresses and values are total value sent to that address.
            usage:
            sends_to_address
        "#}
    }

    fn short_help(&self) -> &'static str {
        "Show by address number of sends for this seed."
    }

    fn exec(&self, args: &[&str], lightclient: &LightClient) -> String {
        if args.len() > 1 {
            return format!("didn't understand arguments\n{}", self.help());
        }

        RT.block_on(async move {
            json::JsonValue::from(lightclient.do_total_spends_to_address().await).pretty(2)
        })
    }
}

struct SetOptionCommand {}
impl Command for SetOptionCommand {
    fn help(&self) -> &'static str {
        indoc! {r#"
            Set a wallet option
            Usage:
            setoption <optionname>=<optionvalue>
            List of available options:
            download_memos : none | wallet | all

        "#}
    }

    fn short_help(&self) -> &'static str {
        "Set a wallet option"
    }

    fn exec(&self, args: &[&str], lightclient: &LightClient) -> String {
        if args.len() != 1 {
            return format!("Error: Need exactly 1 argument\n\n{}", self.help());
        }

        let option = args[0];
        let values: Vec<&str> = option.split('=').collect();

        if values.len() != 2 {
            return "Error: Please set option value like: <optionname>=<optionvalue>".to_string();
        }

        let option_name = values[0];
        let option_value = values[1];

        RT.block_on(async move {
            match option_name {
                "download_memos" => match option_value {
                    "none" => {
                        lightclient
                            .wallet
                            .set_download_memo(MemoDownloadOption::NoMemos)
                            .await
                    }
                    "wallet" => {
                        lightclient
                            .wallet
                            .set_download_memo(MemoDownloadOption::WalletMemos)
                            .await
                    }
                    "all" => {
                        lightclient
                            .wallet
                            .set_download_memo(MemoDownloadOption::AllMemos)
                            .await
                    }
                    _ => {
                        return format!(
                            "Error: Couldn't understand {} value {}",
                            option_name, option_value
                        )
                    }
                },
                "transaction_filter_threshold" => match option_value.parse() {
                    Ok(number) => {
                        lightclient
                            .wallet
                            .wallet_options
                            .write()
                            .await
                            .transaction_size_filter = Some(number)
                    }
                    Err(e) => return format!("Error {e}, couldn't parse {option_value} as number"),
                },
                _ => return format!("Error: Couldn't understand {}", option_name),
            }

            let r = object! {
                "success" => true
            };

            r.pretty(2)
        })
    }
}

struct GetOptionCommand {}
impl Command for GetOptionCommand {
    fn help(&self) -> &'static str {
        indoc! {r#"
            Get a wallet option
            Argument is either "download_memos" and "transaction_filter_threshold"

            Usage:
            getoption <optionname>

        "#}
    }

    fn short_help(&self) -> &'static str {
        "Get a wallet option"
    }

    fn exec(&self, args: &[&str], lightclient: &LightClient) -> String {
        if args.len() != 1 {
            return format!("Error: Need exactly 1 argument\n\n{}", self.help());
        }

        let option_name = args[0];

        RT.block_on(async move {
            let value = match option_name {
                "download_memos" => match lightclient
                    .wallet
                    .wallet_options
                    .read()
                    .await
                    .download_memos
                {
                    MemoDownloadOption::NoMemos => "none".to_string(),
                    MemoDownloadOption::WalletMemos => "wallet".to_string(),
                    MemoDownloadOption::AllMemos => "all".to_string(),
                },
                "transaction_filter_threshold" => lightclient
                    .wallet
                    .wallet_options
                    .read()
                    .await
                    .transaction_size_filter
                    .map(|filter| filter.to_string())
                    .unwrap_or("No filter".to_string()),
                _ => return format!("Error: Couldn't understand {}", option_name),
            };

            let r = object! {
                option_name => value
            };

            r.pretty(2)
        })
    }
}

struct HeightCommand {}
impl Command for HeightCommand {
    fn help(&self) -> &'static str {
        indoc! {r#"
            Get the latest block height that the wallet is at.
            Usage:
            height

            Pass 'true' (default) to sync to the server to get the latest block height. Pass 'false' to get the latest height in the wallet without checking with the server.

        "#}
    }

    fn short_help(&self) -> &'static str {
        "Get the latest block height that the wallet is at"
    }

    fn exec(&self, _args: &[&str], lightclient: &LightClient) -> String {
        RT.block_on(async move {
            object! { "height" => lightclient.do_wallet_last_scanned_height().await}.pretty(2)
        })
    }
}

struct DefaultFeeCommand {}
impl Command for DefaultFeeCommand {
    fn help(&self) -> &'static str {
        indoc! {r#"
            Returns the default fee in zats for outgoing transactions
            Usage:
            defaultfee <optional_block_height>

            Example:
            defaultfee
        "#}
    }

    fn short_help(&self) -> &'static str {
        "Returns the default fee in zats for outgoing transactions"
    }

    fn exec(&self, args: &[&str], _lightclient: &LightClient) -> String {
        if args.len() > 1 {
            return format!("Was expecting at most 1 argument\n{}", self.help());
        }

        RT.block_on(async move {
            let j = object! { "defaultfee" => u64::from(MINIMUM_FEE)};
            j.pretty(2)
        })
    }
}

struct NewAddressCommand {}
impl Command for NewAddressCommand {
    fn help(&self) -> &'static str {
        indoc! {r#"
            Create a new address in this wallet
            Usage:
            new [z | t | o]

            Example:
            To create a new z address:
            new z
        "#}
    }

    fn short_help(&self) -> &'static str {
        "Create a new address in this wallet"
    }

    fn exec(&self, args: &[&str], lightclient: &LightClient) -> String {
        if args.len() != 1 {
            return format!("No address type specified\n{}", self.help());
        }

        RT.block_on(async move {
            match lightclient.do_new_address(args[0]).await {
                Ok(j) => j,
                Err(e) => object! { "error" => e },
            }
            .pretty(2)
        })
    }
}

struct NotesCommand {}
impl Command for NotesCommand {
    fn help(&self) -> &'static str {
        indoc! {r#"
            Show all sapling notes and utxos in this wallet
            Usage:
            notes [all]

            If you supply the "all" parameter, all previously spent sapling notes and spent utxos are also included

        "#}
    }

    fn short_help(&self) -> &'static str {
        "List all sapling notes and utxos in the wallet"
    }

    fn exec(&self, args: &[&str], lightclient: &LightClient) -> String {
        // Parse the args.
        if args.len() > 1 {
            return self.short_help().to_string();
        }

        // Make sure we can parse the amount
        let all_notes = if args.len() == 1 {
            match args[0] {
                "all" => true,
                a => {
                    return format!(
                        "Invalid argument \"{}\". Specify 'all' to include unspent notes",
                        a
                    )
                }
            }
        } else {
            false
        };

        RT.block_on(async move { lightclient.do_list_notes(all_notes).await.pretty(2) })
    }
}

struct QuitCommand {}
impl Command for QuitCommand {
    fn help(&self) -> &'static str {
        indoc! {r#"
            Quit the light client
            Usage:
            quit

        "#}
    }

    fn short_help(&self) -> &'static str {
        "Quit the lightwallet, saving state to disk"
    }

    fn exec(&self, _args: &[&str], lightclient: &LightClient) -> String {
        // before shutting down, shut down all child processes..
        // ...but only if the network being used is regtest.
        let o = RT.block_on(async move { lightclient.do_info().await });
        if o.contains("\"chain_name\": \"regtest\",") {
            use std::process::Command;

            // find zingo-cli's PID
            let cli_pid: u32 = std::process::id();

            // now find all child processes of this PID
            let raw_child_processes = Command::new("ps")
                .args(["--no-headers", "--ppid", &cli_pid.to_string()])
                .output()
                .expect("error running ps");

            let owned_child_processes: String = String::from_utf8(raw_child_processes.stdout)
                .expect("error unwrapping stdout of ps");
            let child_processes = owned_child_processes.split('\n').collect::<Vec<&str>>();

            // &str representation of PIDs
            let mut spawned_pids: Vec<&str> = Vec::new();

            for child in child_processes {
                if !child.is_empty() {
                    let ch: Vec<&str> = child.split_whitespace().collect();
                    spawned_pids.push(ch[0]);
                }
            }

            for pid in spawned_pids {
                Command::new("kill")
                    .arg(pid)
                    .output()
                    .expect("error while killing regtest-spawned processes!");
            }
        }
        "quit".to_string()
    }
}

struct DeprecatedNoCommand {}
impl Command for DeprecatedNoCommand {
    fn help(&self) -> &'static str {
        indoc! {r#"
            This command has been deprecated.
            Usage:
            dont

        "#}
    }

    fn short_help(&self) -> &'static str {
        "Deprecated command."
    }

    fn exec(&self, _args: &[&str], _lightclient: &LightClient) -> String {
        ".deprecated.".to_string()
    }
}

/// TODO: Add Doc Comment Here!
pub fn get_commands() -> HashMap<&'static str, Box<dyn Command>> {
    #[allow(unused_mut)]
    let mut entries: Vec<(&'static str, Box<dyn Command>)> = vec![
        (("version"), Box::new(GetVersionCommand {})),
        ("sync", Box::new(SyncCommand {})),
        ("syncstatus", Box::new(SyncStatusCommand {})),
        ("encryptmessage", Box::new(EncryptMessageCommand {})),
        ("decryptmessage", Box::new(DecryptMessageCommand {})),
        ("parse_address", Box::new(ParseAddressCommand {})),
        ("parse_viewkey", Box::new(ParseViewKeyCommand {})),
        ("interrupt_sync_after_batch", Box::new(InterruptCommand {})),
        ("changeserver", Box::new(ChangeServerCommand {})),
        ("rescan", Box::new(RescanCommand {})),
        ("clear", Box::new(ClearCommand {})),
        ("help", Box::new(HelpCommand {})),
        ("balance", Box::new(BalanceCommand {})),
        ("addresses", Box::new(AddressCommand {})),
        ("height", Box::new(HeightCommand {})),
        ("sendprogress", Box::new(SendProgressCommand {})),
        ("setoption", Box::new(SetOptionCommand {})),
        ("summaries", Box::new(ValueTxSummariesCommand {})),
        ("value_to_address", Box::new(ValueToAddressCommand {})),
        ("sends_to_address", Box::new(SendsToAddressCommand {})),
        (
            "memobytes_to_address",
            Box::new(MemoBytesToAddressCommand {}),
        ),
        ("getoption", Box::new(GetOptionCommand {})),
        ("exportufvk", Box::new(ExportUfvkCommand {})),
        ("info", Box::new(InfoCommand {})),
        ("updatecurrentprice", Box::new(UpdateCurrentPriceCommand {})),
        // send functions
        ("propose_send", Box::new(ProposeSendCommand {})),
        ("propose_shield", Box::new(ProposeShieldCommand {})),
        ("send_proposed", Box::new(SendProposedCommand {})),
        ("quicksend", Box::new(QuickSendCommand {})),
        ("quickshield", Box::new(QuickShieldCommand {})),
        //
        ("save", Box::new(DeprecatedNoCommand {})),
        ("quit", Box::new(QuitCommand {})),
        ("notes", Box::new(NotesCommand {})),
        ("new", Box::new(NewAddressCommand {})),
        ("defaultfee", Box::new(DefaultFeeCommand {})),
        ("seed", Box::new(SeedCommand {})),
        ("get_birthday", Box::new(GetBirthdayCommand {})),
        ("wallet_kind", Box::new(WalletKindCommand {})),
        ("delete", Box::new(DeleteCommand {})),
    ];
    #[cfg(feature = "lightclient-deprecated")]
    {
        entries.push(("list", Box::new(TransactionsCommand {})));
    }
    entries.into_iter().collect()
}

/// TODO: Add Doc Comment Here!
pub fn do_user_command(cmd: &str, args: &[&str], lightclient: &LightClient) -> String {
    match get_commands().get(cmd.to_ascii_lowercase().as_str()) {
        Some(cmd) => cmd.exec(args, lightclient),
        None => format!(
            "Unknown command : {}. Type 'help' for a list of commands",
            cmd
        ),
    }
}<|MERGE_RESOLUTION|>--- conflicted
+++ resolved
@@ -841,57 +841,6 @@
     }
 }
 
-<<<<<<< HEAD
-struct ProposeShieldCommand {}
-impl Command for ProposeShieldCommand {
-=======
-struct SendProposedCommand {}
-impl Command for SendProposedCommand {
->>>>>>> d947dd12
-    fn help(&self) -> &'static str {
-        indoc! {r#"
-            todo
-        "#}
-    }
-
-    fn short_help(&self) -> &'static str {
-        "Shield your transparent and/or sapling ZEC into the orchard pool"
-    }
-
-<<<<<<< HEAD
-    fn exec(&self, args: &[&str], lightclient: &LightClient) -> String {
-        let (pools_to_shield, address) =
-            match utils::parse_shield_args(args, &lightclient.config().chain) {
-                Ok(args) => args,
-                Err(e) => {
-                    return format!(
-                        "Error: {}\nTry 'help shield' for correct usage and examples.",
-                        e
-                    )
-                }
-            };
-        RT.block_on(async move {
-            match lightclient.do_shield(&pools_to_shield, address).await {
-                Ok(txid) => {
-                    object! { "txid" => txid.to_string() }
-=======
-    fn exec(&self, _args: &[&str], lightclient: &LightClient) -> String {
-        RT.block_on(async move {
-            match lightclient.do_send_proposed().await {
-                Ok(txids) => {
-                    object! { "txids" =>  txids.iter().map(|txid| txid.to_string()).collect::<Vec<String>>()}
->>>>>>> d947dd12
-                }
-                Err(e) => {
-                    object! { "error" => e.to_string() }
-                }
-            }
-            .pretty(2)
-        })
-    }
-}
-
-<<<<<<< HEAD
 struct SendProposedCommand {}
 impl Command for SendProposedCommand {
     fn help(&self) -> &'static str {
@@ -919,8 +868,6 @@
     }
 }
 
-=======
->>>>>>> d947dd12
 struct QuickSendCommand {}
 impl Command for QuickSendCommand {
     fn help(&self) -> &'static str {
@@ -954,19 +901,6 @@
             }
         };
         RT.block_on(async move {
-<<<<<<< HEAD
-            match lightclient
-                .do_quick_send(send_inputs).await
-            {
-                Ok(txids) => {
-                     object! { "txids" =>  txids.iter().map(|txid| txid.to_string()).collect::<Vec<String>>()}
-                }
-                Err(e) => {
-                    object! { "error" => e.to_string() }
-                }
-            }
-            .pretty(2)
-=======
             todo!()
             // match lightclient
             //     .do_quick_send(send_inputs).await
@@ -979,7 +913,6 @@
             //     }
             // }
             // .pretty(2)
->>>>>>> d947dd12
         })
     }
 }
@@ -997,41 +930,13 @@
     }
 
     fn exec(&self, args: &[&str], lightclient: &LightClient) -> String {
-<<<<<<< HEAD
-        let send_inputs = match utils::parse_send_args(args, &lightclient.config().chain) {
-=======
         let _send_inputs = match utils::parse_send_args(args, &lightclient.config().chain) {
->>>>>>> d947dd12
             Ok(args) => args,
             Err(e) => {
                 return format!(
                     "Error: {}\nTry 'help quicksend' for correct usage and examples.",
                     e
-<<<<<<< HEAD
                 )
-            }
-        };
-        RT.block_on(async move {
-            if let Err(e) = lightclient
-                .do_propose_spend(
-                    send_inputs
-                )
-                // DO PROPOSE SHIELD!
-                .await {
-                return object! { "error" => e.to_string() }.pretty(2);
-            };
-            match lightclient
-                .do_send_proposed().await
-            {
-                Ok(txids) => {
-                     object! { "txids" =>  txids.iter().map(|txid| txid.to_string()).collect::<Vec<String>>()}
-                }
-                Err(e) => {
-                    object! { "error" => e.to_string() }
-                }
-=======
-                )
->>>>>>> d947dd12
             }
         };
         RT.block_on(async move {
