use crate::wallet::{MemoDownloadOption, Pool};
use crate::{lightclient::LightClient, wallet};
use indoc::indoc;
use json::object;
use lazy_static::lazy_static;
use std::collections::HashMap;
use std::convert::TryInto;
use std::str::FromStr;
use tokio::runtime::Runtime;
use zcash_address::unified::{Container, Encoding, Ufvk};
use zcash_client_backend::address::Address;
use zcash_primitives::consensus::Parameters;
use zcash_primitives::transaction::fees::zip317::MINIMUM_FEE;

mod error;
mod utils;

lazy_static! {
    static ref RT: Runtime = tokio::runtime::Runtime::new().unwrap();
}

pub trait Command {
    fn help(&self) -> &'static str;

    fn short_help(&self) -> &'static str;

    fn exec(&self, _args: &[&str], lightclient: &LightClient) -> String;
}

pub trait ShortCircuitedCommand {
    fn exec_without_lc(args: Vec<String>) -> String;
}
struct GetVersionCommand {}
impl Command for GetVersionCommand {
    fn help(&self) -> &'static str {
        indoc! {r#"
            Return the git describe --dirty of the repo at build time.
        "#}
    }

    fn short_help(&self) -> &'static str {
        "Get version of build code"
    }

    fn exec(&self, _args: &[&str], _lightclient: &LightClient) -> String {
        crate::git_description().to_string()
    }
}
struct ChangeServerCommand {}
impl Command for ChangeServerCommand {
    fn help(&self) -> &'static str {
        indoc! {r#"
            Change the lightwalletd server to receive blockchain data from
            Usage:
            changeserver [server_uri]

            Example:
            changeserver https://mainnet.lightwalletd.com:9067
        "#}
    }

    fn short_help(&self) -> &'static str {
        "Change lightwalletd server"
    }

    fn exec(&self, args: &[&str], lightclient: &LightClient) -> String {
        match args.len() {
            1 => match http::Uri::from_str(args[0]) {
                Ok(uri) => {
                    lightclient.set_server(uri);
                    "server set"
                }
                Err(_) => "invalid server uri",
            }
            .to_string(),
            _ => self.help().to_string(),
        }
    }
}

struct GetBirthdayCommand {}
impl Command for GetBirthdayCommand {
    fn help(&self) -> &'static str {
        indoc! {r#"
            Introspect over wallet value transfers, and report the lowest observed block height.
            Usage:
            get_birthday

            Example:
            get_birthday
        "#}
    }

    fn short_help(&self) -> &'static str {
        "Get wallet birthday."
    }

    fn exec(&self, _args: &[&str], lightclient: &LightClient) -> String {
        RT.block_on(async move { lightclient.wallet.get_birthday().await.to_string() })
    }
}

struct WalletKindCommand {}
impl Command for WalletKindCommand {
    fn help(&self) -> &'static str {
        indoc! {r#"
            Displays the kind of wallet currently loaded
            If a Ufvk, displays what pools are supported.
            Currently, spend-capable wallets will always have spend capability for all three pools
            "#}
    }

    fn short_help(&self) -> &'static str {
        "Displays the kind of wallet currently loaded"
    }

    fn exec(&self, _args: &[&str], lightclient: &LightClient) -> String {
        RT.block_on(async move {
            if lightclient.do_seed_phrase().await.is_ok() {
                object! {"kind" => "Seeded"}.pretty(4)
            } else {
                let capability = lightclient.wallet.wallet_capability();
                object! {
                    "kind" => "Loaded from key",
                    "transparent" => capability.transparent.kind_str(),
                    "sapling" => capability.sapling.kind_str(),
                    "orchard" => capability.orchard.kind_str(),
                }
                .pretty(4)
            }
        })
    }
}

struct InterruptCommand {}
impl Command for InterruptCommand {
    fn help(&self) -> &'static str {
        "Toggle the sync interrupt after batch flag."
    }
    fn short_help(&self) -> &'static str {
        "Toggle the sync interrupt after batch flag."
    }
    fn exec(&self, args: &[&str], lightclient: &LightClient) -> String {
        match args.len() {
            1 => RT.block_on(async move {
                match args[0] {
                    "true" => {
                        lightclient.interrupt_sync_after_batch(true).await;
                        "true".to_string()
                    }
                    "false" => {
                        lightclient.interrupt_sync_after_batch(false).await;
                        "false".to_string()
                    }
                    _ => self.help().to_string(),
                }
            }),
            _ => self.help().to_string(),
        }
    }
}

struct ParseAddressCommand {}
impl Command for ParseAddressCommand {
    fn help(&self) -> &'static str {
        indoc! {r#"
            Parse an address
            Usage:
            parse_address [address]

            Example
            parse_address tmSwk8bjXdCgBvpS8Kybk5nUyE21QFcDqre
        "#}
    }

    fn short_help(&self) -> &'static str {
        "Parse an address"
    }

    fn exec(&self, args: &[&str], _lightclient: &LightClient) -> String {
        match args.len() {
            1 => json::stringify_pretty(
                [
                    zingoconfig::ChainType::Mainnet,
                    zingoconfig::ChainType::Testnet,
                    zingoconfig::ChainType::Regtest(
                        zingoconfig::RegtestNetwork::all_upgrades_active(),
                    ),
                ]
                .iter()
                .find_map(|chain| Address::decode(chain, args[0]).zip(Some(chain)))
                .map(|(recipient_address, chain_name)| {
                    let chain_name_string = match chain_name {
                        zingoconfig::ChainType::Mainnet => "main",
                        zingoconfig::ChainType::Testnet => "test",
                        zingoconfig::ChainType::Regtest(_) => "regtest",
                    };

                    match recipient_address {
                        Address::Sapling(_) => object! {
                            "status" => "success",
                            "chain_name" => chain_name_string,
                            "address_kind" => "sapling",
                        },
                        Address::Transparent(_) => object! {
                            "status" => "success",
                            "chain_name" => chain_name_string,
                            "address_kind" => "transparent",
                        },
                        Address::Unified(ua) => {
                            let mut receivers_available = vec![];
                            if ua.orchard().is_some() {
                                receivers_available.push("orchard")
                            }
                            if ua.sapling().is_some() {
                                receivers_available.push("sapling")
                            }
                            if ua.transparent().is_some() {
                                receivers_available.push("transparent")
                            }
                            object! {
                                "status" => "success",
                                "chain_name" => chain_name_string,
                                "address_kind" => "unified",
                                "receivers_available" => receivers_available,
                            }
                        }
                    }
                }),
                4,
            ),
            _ => self.help().to_string(),
        }
    }
}

struct ParseViewKeyCommand {}
impl Command for ParseViewKeyCommand {
    fn help(&self) -> &'static str {
        indoc! {r#"
            Parse a View Key
            Usage:
            parse_viewkey viewing_key

            Example
            parse_viewkey uviewregtest1l6s73mncrefycjhksvcp3zd6x2rpwddewv852ms8w0j828wu77h8v07fs6ph68kyp0ujwk4qmr3w4v9js4mr3ufqyasr0sddgumzyjamcgreda44kxtv4ar084szez337ld58avd9at4r5lptltgkn6uayzd055upf8cnlkarnxp69kz0vzelfww08xxhm0q0azdsplxff0mn2yyve88jyl8ujfau66pnc37skvl9528zazztf6xgk8aeewswjg4eeahpml77cxh57spgywdsc99h99twmp8sqhmp7g78l3g90equ2l4vh9vy0va6r8p568qr7nm5l5y96qgwmw9j2j788lalpeywy0af86krh4td69xqrrye6dvfx0uff84s3pm50kqx3tg3ktx88j2ujswe25s7pqvv3w4x382x07w0dp5gguqu757wlyf80f5nu9uw7wqttxmvrjhkl22x43de960c7kt97ge0dkt52j7uckht54eq768
        "#}
    }

    fn short_help(&self) -> &'static str {
        "Parse a view_key."
    }

    fn exec(&self, args: &[&str], _lightclient: &LightClient) -> String {
        match args.len() {
            1 => {
                json::stringify_pretty(
                    match Ufvk::decode(args[0]) {
                        Ok((network, ufvk)) => {
                            let mut pools_available = vec![];
                            for fvk in ufvk.items_as_parsed() {
                                match fvk {
                            zcash_address::unified::Fvk::Orchard(_) => {
                                pools_available.push("orchard")
                            }
                            zcash_address::unified::Fvk::Sapling(_) => {
                                pools_available.push("sapling")
                            }
                            zcash_address::unified::Fvk::P2pkh(_) => {
                                pools_available.push("transparent")
                            }
                            zcash_address::unified::Fvk::Unknown { .. } => pools_available
                                .push("Unknown future protocol. Perhaps you're using old software"),
                        }
                            }
                            object! {
                                "status" => "success",
                                "chain_name" => match network {
                                    zcash_address::Network::Main => "main",
                                    zcash_address::Network::Test => "test",
                                    zcash_address::Network::Regtest => "regtest",
                                },
                                "address_kind" => "ufvk",
                                "pools_available" => pools_available,
                            }
                        }
                        Err(_) => {
                            object! {
                                "status" => "Invalid viewkey",
                                "chain_name" => json::JsonValue::Null,
                                "address_kind" => json::JsonValue::Null
                            }
                        }
                    },
                    4,
                )
            }
            _ => self.help().to_string(),
        }
    }
}

struct SyncCommand {}
impl Command for SyncCommand {
    fn help(&self) -> &'static str {
        indoc! {r#"
            Sync the light client with the server
            Usage:
            sync

        "#}
    }

    fn short_help(&self) -> &'static str {
        "Download CompactBlocks and sync to the server"
    }

    fn exec(&self, _args: &[&str], lightclient: &LightClient) -> String {
        RT.block_on(async move {
            match lightclient.do_sync(true).await {
                Ok(j) => j.to_json().pretty(2),
                Err(e) => e,
            }
        })
    }
}

struct SyncStatusCommand {}
impl Command for SyncStatusCommand {
    fn help(&self) -> &'static str {
        indoc! {r#"
            Get the sync status of the wallet
            Usage:
            syncstatus

        "#}
    }

    fn short_help(&self) -> &'static str {
        "Get the sync status of the wallet"
    }

    fn exec(&self, _args: &[&str], lightclient: &LightClient) -> String {
        RT.block_on(async move {
            let status = lightclient.do_sync_status().await;

            let o = if status.in_progress {
                object! {
                    "sync_id" => status.sync_id,
                    "in_progress" => status.in_progress,
                    "last_error" => status.last_error,
                    "start_block" => status.start_block,
                    "end_block" => status.end_block,
                    "synced_blocks" => status.blocks_done,
                    "trial_decryptions_blocks" => status.trial_dec_done,
                    "txn_scan_blocks" => status.txn_scan_done,
                    "witnesses_updated" => *status.witnesses_updated.values().min().unwrap_or(&0),
                    "total_blocks" => status.blocks_total,
                    "batch_num" => status.batch_num,
                    "batch_total" => status.batch_total,
                    "sync_interrupt" => lightclient.get_sync_interrupt().await
                }
            } else {
                object! {
                    "sync_id" => status.sync_id,
                    "in_progress" => status.in_progress,
                    "last_error" => status.last_error,

                }
            };
            o.pretty(2)
        })
    }
}

struct SendProgressCommand {}
impl Command for SendProgressCommand {
    fn help(&self) -> &'static str {
        indoc! {r#"
            Get the progress of any send transactions that are currently computing
            Usage:
            sendprogress
        "#}
    }

    fn short_help(&self) -> &'static str {
        "Get the progress of any send transactions that are currently computing"
    }

    fn exec(&self, _args: &[&str], lightclient: &LightClient) -> String {
        RT.block_on(async move {
            match lightclient.do_send_progress().await {
                Ok(p) => p.to_json().pretty(2),
                Err(e) => e,
            }
        })
    }
}

struct RescanCommand {}
impl Command for RescanCommand {
    fn help(&self) -> &'static str {
        indoc! {r#"
            Rescan the wallet, rescanning all blocks for new transactions
            Usage:
            rescan

            This command will download all blocks since the initial block again from the light client server
            and attempt to scan each block for transactions belonging to the wallet.
        "#}
    }

    fn short_help(&self) -> &'static str {
        "Rescan the wallet, downloading and scanning all blocks and transactions"
    }

    fn exec(&self, _args: &[&str], lightclient: &LightClient) -> String {
        RT.block_on(async move {
            match lightclient.do_rescan().await {
                Ok(j) => j.to_json().pretty(2),
                Err(e) => e,
            }
        })
    }
}

struct ClearCommand {}
impl Command for ClearCommand {
    fn help(&self) -> &'static str {
        indoc! {r#"
            Clear the wallet state, rolling back the wallet to an empty state.
            Usage:
            clear

            This command will clear all notes, utxos and transactions from the wallet, setting up the wallet to be synced from scratch.
        "#}
    }

    fn short_help(&self) -> &'static str {
        "Clear the wallet state, rolling back the wallet to an empty state."
    }

    fn exec(&self, _args: &[&str], lightclient: &LightClient) -> String {
        RT.block_on(async move {
            lightclient.clear_state().await;

            let result = object! { "result" => "success" };
            result.pretty(2)
        })
    }
}

pub struct HelpCommand {}
impl Command for HelpCommand {
    fn help(&self) -> &'static str {
        indoc! {r#"
            List all available commands
            Usage:
            help [command_name]

            If no "command_name" is specified, a list of all available commands is returned
            Example:
            help send

        "#}
    }

    fn short_help(&self) -> &'static str {
        "Lists all available commands"
    }

    fn exec(&self, args: &[&str], _: &LightClient) -> String {
        let mut responses = vec![];

        // Print a list of all commands
        match args.len() {
            0 => {
                responses.push("Available commands:".to_string());
                get_commands().iter().for_each(|(cmd, obj)| {
                    responses.push(format!("{} - {}", cmd, obj.short_help()));
                });

                responses.sort();
                responses.join("\n")
            }
            1 => match get_commands().get(args[0]) {
                Some(cmd) => cmd.help().to_string(),
                None => format!("Command {} not found", args[0]),
            },
            _ => self.help().to_string(),
        }
    }
}
impl ShortCircuitedCommand for HelpCommand {
    fn exec_without_lc(args: Vec<String>) -> String {
        let mut responses = vec![];

        // Print a list of all commands
        match args.len() {
            0 => {
                responses.push("Available commands:".to_string());
                get_commands().iter().for_each(|(cmd, obj)| {
                    responses.push(format!("{} - {}", cmd, obj.short_help()));
                });

                responses.sort();
                responses.join("\n")
            }
            1 => match get_commands().get(args[0].as_str()) {
                Some(cmd) => cmd.help().to_string(),
                None => format!("Command {} not found", args[0]),
            },
            _ => panic!("Unexpected number of parameters."),
        }
    }
}
struct InfoCommand {}
impl Command for InfoCommand {
    fn help(&self) -> &'static str {
        indoc! {r#"
            Get info about the lightwalletd we're connected to
            Usage:
            info

        "#}
    }

    fn short_help(&self) -> &'static str {
        "Get the lightwalletd server's info"
    }

    fn exec(&self, _args: &[&str], lightclient: &LightClient) -> String {
        RT.block_on(async move { lightclient.do_info().await })
    }
}

struct UpdateCurrentPriceCommand {}
impl Command for UpdateCurrentPriceCommand {
    fn help(&self) -> &'static str {
        indoc! {r#"
            Get the latest ZEC price from Gemini exchange's API.
            Currently using USD.
            Usage:
            zecprice

        "#}
    }

    fn short_help(&self) -> &'static str {
        "Get the latest ZEC price in the wallet's currency (USD)"
    }

    fn exec(&self, _args: &[&str], lightclient: &LightClient) -> String {
        RT.block_on(async move { lightclient.update_current_price().await })
    }
}

struct BalanceCommand {}
impl Command for BalanceCommand {
    fn help(&self) -> &'static str {
        indoc! {r#"
            Show the current ZEC balance in the wallet
            Usage:
            balance

            Transparent and Shielded balances, along with the addresses they belong to are displayed
        "#}
    }

    fn short_help(&self) -> &'static str {
        "Show the current ZEC balance in the wallet"
    }

    fn exec(&self, _args: &[&str], lightclient: &LightClient) -> String {
        RT.block_on(async move {
            serde_json::to_string_pretty(&lightclient.do_balance().await).unwrap()
        })
    }
}

struct AddressCommand {}
impl Command for AddressCommand {
    fn help(&self) -> &'static str {
        indoc! {r#"
            List current addresses in the wallet
            Usage:
            address

        "#}
    }

    fn short_help(&self) -> &'static str {
        "List all addresses in the wallet"
    }

    fn exec(&self, _args: &[&str], lightclient: &LightClient) -> String {
        RT.block_on(async move { lightclient.do_addresses().await.pretty(2) })
    }
}

struct ExportUfvkCommand {}
impl Command for ExportUfvkCommand {
    fn help(&self) -> &'static str {
        indoc! {r#"
            Export Unified full viewing key for the wallet.
            Note: If you want to backup spend capability, use the 'seed' command instead.
            Usage:
            exportufvk

            Example:
            exportufvk
        "#}
    }

    fn short_help(&self) -> &'static str {
        "Export full viewing key for wallet addresses"
    }

    fn exec(&self, _args: &[&str], lightclient: &LightClient) -> String {
        let ufvk_res = lightclient.wallet.transaction_context.key.ufvk();
        match ufvk_res {
            Ok(ufvk) => {
                use zcash_address::unified::Encoding as _;
                object! {
                    "ufvk" => ufvk.encode(&lightclient.config().chain.network_type()),
                    "birthday" => RT.block_on(lightclient.wallet.get_birthday())
                }
                .pretty(2)
            }
            Err(e) => format!("Error: {e}"),
        }
    }
}

struct ShieldCommand {}
impl Command for ShieldCommand {
    fn help(&self) -> &'static str {
        indoc! {r#"
            Shield all your transparent and/or orchard funds
            Usage:
            shield ['transparent' or 'sapling' or 'all'] [optional address]

            NOTE: The fee required to send this transaction (currently ZEC 0.0001) is additionally deducted from your balance.
            Example:
            shield all

        "#}
    }

    fn short_help(&self) -> &'static str {
        "Shield your transparent and/or sapling ZEC into the orchard pool"
    }

    fn exec(&self, args: &[&str], lightclient: &LightClient) -> String {
        if args.is_empty() || args.len() > 2 {
            return self.help().to_string();
        }
        let pools_to_shield: &[Pool] = match args[0] {
            "transparent" => &[Pool::Transparent],
            "sapling" => &[Pool::Sapling],
            "all" => &[Pool::Sapling, Pool::Transparent],
            _ => return self.help().to_string(),
        };
        // Parse the address or amount
        let address = if args.len() == 2 {
            Some(args[1].to_string())
        } else {
            None
        };
        RT.block_on(async move {
            match lightclient.do_shield(pools_to_shield, address).await {
                Ok(transaction_id) => {
                    object! { "txid" => transaction_id }
                }
                Err(e) => {
                    object! { "error" => e }
                }
            }
            .pretty(2)
        })
    }
}

struct EncryptMessageCommand {}
impl Command for EncryptMessageCommand {
    fn help(&self) -> &'static str {
        indoc! {r#"
            Encrypt a memo to be sent to a z-address offline
            Usage:
            encryptmessage <address> "memo"
            OR
            encryptmessage "{'address': <address>, 'memo': <memo>}"

            NOTE: This command only returns the encrypted payload. It does not broadcast it. You are expected to send the encrypted payload to the recipient offline
            Example:
            encryptmessage ztestsapling1x65nq4dgp0qfywgxcwk9n0fvm4fysmapgr2q00p85ju252h6l7mmxu2jg9cqqhtvzd69jwhgv8d "Hello from the command line"

        "#}
    }

    fn short_help(&self) -> &'static str {
        "Encrypt a memo to be sent to a z-address offline"
    }

    fn exec(&self, args: &[&str], lightclient: &LightClient) -> String {
        if args.is_empty() || args.len() > 3 {
            return self.help().to_string();
        }

        // Check for a single argument that can be parsed as JSON
        let (to, memo) = if args.len() == 1 {
            let arg_list = args[0];
            let j = match json::parse(arg_list) {
                Ok(j) => j,
                Err(e) => {
                    let es = format!("Couldn't understand JSON: {}", e);
                    return format!("{}\n{}", es, self.help());
                }
            };

            if !j.has_key("address") || !j.has_key("memo") {
                let es = "Need 'address' and 'memo'\n".to_string();
                return format!("{}\n{}", es, self.help());
            }

            let memo =
                wallet::utils::interpret_memo_string(j["memo"].as_str().unwrap().to_string());
            if memo.is_err() {
                return format!("{}\n{}", memo.err().unwrap(), self.help());
            }
            let to = j["address"].as_str().unwrap().to_string();

            (to, memo.unwrap())
        } else if args.len() == 2 {
            let to = args[0].to_string();

            let memo = wallet::utils::interpret_memo_string(args[1].to_string());
            if memo.is_err() {
                return format!("{}\n{}", memo.err().unwrap(), self.help());
            }

            (to, memo.unwrap())
        } else {
            return format!(
                "Wrong number of arguments. Was expecting 1 or 2\n{}",
                self.help()
            );
        };

        if let Ok(m) = memo.try_into() {
            lightclient.do_encrypt_message(to, m).pretty(2)
        } else {
            "Couldn't encode memo".to_string()
        }
    }
}

struct DecryptMessageCommand {}
impl Command for DecryptMessageCommand {
    fn help(&self) -> &'static str {
        indoc! {r#"
            Attempt to decrypt a message with all the view keys in the wallet.
            Usage:
            decryptmessage "encrypted_message_base64"

            Example:
            decryptmessage RW5jb2RlIGFyYml0cmFyeSBvY3RldHMgYXMgYmFzZTY0LiBSZXR1cm5zIGEgU3RyaW5nLg==

        "#}
    }

    fn short_help(&self) -> &'static str {
        "Attempt to decrypt a message with all the view keys in the wallet."
    }

    fn exec(&self, args: &[&str], lightclient: &LightClient) -> String {
        if args.len() != 1 {
            return self.help().to_string();
        }

        RT.block_on(async move {
            lightclient
                .do_decrypt_message(args[0].to_string())
                .await
                .pretty(2)
        })
    }
}

#[cfg(feature = "zip317")]
struct ProposeCommand {}
#[cfg(feature = "zip317")]
impl Command for ProposeCommand {
<<<<<<< HEAD
    fn help(&self) -> &'static str {
        indoc! {r#"
            Propose a transfer of ZEC to the given address(es) prior to sending.
            The fee required to send this transaction will be added to the proposal and displayed to the user.
            Usage:
                propose <address> <amount in zatoshis> "<optional memo>"
                OR
                propose '[{"address":"<address>", "amount":<amount in zatoshis>, "memo":"<optional memo>"}, ...]'
            Example:
                propose ztestsapling1x65nq4dgp0qfywgxcwk9n0fvm4fysmapgr2q00p85ju252h6l7mmxu2jg9cqqhtvzd69jwhgv8d 200000 "Hello from the command line"
                send

        "#}
    }

    fn short_help(&self) -> &'static str {
        "Propose a transfer of ZEC to the given address(es) prior to sending."
    }

    fn exec(&self, args: &[&str], lightclient: &LightClient) -> String {
        let send_inputs = match utils::parse_send_args(args) {
            Ok(args) => args,
            Err(e) => {
                return format!(
                    "Error: {}\nTry 'help send' for correct usage and examples.",
                    e
                )
            }
        };
        for send in &send_inputs {
            let address = &send.0;
            let memo = &send.2;
            if memo.is_some() && is_transparent_address(address, &lightclient.config.chain) {
                return format!(
                    "Error: {}\nTry 'help send' for correct usage and examples.",
                    CommandError::IncompatibleMemo,
                );
            }
        }
        RT.block_on(async move {
            match lightclient
                .do_propose(
                    send_inputs
                        .iter()
                        .map(|(address, amount, memo)| (address.as_str(), *amount, memo.clone()))
                        .collect(),
                )
                .await {
                Ok(proposal) => {
                    object! { "fee" => proposal.steps().iter().fold(0, |acc, step| acc + u64::from(step.balance().fee_required())) }
                }
                Err(e) => {
                    object! { "error" => e }
                }
            }
            .pretty(2)
        })
    }
}

struct SendCommand {}
impl Command for SendCommand {
    fn help(&self) -> &'static str {
        indoc! {r#"
            Send ZEC to the given address(es).
            The 10_000 zat fee required to send this transaction is additionally deducted from your balance.
            Usage:
                send <address> <amount in zatoshis> "<optional memo>"
                OR
                send '[{"address":"<address>", "amount":<amount in zatoshis>, "memo":"<optional memo>"}, ...]'
            Example:
                send ztestsapling1x65nq4dgp0qfywgxcwk9n0fvm4fysmapgr2q00p85ju252h6l7mmxu2jg9cqqhtvzd69jwhgv8d 200000 "Hello from the command line"
=======
    fn help(&self) -> &'static str {
        indoc! {r#"
            Propose a transfer of ZEC to the given address(es) prior to sending.
            The fee required to send this transaction will be added to the proposal and displayed to the user.
            Usage:
                propose <address> <amount in zatoshis> "<optional memo>"
                OR
                propose '[{"address":"<address>", "amount":<amount in zatoshis>, "memo":"<optional memo>"}, ...]'
            Example:
                propose ztestsapling1x65nq4dgp0qfywgxcwk9n0fvm4fysmapgr2q00p85ju252h6l7mmxu2jg9cqqhtvzd69jwhgv8d 200000 "Hello from the command line"
                send
>>>>>>> 25c42495

        "#}
    }

    fn short_help(&self) -> &'static str {
<<<<<<< HEAD
        "Send ZEC to the given address(es)."
=======
        "Propose a transfer of ZEC to the given address(es) prior to sending."
>>>>>>> 25c42495
    }

    fn exec(&self, args: &[&str], lightclient: &LightClient) -> String {
        let send_inputs = match utils::parse_send_args(args) {
            Ok(args) => args,
            Err(e) => {
                return format!(
                    "Error: {}\nTry 'help send' for correct usage and examples.",
                    e
                )
            }
        };
        if let Err(e) = utils::check_memo_compatibility(&send_inputs, &lightclient.config().chain) {
            return format!(
                "Error: {}\nTry 'help send' for correct usage and examples.",
                e,
            );
        };
        RT.block_on(async move {
            match lightclient
                .do_propose(
                    send_inputs
                        .iter()
                        .map(|(address, amount, memo)| (address.as_str(), *amount, memo.clone()))
                        .collect(),
                )
                .await {
                Ok(proposal) => {
                    object! { "fee" => proposal.steps().iter().fold(0, |acc, step| acc + u64::from(step.balance().fee_required())) }
                }
                Err(e) => {
                    object! { "error" => e }
                }
            }
            .pretty(2)
        })
    }
}

struct SendCommand {}
impl Command for SendCommand {
    fn help(&self) -> &'static str {
        indoc! {r#"
            Send ZEC to the given address(es).
            The 10_000 zat fee required to send this transaction is additionally deducted from your balance.
            Usage:
                send <address> <amount in zatoshis> "<optional memo>"
                OR
                send '[{"address":"<address>", "amount":<amount in zatoshis>, "memo":"<optional memo>"}, ...]'
            Example:
                send ztestsapling1x65nq4dgp0qfywgxcwk9n0fvm4fysmapgr2q00p85ju252h6l7mmxu2jg9cqqhtvzd69jwhgv8d 200000 "Hello from the command line"

        "#}
    }

    fn short_help(&self) -> &'static str {
        "Send ZEC to the given address(es)."
    }

    fn exec(&self, args: &[&str], lightclient: &LightClient) -> String {
        let send_inputs = match utils::parse_send_args(args) {
            Ok(args) => args,
            Err(e) => {
                return format!(
                    "Error: {}\nTry 'help send' for correct usage and examples.",
                    e
                )
            }
        };
        if let Err(e) = utils::check_memo_compatibility(&send_inputs, &lightclient.config().chain) {
            return format!(
                "Error: {}\nTry 'help send' for correct usage and examples.",
                e,
            );
        };
        RT.block_on(async move {
            match lightclient
                .do_send(
                    send_inputs
                        .iter()
                        .map(|(address, amount, memo)| (address.as_str(), *amount, memo.clone()))
                        .collect(),
                )
                .await
            {
                Ok(transaction_id) => {
                    object! { "txid" => transaction_id }
                }
                Err(e) => {
                    object! { "error" => e }
                }
            }
            .pretty(2)
        })
    }
}

#[cfg(feature = "zip317")]
struct QuickSendCommand {}
#[cfg(feature = "zip317")]
impl Command for QuickSendCommand {
    fn help(&self) -> &'static str {
        indoc! {r#"
            Send ZEC to the given address(es). Combines `Propose` and `Send` into a single command.
            The fee required to send this transaction is additionally deducted from your balance.
            Warning:
                Transaction(s) will be sent without the user being aware of the fee amount.
            Usage:
                quicksend <address> <amount in zatoshis> "<optional memo>"
                OR
                quicksend '[{"address":"<address>", "amount":<amount in zatoshis>, "memo":"<optional memo>"}, ...]'
            Example:
                quicksend ztestsapling1x65nq4dgp0qfywgxcwk9n0fvm4fysmapgr2q00p85ju252h6l7mmxu2jg9cqqhtvzd69jwhgv8d 200000 "Hello from the command line"

        "#}
    }

    fn short_help(&self) -> &'static str {
        "Send ZEC to the given address(es). Combines `Propose` and `Send` into a single command."
    }

    fn exec(&self, args: &[&str], lightclient: &LightClient) -> String {
        let send_inputs = match utils::parse_send_args(args) {
            Ok(args) => args,
            Err(e) => {
                return format!(
                    "Error: {}\nTry 'help send' for correct usage and examples.",
                    e
                )
            }
        };
<<<<<<< HEAD
        for send in &send_inputs {
            let address = &send.0;
            let memo = &send.2;
            if memo.is_some() && is_transparent_address(address, &lightclient.config.chain) {
                return format!(
                    "Error: {}\nTry 'help send' for correct usage and examples.",
                    CommandError::IncompatibleMemo,
                );
            }
        }
=======
        if let Err(e) = utils::check_memo_compatibility(&send_inputs, &lightclient.config().chain) {
            return format!(
                "Error: {}\nTry 'help send' for correct usage and examples.",
                e,
            );
        };
>>>>>>> 25c42495
        RT.block_on(async move {
            if let Err(e) = lightclient
                .do_propose(
                    send_inputs
                        .iter()
                        .map(|(address, amount, memo)| (address.as_str(), *amount, memo.clone()))
                        .collect(),
                )
                .await {
                return e;
            };
            match lightclient
                .do_send_proposal().await
            {
                Ok(txids) => {
                     object! { "txids" =>  txids.iter().map(|txid| txid.to_string()).collect::<Vec<String>>()}
                }
                Err(e) => {
                    object! { "error" => e }
                }
            }
            .pretty(2)
        })
    }
}

struct DeleteCommand {}
impl Command for DeleteCommand {
    fn help(&self) -> &'static str {
        indoc! {r#"
            Delete the wallet from disk
            Usage:
            delete

            The wallet is deleted from disk. If you want to use another wallet first you need to remove the existing wallet file

        "#}
    }

    fn short_help(&self) -> &'static str {
        "Delete wallet file from disk"
    }

    fn exec(&self, _args: &[&str], lightclient: &LightClient) -> String {
        RT.block_on(async move {
            match lightclient.do_delete().await {
                Ok(_) => {
                    let r = object! { "result" => "success",
                    "wallet_path" => lightclient.config.get_wallet_path().to_str().unwrap() };
                    r.pretty(2)
                }
                Err(e) => {
                    let r = object! {
                        "result" => "error",
                        "error" => e
                    };
                    r.pretty(2)
                }
            }
        })
    }
}
struct SeedCommand {}
impl Command for SeedCommand {
    fn help(&self) -> &'static str {
        indoc! {r#"
            Show the wallet's seed phrase
            Usage:
            seed

            Your wallet is entirely recoverable from the seed phrase. Please save it carefully and don't share it with anyone

        "#}
    }

    fn short_help(&self) -> &'static str {
        "Display the seed phrase"
    }

    fn exec(&self, _args: &[&str], lightclient: &LightClient) -> String {
        RT.block_on(async move {
            match lightclient.do_seed_phrase().await {
                Ok(m) => serde_json::to_string_pretty(&m).unwrap(),
                Err(e) => object! { "error" => e }.pretty(2),
            }
        })
    }
}

#[cfg(feature = "lightclient-deprecated")]
struct TransactionsCommand {}
#[cfg(feature = "lightclient-deprecated")]
impl Command for TransactionsCommand {
    fn help(&self) -> &'static str {
        indoc! {r#"
            List all incoming and outgoing transactions from this wallet
            Usage:
            list [allmemos]

            If you include the 'allmemos' argument, all memos are returned in their raw hex format

        "#}
    }

    fn short_help(&self) -> &'static str {
        "List all transactions in the wallet"
    }

    fn exec(&self, args: &[&str], lightclient: &LightClient) -> String {
        if args.len() > 1 {
            return format!("Didn't understand arguments\n{}", self.help());
        }

        RT.block_on(async move { lightclient.do_list_transactions().await.pretty(2) })
    }
}

struct ValueTxSummariesCommand {}
impl Command for ValueTxSummariesCommand {
    fn help(&self) -> &'static str {
        indoc! {r#"
            List summaries of value transfers for this seed.
            Usage:
            summaries
        "#}
    }

    fn short_help(&self) -> &'static str {
        "List all value transfer summaries for this seed."
    }

    fn exec(&self, args: &[&str], lightclient: &LightClient) -> String {
        if args.len() > 1 {
            return format!("Didn't understand arguments\n{}", self.help());
        }

        RT.block_on(async move {
            json::JsonValue::from(lightclient.do_list_txsummaries().await).pretty(2)
        })
    }
}
struct MemoBytesToAddressCommand {}
impl Command for MemoBytesToAddressCommand {
    fn help(&self) -> &'static str {
        indoc! {r#"
            Get an object where keys are addresses and values are total bytes of memo sent to that address.
            usage:
            memobytes_to_address
        "#}
    }

    fn short_help(&self) -> &'static str {
        "Show by address memo_bytes transfers for this seed."
    }

    fn exec(&self, args: &[&str], lightclient: &LightClient) -> String {
        if args.len() > 1 {
            return format!("didn't understand arguments\n{}", self.help());
        }

        RT.block_on(async move {
            json::JsonValue::from(lightclient.do_total_memobytes_to_address().await).pretty(2)
        })
    }
}
struct ValueToAddressCommand {}
impl Command for ValueToAddressCommand {
    fn help(&self) -> &'static str {
        indoc! {r#"
            Get an object where keys are addresses and values are total value sent to that address.
            usage:
            value_to_address
        "#}
    }

    fn short_help(&self) -> &'static str {
        "Show by address value transfers for this seed."
    }

    fn exec(&self, args: &[&str], lightclient: &LightClient) -> String {
        if args.len() > 1 {
            return format!("didn't understand arguments\n{}", self.help());
        }

        RT.block_on(async move {
            json::JsonValue::from(lightclient.do_total_value_to_address().await).pretty(2)
        })
    }
}
struct SendsToAddressCommand {}
impl Command for SendsToAddressCommand {
    fn help(&self) -> &'static str {
        indoc! {r#"
            Get an object where keys are addresses and values are total value sent to that address.
            usage:
            sends_to_address
        "#}
    }

    fn short_help(&self) -> &'static str {
        "Show by address number of sends for this seed."
    }

    fn exec(&self, args: &[&str], lightclient: &LightClient) -> String {
        if args.len() > 1 {
            return format!("didn't understand arguments\n{}", self.help());
        }

        RT.block_on(async move {
            json::JsonValue::from(lightclient.do_total_spends_to_address().await).pretty(2)
        })
    }
}
struct SetOptionCommand {}
impl Command for SetOptionCommand {
    fn help(&self) -> &'static str {
        indoc! {r#"
            Set a wallet option
            Usage:
            setoption <optionname>=<optionvalue>
            List of available options:
            download_memos : none | wallet | all

        "#}
    }

    fn short_help(&self) -> &'static str {
        "Set a wallet option"
    }

    fn exec(&self, args: &[&str], lightclient: &LightClient) -> String {
        if args.len() != 1 {
            return format!("Error: Need exactly 1 argument\n\n{}", self.help());
        }

        let option = args[0];
        let values: Vec<&str> = option.split('=').collect();

        if values.len() != 2 {
            return "Error: Please set option value like: <optionname>=<optionvalue>".to_string();
        }

        let option_name = values[0];
        let option_value = values[1];

        RT.block_on(async move {
            match option_name {
                "download_memos" => match option_value {
                    "none" => {
                        lightclient
                            .wallet
                            .set_download_memo(MemoDownloadOption::NoMemos)
                            .await
                    }
                    "wallet" => {
                        lightclient
                            .wallet
                            .set_download_memo(MemoDownloadOption::WalletMemos)
                            .await
                    }
                    "all" => {
                        lightclient
                            .wallet
                            .set_download_memo(MemoDownloadOption::AllMemos)
                            .await
                    }
                    _ => {
                        return format!(
                            "Error: Couldn't understand {} value {}",
                            option_name, option_value
                        )
                    }
                },
                "transaction_filter_threshold" => match option_value.parse() {
                    Ok(number) => {
                        lightclient
                            .wallet
                            .wallet_options
                            .write()
                            .await
                            .transaction_size_filter = Some(number)
                    }
                    Err(e) => return format!("Error {e}, couldn't parse {option_value} as number"),
                },
                _ => return format!("Error: Couldn't understand {}", option_name),
            }

            let r = object! {
                "success" => true
            };

            r.pretty(2)
        })
    }
}

struct GetOptionCommand {}
impl Command for GetOptionCommand {
    fn help(&self) -> &'static str {
        indoc! {r#"
            Get a wallet option
            Argument is either "download_memos" and "transaction_filter_threshold"

            Usage:
            getoption <optionname>

        "#}
    }

    fn short_help(&self) -> &'static str {
        "Get a wallet option"
    }

    fn exec(&self, args: &[&str], lightclient: &LightClient) -> String {
        if args.len() != 1 {
            return format!("Error: Need exactly 1 argument\n\n{}", self.help());
        }

        let option_name = args[0];

        RT.block_on(async move {
            let value = match option_name {
                "download_memos" => match lightclient
                    .wallet
                    .wallet_options
                    .read()
                    .await
                    .download_memos
                {
                    MemoDownloadOption::NoMemos => "none".to_string(),
                    MemoDownloadOption::WalletMemos => "wallet".to_string(),
                    MemoDownloadOption::AllMemos => "all".to_string(),
                },
                "transaction_filter_threshold" => lightclient
                    .wallet
                    .wallet_options
                    .read()
                    .await
                    .transaction_size_filter
                    .map(|filter| filter.to_string())
                    .unwrap_or("No filter".to_string()),
                _ => return format!("Error: Couldn't understand {}", option_name),
            };

            let r = object! {
                option_name => value
            };

            r.pretty(2)
        })
    }
}

struct HeightCommand {}
impl Command for HeightCommand {
    fn help(&self) -> &'static str {
        indoc! {r#"
            Get the latest block height that the wallet is at.
            Usage:
            height

            Pass 'true' (default) to sync to the server to get the latest block height. Pass 'false' to get the latest height in the wallet without checking with the server.

        "#}
    }

    fn short_help(&self) -> &'static str {
        "Get the latest block height that the wallet is at"
    }

    fn exec(&self, _args: &[&str], lightclient: &LightClient) -> String {
        RT.block_on(async move {
            object! { "height" => lightclient.do_wallet_last_scanned_height().await}.pretty(2)
        })
    }
}

struct DefaultFeeCommand {}
impl Command for DefaultFeeCommand {
    fn help(&self) -> &'static str {
        indoc! {r#"
            Returns the default fee in zats for outgoing transactions
            Usage:
            defaultfee <optional_block_height>

            Example:
            defaultfee
        "#}
    }

    fn short_help(&self) -> &'static str {
        "Returns the default fee in zats for outgoing transactions"
    }

    fn exec(&self, args: &[&str], _lightclient: &LightClient) -> String {
        if args.len() > 1 {
            return format!("Was expecting at most 1 argument\n{}", self.help());
        }

        RT.block_on(async move {
            let j = object! { "defaultfee" => u64::from(MINIMUM_FEE)};
            j.pretty(2)
        })
    }
}

struct NewAddressCommand {}
impl Command for NewAddressCommand {
    fn help(&self) -> &'static str {
        indoc! {r#"
            Create a new address in this wallet
            Usage:
            new [z | t | o]

            Example:
            To create a new z address:
            new z
        "#}
    }

    fn short_help(&self) -> &'static str {
        "Create a new address in this wallet"
    }

    fn exec(&self, args: &[&str], lightclient: &LightClient) -> String {
        if args.len() != 1 {
            return format!("No address type specified\n{}", self.help());
        }

        RT.block_on(async move {
            match lightclient.do_new_address(args[0]).await {
                Ok(j) => j,
                Err(e) => object! { "error" => e },
            }
            .pretty(2)
        })
    }
}

struct NotesCommand {}
impl Command for NotesCommand {
    fn help(&self) -> &'static str {
        indoc! {r#"
            Show all sapling notes and utxos in this wallet
            Usage:
            notes [all]

            If you supply the "all" parameter, all previously spent sapling notes and spent utxos are also included

        "#}
    }

    fn short_help(&self) -> &'static str {
        "List all sapling notes and utxos in the wallet"
    }

    fn exec(&self, args: &[&str], lightclient: &LightClient) -> String {
        // Parse the args.
        if args.len() > 1 {
            return self.short_help().to_string();
        }

        // Make sure we can parse the amount
        let all_notes = if args.len() == 1 {
            match args[0] {
                "all" => true,
                a => {
                    return format!(
                        "Invalid argument \"{}\". Specify 'all' to include unspent notes",
                        a
                    )
                }
            }
        } else {
            false
        };

        RT.block_on(async move { lightclient.do_list_notes(all_notes).await.pretty(2) })
    }
}

struct QuitCommand {}
impl Command for QuitCommand {
    fn help(&self) -> &'static str {
        indoc! {r#"
            Quit the light client
            Usage:
            quit

        "#}
    }

    fn short_help(&self) -> &'static str {
        "Quit the lightwallet, saving state to disk"
    }

    fn exec(&self, _args: &[&str], lightclient: &LightClient) -> String {
        // before shutting down, shut down all child processes..
        // ...but only if the network being used is regtest.
        let o = RT.block_on(async move { lightclient.do_info().await });
        if o.contains("\"chain_name\": \"regtest\",") {
            use std::process::Command;

            // find zingo-cli's PID
            let cli_pid: u32 = std::process::id();

            // now find all child processes of this PID
            let raw_child_processes = Command::new("ps")
                .args(["--no-headers", "--ppid", &cli_pid.to_string()])
                .output()
                .expect("error running ps");

            let owned_child_processes: String = String::from_utf8(raw_child_processes.stdout)
                .expect("error unwrapping stdout of ps");
            let child_processes = owned_child_processes.split('\n').collect::<Vec<&str>>();

            // &str representation of PIDs
            let mut spawned_pids: Vec<&str> = Vec::new();

            for child in child_processes {
                if !child.is_empty() {
                    let ch: Vec<&str> = child.split_whitespace().collect();
                    spawned_pids.push(ch[0]);
                }
            }

            for pid in spawned_pids {
                Command::new("kill")
                    .arg(pid)
                    .output()
                    .expect("error while killing regtest-spawned processes!");
            }
        }
        "quit".to_string()
    }
}

struct DeprecatedNoCommand {}
impl Command for DeprecatedNoCommand {
    fn help(&self) -> &'static str {
        indoc! {r#"
            This command has been deprecated.
            Usage:
            dont

        "#}
    }

    fn short_help(&self) -> &'static str {
        "Deprecated command."
    }

    fn exec(&self, _args: &[&str], _lightclient: &LightClient) -> String {
        ".deprecated.".to_string()
    }
}

pub fn get_commands() -> HashMap<&'static str, Box<dyn Command>> {
    #[allow(unused_mut)]
    let mut entries: Vec<(&'static str, Box<dyn Command>)> = vec![
        (("version"), Box::new(GetVersionCommand {})),
        ("sync", Box::new(SyncCommand {})),
        ("syncstatus", Box::new(SyncStatusCommand {})),
        ("encryptmessage", Box::new(EncryptMessageCommand {})),
        ("decryptmessage", Box::new(DecryptMessageCommand {})),
        ("parse_address", Box::new(ParseAddressCommand {})),
        ("parse_viewkey", Box::new(ParseViewKeyCommand {})),
        ("interrupt_sync_after_batch", Box::new(InterruptCommand {})),
        ("changeserver", Box::new(ChangeServerCommand {})),
        ("rescan", Box::new(RescanCommand {})),
        ("clear", Box::new(ClearCommand {})),
        ("help", Box::new(HelpCommand {})),
        ("balance", Box::new(BalanceCommand {})),
        ("addresses", Box::new(AddressCommand {})),
        ("height", Box::new(HeightCommand {})),
        ("sendprogress", Box::new(SendProgressCommand {})),
        ("setoption", Box::new(SetOptionCommand {})),
        ("summaries", Box::new(ValueTxSummariesCommand {})),
        ("value_to_address", Box::new(ValueToAddressCommand {})),
        ("sends_to_address", Box::new(SendsToAddressCommand {})),
        (
            "memobytes_to_address",
            Box::new(MemoBytesToAddressCommand {}),
        ),
        ("getoption", Box::new(GetOptionCommand {})),
        ("exportufvk", Box::new(ExportUfvkCommand {})),
        ("info", Box::new(InfoCommand {})),
        ("updatecurrentprice", Box::new(UpdateCurrentPriceCommand {})),
        ("send", Box::new(SendCommand {})),
        ("shield", Box::new(ShieldCommand {})),
        ("save", Box::new(DeprecatedNoCommand {})),
        ("quit", Box::new(QuitCommand {})),
        ("notes", Box::new(NotesCommand {})),
        ("new", Box::new(NewAddressCommand {})),
        ("defaultfee", Box::new(DefaultFeeCommand {})),
        ("seed", Box::new(SeedCommand {})),
        ("get_birthday", Box::new(GetBirthdayCommand {})),
        ("wallet_kind", Box::new(WalletKindCommand {})),
        ("delete", Box::new(DeleteCommand {})),
    ];
    #[cfg(feature = "lightclient-deprecated")]
    {
        entries.push(("list", Box::new(TransactionsCommand {})));
    }
    #[cfg(feature = "zip317")]
    {
        entries.push(("propose", Box::new(ProposeCommand {})));
        entries.push(("quicksend", Box::new(QuickSendCommand {})));
    }
    entries.into_iter().collect()
}

pub fn do_user_command(cmd: &str, args: &[&str], lightclient: &LightClient) -> String {
    match get_commands().get(cmd.to_ascii_lowercase().as_str()) {
        Some(cmd) => cmd.exec(args, lightclient),
        None => format!(
            "Unknown command : {}. Type 'help' for a list of commands",
            cmd
        ),
    }
}<|MERGE_RESOLUTION|>--- conflicted
+++ resolved
@@ -791,7 +791,6 @@
 struct ProposeCommand {}
 #[cfg(feature = "zip317")]
 impl Command for ProposeCommand {
-<<<<<<< HEAD
     fn help(&self) -> &'static str {
         indoc! {r#"
             Propose a transfer of ZEC to the given address(es) prior to sending.
@@ -809,84 +808,6 @@
 
     fn short_help(&self) -> &'static str {
         "Propose a transfer of ZEC to the given address(es) prior to sending."
-    }
-
-    fn exec(&self, args: &[&str], lightclient: &LightClient) -> String {
-        let send_inputs = match utils::parse_send_args(args) {
-            Ok(args) => args,
-            Err(e) => {
-                return format!(
-                    "Error: {}\nTry 'help send' for correct usage and examples.",
-                    e
-                )
-            }
-        };
-        for send in &send_inputs {
-            let address = &send.0;
-            let memo = &send.2;
-            if memo.is_some() && is_transparent_address(address, &lightclient.config.chain) {
-                return format!(
-                    "Error: {}\nTry 'help send' for correct usage and examples.",
-                    CommandError::IncompatibleMemo,
-                );
-            }
-        }
-        RT.block_on(async move {
-            match lightclient
-                .do_propose(
-                    send_inputs
-                        .iter()
-                        .map(|(address, amount, memo)| (address.as_str(), *amount, memo.clone()))
-                        .collect(),
-                )
-                .await {
-                Ok(proposal) => {
-                    object! { "fee" => proposal.steps().iter().fold(0, |acc, step| acc + u64::from(step.balance().fee_required())) }
-                }
-                Err(e) => {
-                    object! { "error" => e }
-                }
-            }
-            .pretty(2)
-        })
-    }
-}
-
-struct SendCommand {}
-impl Command for SendCommand {
-    fn help(&self) -> &'static str {
-        indoc! {r#"
-            Send ZEC to the given address(es).
-            The 10_000 zat fee required to send this transaction is additionally deducted from your balance.
-            Usage:
-                send <address> <amount in zatoshis> "<optional memo>"
-                OR
-                send '[{"address":"<address>", "amount":<amount in zatoshis>, "memo":"<optional memo>"}, ...]'
-            Example:
-                send ztestsapling1x65nq4dgp0qfywgxcwk9n0fvm4fysmapgr2q00p85ju252h6l7mmxu2jg9cqqhtvzd69jwhgv8d 200000 "Hello from the command line"
-=======
-    fn help(&self) -> &'static str {
-        indoc! {r#"
-            Propose a transfer of ZEC to the given address(es) prior to sending.
-            The fee required to send this transaction will be added to the proposal and displayed to the user.
-            Usage:
-                propose <address> <amount in zatoshis> "<optional memo>"
-                OR
-                propose '[{"address":"<address>", "amount":<amount in zatoshis>, "memo":"<optional memo>"}, ...]'
-            Example:
-                propose ztestsapling1x65nq4dgp0qfywgxcwk9n0fvm4fysmapgr2q00p85ju252h6l7mmxu2jg9cqqhtvzd69jwhgv8d 200000 "Hello from the command line"
-                send
->>>>>>> 25c42495
-
-        "#}
-    }
-
-    fn short_help(&self) -> &'static str {
-<<<<<<< HEAD
-        "Send ZEC to the given address(es)."
-=======
-        "Propose a transfer of ZEC to the given address(es) prior to sending."
->>>>>>> 25c42495
     }
 
     fn exec(&self, args: &[&str], lightclient: &LightClient) -> String {
@@ -1018,25 +939,12 @@
                 )
             }
         };
-<<<<<<< HEAD
-        for send in &send_inputs {
-            let address = &send.0;
-            let memo = &send.2;
-            if memo.is_some() && is_transparent_address(address, &lightclient.config.chain) {
-                return format!(
-                    "Error: {}\nTry 'help send' for correct usage and examples.",
-                    CommandError::IncompatibleMemo,
-                );
-            }
-        }
-=======
         if let Err(e) = utils::check_memo_compatibility(&send_inputs, &lightclient.config().chain) {
             return format!(
                 "Error: {}\nTry 'help send' for correct usage and examples.",
                 e,
             );
         };
->>>>>>> 25c42495
         RT.block_on(async move {
             if let Err(e) = lightclient
                 .do_propose(
