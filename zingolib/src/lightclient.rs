--- conflicted
+++ resolved
@@ -1,33 +1,9 @@
 use crate::{
-<<<<<<< HEAD
     blaze::syncdata::BlazeSyncData,
-=======
-    blaze::{
-        block_management_reorg_detection::BlockManagementData,
-        fetch_compact_blocks::FetchCompactBlocks, fetch_taddr_transactions::FetchTaddrTransactions,
-        sync_status::BatchSyncStatus, syncdata::BlazeSyncData, trial_decryptions::TrialDecryptions,
-        update_notes::UpdateNotes,
-    },
->>>>>>> d12dc4ce
     error::{ZingoLibError, ZingoLibResult},
     wallet::{
-<<<<<<< HEAD
         data::TransactionRecord, keys::unified::ReceiverSelection, message::Message,
         notes::NoteInterface, notes::ShieldedNoteInterface, LightWallet,
-=======
-        data::{
-            finsight, summaries::ValueTransfer, summaries::ValueTransferKind, OutgoingTxData,
-            TransactionRecord,
-        },
-        keys::{address_from_pubkeyhash, unified::ReceiverSelection},
-        message::Message,
-        notes::NoteInterface,
-        notes::ShieldedNoteInterface,
-        now,
-        transaction_context::TransactionContext,
-        utils::get_price,
-        LightWallet, Pool, SendProgress, WalletBase,
->>>>>>> d12dc4ce
     },
 };
 
