use crate::wallet::{
    data::OutgoingTxData,
    keys::{address_from_pubkeyhash, unified::WalletCapability},
    traits::{
        self as zingo_traits, Bundle as _, DomainWalletExt, ReceivedNoteAndMetadata as _,
        Recipient as _, ShieldedOutputExt as _, Spend as _, ToBytes as _,
    },
    transactions::TransactionMetadataSet,
};
use zingo_memo::{parse_zingo_memo, ParsedMemo};

use super::syncdata::BlazeSyncData;
use futures::{future::join_all, stream::FuturesUnordered, StreamExt};
<<<<<<< HEAD
// use log::info;
=======
>>>>>>> cb90d7f0
use orchard::note_encryption::OrchardDomain;
use std::{
    collections::HashSet,
    convert::TryInto,
    sync::{
        atomic::{AtomicU64, Ordering},
        Arc,
    },
};
use tokio::{
    sync::{
        mpsc::{unbounded_channel, UnboundedSender},
        oneshot, RwLock,
    },
    task::JoinHandle,
};
use zcash_client_backend::address::{RecipientAddress, UnifiedAddress};
use zcash_note_encryption::try_output_recovery_with_ovk;
use zcash_primitives::{
    consensus::BlockHeight,
    memo::{Memo, MemoBytes},
    sapling::note_encryption::SaplingDomain,
    transaction::{Transaction, TxId},
};
use zingoconfig::{ChainType, ZingoConfig};

#[derive(Clone)]
pub struct TransactionContext {
    pub(crate) config: ZingoConfig,
    pub(crate) key: Arc<WalletCapability>,
    pub transaction_metadata_set: Arc<RwLock<TransactionMetadataSet>>,
}

impl TransactionContext {
    pub fn new(
        config: &ZingoConfig,
        key: Arc<WalletCapability>,
        transaction_metadata_set: Arc<RwLock<TransactionMetadataSet>>,
    ) -> Self {
        Self {
            config: config.clone(),
            key,
            transaction_metadata_set,
        }
    }

    #[allow(clippy::too_many_arguments)]
    async fn execute_bundlescans_internal(
        &self,
        transaction: &Transaction,
        height: BlockHeight,
        unconfirmed: bool,
        block_time: u32,
        is_outgoing_transaction: &mut bool,
        outgoing_metadatas: &mut Vec<OutgoingTxData>,
        arbitrary_memos_with_txids: &mut Vec<(ParsedMemo, TxId)>,
        taddrs_set: &HashSet<String>,
    ) {
        //todo: investigate scanning all bundles simultaneously
        self.scan_transparent_bundle(
            transaction,
            height,
            unconfirmed,
            block_time,
            is_outgoing_transaction,
            taddrs_set,
        )
        .await;

        self.scan_sapling_bundle(
            transaction,
            height,
            unconfirmed,
            block_time,
            is_outgoing_transaction,
            outgoing_metadatas,
            arbitrary_memos_with_txids,
        )
        .await;
        self.scan_orchard_bundle(
            transaction,
            height,
            unconfirmed,
            block_time,
            is_outgoing_transaction,
            outgoing_metadatas,
            arbitrary_memos_with_txids,
        )
        .await;
    }
    pub(crate) async fn scan_full_tx(
        &self,
        transaction: Transaction,
        height: BlockHeight,
        unconfirmed: bool,
        block_time: u32,
        price: Option<f64>,
    ) {
        // Set up data structures to record scan results
        let mut txid_indexed_zingo_memos = Vec::new();
        // Remember if this is an outgoing Tx. Useful for when we want to grab the outgoing metadata.
        let mut is_outgoing_transaction = false;
        // Collect our t-addresses for easy checking
        let taddrs_set = self.key.get_all_taddrs(&self.config);
        // Process t-address outputs
        // If this transaction in outgoing, i.e., we received sent some money in this transaction, then we need to grab all transparent outputs
        // that don't belong to us as the outgoing metadata
        if self
            .transaction_metadata_set
            .read()
            .await
            .total_funds_spent_in(&transaction.txid())
            > 0
        {
            is_outgoing_transaction = true;
        }
        let mut outgoing_metadatas = vec![];
        // Execute scanning operations
        self.execute_bundlescans_internal(
            &transaction,
            height,
            unconfirmed,
            block_time,
            &mut is_outgoing_transaction,
            &mut outgoing_metadatas,
            &mut txid_indexed_zingo_memos,
            &taddrs_set,
        )
        .await;
        // Post process scan results
        if is_outgoing_transaction {
            if let Some(t_bundle) = transaction.transparent_bundle() {
                for vout in &t_bundle.vout {
                    if let Some(taddr) = vout
                        .recipient_address()
                        .map(|raw_taddr| address_from_pubkeyhash(&self.config, raw_taddr))
                    {
                        outgoing_metadatas.push(OutgoingTxData {
                            to_address: taddr,
                            value: u64::from(vout.value),
                            memo: Memo::Empty,
                            recipient_ua: None,
                        });
                    }
                }
            }
            // Also, if this is an outgoing transaction, then mark all the *incoming* sapling notes to this transaction as change.
            // Note that this is also done in `WalletTxns::add_new_spent`, but that doesn't take into account transparent spends,
            // so we'll do it again here.
            self.transaction_metadata_set
                .write()
                .await
                .check_notes_mark_change(&transaction.txid());
        }

        if !outgoing_metadatas.is_empty() {
            self.transaction_metadata_set
                .write()
                .await
                .add_outgoing_metadata(&transaction.txid(), outgoing_metadatas);
        }

        self.update_outgoing_txdatas_with_uas(txid_indexed_zingo_memos)
            .await;

        // Update price if available
        if price.is_some() {
            self.transaction_metadata_set
                .write()
                .await
                .set_price(&transaction.txid(), price);
        }
    }

    async fn update_outgoing_txdatas_with_uas(
        &self,
        txid_indexed_zingo_memos: Vec<(ParsedMemo, TxId)>,
    ) {
        for (parsed_zingo_memo, txid) in txid_indexed_zingo_memos {
            match parsed_zingo_memo {
                ParsedMemo::Version0 { uas } => {
                    for ua in uas {
                        if let Some(transaction) = self
                            .transaction_metadata_set
                            .write()
                            .await
                            .current
                            .get_mut(&txid)
                        {
                            if !transaction.outgoing_tx_data.is_empty() {
                                let outgoing_potential_receivers = [
                                    ua.orchard().map(|oaddr| {
                                        oaddr.b32encode_for_network(&self.config.chain)
                                    }),
                                    ua.sapling().map(|zaddr| {
                                        zaddr.b32encode_for_network(&self.config.chain)
                                    }),
                                    ua.transparent()
                                        .map(|taddr| address_from_pubkeyhash(&self.config, *taddr)),
                                    Some(ua.encode(&self.config.chain)),
                                ];
                                if let Some(out_metadata) =
                                    transaction.outgoing_tx_data.iter_mut().find(|out_meta| {
                                        outgoing_potential_receivers
                                            .contains(&Some(out_meta.to_address.clone()))
                                    })
                                {
                                    out_metadata.recipient_ua = Some(ua.encode(&self.config.chain));
                                } else {
                                    log::error!(
                                        "Received memo indicating you sent to \
                                        an address you don't have on record.\n({})\n\
                                        This may mean you are being sent malicious data.\n\
                                        Some information may not be displayed correctly",
                                        ua.encode(&self.config.chain)
                                    )
                                }
                            }
                        }
                    }
                }
                other_memo_version => {
                    log::error!(
                        "Wallet internal memo is from a future version of the protocol\n\
                        Please ensure that your software is up-to-date.\n\
                        Memo: {other_memo_version:?}"
                    )
                }
            }
        }
    }

    async fn scan_transparent_bundle(
        &self,
        transaction: &Transaction,
        height: BlockHeight,
        unconfirmed: bool,
        block_time: u32,
        is_outgoing_transaction: &mut bool,
        taddrs_set: &HashSet<String>,
    ) {
        // Scan all transparent outputs to see if we received any money
        if let Some(t_bundle) = transaction.transparent_bundle() {
            for (n, vout) in t_bundle.vout.iter().enumerate() {
                if let Some(taddr) = vout.recipient_address() {
                    let output_taddr = address_from_pubkeyhash(&self.config, taddr);
                    if taddrs_set.contains(&output_taddr) {
                        // This is our address. Add this as an output to the txid
                        self.transaction_metadata_set
                            .write()
                            .await
                            .add_new_taddr_output(
                                transaction.txid(),
                                output_taddr.clone(),
                                height.into(),
                                unconfirmed,
                                block_time as u64,
                                vout,
                                n as u32,
                            );
                    }
                }
            }
        }

        // Scan transparent spends

        // Scan all the inputs to see if we spent any transparent funds in this tx
        let mut total_transparent_value_spent = 0;
        let mut spent_utxos = vec![];

        {
            let current = &self.transaction_metadata_set.read().await.current;
            if let Some(t_bundle) = transaction.transparent_bundle() {
                for vin in t_bundle.vin.iter() {
                    // Find the prev txid that was spent
                    let prev_transaction_id = TxId::from_bytes(*vin.prevout.hash());
                    let prev_n = vin.prevout.n() as u64;

                    if let Some(wtx) = current.get(&prev_transaction_id) {
                        // One of the tx outputs is a match
                        if let Some(spent_utxo) = wtx
                            .received_utxos
                            .iter()
                            .find(|u| u.txid == prev_transaction_id && u.output_index == prev_n)
                        {
<<<<<<< HEAD
=======
                            log::debug!(
                                "Spent: utxo from {} was spent in {}",
                                prev_transaction_id,
                                transaction.txid()
                            );
>>>>>>> cb90d7f0
                            total_transparent_value_spent += spent_utxo.value;
                            spent_utxos.push((
                                prev_transaction_id,
                                prev_n as u32,
                                transaction.txid(),
                                height,
                            ));
                        }
                    }
                }
            }
        }

        // Mark all the UTXOs that were spent here back in their original txns.
        for (prev_transaction_id, prev_n, transaction_id, height) in spent_utxos {
            // Mark that this Tx spent some funds
            *is_outgoing_transaction = true;

            self.transaction_metadata_set
                .write()
                .await
                .mark_txid_utxo_spent(prev_transaction_id, prev_n, transaction_id, height.into());
        }

        // If this transaction spent value, add the spent amount to the TxID
        if total_transparent_value_spent > 0 {
            *is_outgoing_transaction = true;

            self.transaction_metadata_set.write().await.add_taddr_spent(
                transaction.txid(),
                height,
                unconfirmed,
                block_time as u64,
                total_transparent_value_spent,
            );
        }
    }
    #[allow(clippy::too_many_arguments)]
    async fn scan_sapling_bundle(
        &self,
        transaction: &Transaction,
        height: BlockHeight,
        pending: bool,
        block_time: u32,
        is_outgoing_transaction: &mut bool,
        outgoing_metadatas: &mut Vec<OutgoingTxData>,
        arbitrary_memos_with_txids: &mut Vec<(ParsedMemo, TxId)>,
    ) {
        self.scan_bundle::<SaplingDomain<ChainType>>(
            transaction,
            height,
            pending,
            block_time,
            is_outgoing_transaction,
            outgoing_metadatas,
            arbitrary_memos_with_txids,
        )
        .await
    }
    #[allow(clippy::too_many_arguments)]
    async fn scan_orchard_bundle(
        &self,
        transaction: &Transaction,
        height: BlockHeight,
        pending: bool,
        block_time: u32,
        is_outgoing_transaction: &mut bool,
        outgoing_metadatas: &mut Vec<OutgoingTxData>,
        arbitrary_memos_with_txids: &mut Vec<(ParsedMemo, TxId)>,
    ) {
        self.scan_bundle::<OrchardDomain>(
            transaction,
            height,
            pending,
            block_time,
            is_outgoing_transaction,
            outgoing_metadatas,
            arbitrary_memos_with_txids,
        )
        .await;
    }

    /// Transactions contain per-protocol "bundles" of components.
    /// The component details vary by protocol.
    /// In Sapling the components are "Spends" and "Outputs"
    /// In Orchard the components are "Actions", each of which
    /// _IS_ 1 Spend and 1 Output.
    #[allow(clippy::too_many_arguments)]
    async fn scan_bundle<D>(
        &self,
        transaction: &Transaction,
        transaction_block_height: BlockHeight, // TODO: Note that this parameter is NA in the case of "unconfirmed"
        pending: bool, // TODO: This is true when called by wallet.send_to_address_internal, investigate.
        block_time: u32,
        is_outgoing_transaction: &mut bool, // Isn't this also NA for unconfirmed?
        outgoing_metadatas: &mut Vec<OutgoingTxData>,
        arbitrary_memos_with_txids: &mut Vec<(ParsedMemo, TxId)>,
    ) where
        D: zingo_traits::DomainWalletExt,
        D::Note: Clone + PartialEq,
        D::OutgoingViewingKey: std::fmt::Debug,
        D::Recipient: zingo_traits::Recipient,
        D::Memo: zingo_traits::ToBytes<512>,
    {
        type FnGenBundle<I> = <I as DomainWalletExt>::Bundle;
        // Check if any of the nullifiers generated in this transaction are ours. We only need this for unconfirmed transactions,
        // because for transactions in the block, we will check the nullifiers from the blockdata
        if pending {
            let unspent_nullifiers = self
                .transaction_metadata_set
                .read()
                .await
                .get_nullifier_value_txid_outputindex_of_unspent_notes::<D>();
            for output in <FnGenBundle<D> as zingo_traits::Bundle<D>>::from_transaction(transaction)
                .into_iter()
                .flat_map(|bundle| bundle.spend_elements().into_iter())
            {
                if let Some((nf, value, transaction_id, output_index)) = unspent_nullifiers
                    .iter()
                    .find(|(nf, _, _, _)| nf == output.nullifier())
                {
                    self.transaction_metadata_set
                        .write()
                        .await
                        .add_new_spent(
                            transaction.txid(),
                            transaction_block_height,
                            true, // this was "unconfirmed" but this fn is invoked inside `if unconfirmed` TODO: add regression test to protect against movement
                            block_time,
                            (*nf).into(),
                            *value,
                            *transaction_id,
                            *output_index,
                        )
                        .await;
                }
            }
        }
        // The preceding updates the wallet_transactions with presumptive new "spent" nullifiers.  I continue to find the notion
        // of a "spent" nullifier to be problematic.
        // Issues:
        //     1. There's more than one way to be "spent".
        //     2. It's possible for a "nullifier" to be in the wallet's spent list, but never in the global ledger.
        //     <https://github.com/zingolabs/zingolib/issues/65>
        let domain_tagged_outputs =
            <FnGenBundle<D> as zingo_traits::Bundle<D>>::from_transaction(transaction)
                .into_iter()
                .flat_map(|bundle| bundle.output_elements().into_iter())
                .map(|output| {
                    (
                        output.domain(transaction_block_height, self.config.chain),
                        output.clone(),
                    )
                })
                .collect::<Vec<_>>();

        let (Ok(ivk), Ok(ovk)) = (D::wc_to_ivk(&self.key), D::wc_to_ovk(&self.key)) else {
            // skip scanning if wallet has not viewing capability
            return;
        };

        let decrypt_attempts =
            zcash_note_encryption::batch::try_note_decryption(&[ivk], &domain_tagged_outputs)
                .into_iter()
                .enumerate();
        for (output_index, decrypt_attempt) in decrypt_attempts {
            let ((note, to, memo_bytes), _ivk_num) = match decrypt_attempt {
                Some(plaintext) => plaintext,
                _ => continue,
            };
            let memo_bytes = MemoBytes::from_bytes(&memo_bytes.to_bytes()).unwrap();
            if pending {
                self.transaction_metadata_set
                    .write()
                    .await
                    .add_pending_note::<D>(
                        transaction.txid(),
                        transaction_block_height,
                        block_time as u64,
                        note.clone(),
                        to,
                        output_index,
                    );
            }
            let memo = memo_bytes
                .clone()
                .try_into()
                .unwrap_or(Memo::Future(memo_bytes));
            if let Memo::Arbitrary(ref wallet_internal_data) = memo {
                match parse_zingo_memo(*wallet_internal_data.as_ref()) {
                    Ok(parsed_zingo_memo) => {
                        arbitrary_memos_with_txids.push((parsed_zingo_memo, transaction.txid()));
                    }

                    Err(e) => log::error!(
                        "Could not decode wallet internal memo: {e}.\n\
                    Have you recently used a more up-to-date version of\
                    this software?\nIf not, this may mean you are being sent\
                    malicious data.\nSome information may not display correctly"
                    ),
                }
            }
            self.transaction_metadata_set
                .write()
                .await
                .add_memo_to_note_metadata::<D::WalletNote>(&transaction.txid(), note, memo);
        }
        for (_domain, output) in domain_tagged_outputs {
            outgoing_metadatas.extend(
                match try_output_recovery_with_ovk::<
                    D,
                    <FnGenBundle<D> as zingo_traits::Bundle<D>>::Output,
                >(
                    &output.domain(transaction_block_height, self.config.chain),
                    &ovk,
                    &output,
                    &output.value_commitment(),
                    &output.out_ciphertext(),
                ) {
                    Some((note, payment_address, memo_bytes)) => {
                        // Mark this transaction as an outgoing transaction, so we can grab all outgoing metadata
                        *is_outgoing_transaction = true;
                        let address = payment_address.b32encode_for_network(&self.config.chain);

                        // Check if this is change, and if it also doesn't have a memo, don't add
                        // to the outgoing metadata.
                        // If this is change (i.e., funds sent to ourself) AND has a memo, then
                        // presumably the user is writing a memo to themself, so we will add it to
                        // the outgoing metadata, even though it might be confusing in the UI, but hopefully
                        // the user can make sense of it.
                        match Memo::from_bytes(&memo_bytes.to_bytes()) {
                            Err(_) => None,
                            Ok(memo) => {
                                if self.key.addresses().iter().any(|unified_address| {
                                    [
                                        unified_address
                                            .transparent()
                                            .cloned()
                                            .map(RecipientAddress::from),
                                        unified_address
                                            .sapling()
                                            .cloned()
                                            .map(RecipientAddress::from),
                                        unified_address.orchard().cloned().map(
                                            |orchard_receiver| {
                                                RecipientAddress::from(
                                                    UnifiedAddress::from_receivers(
                                                        Some(orchard_receiver),
                                                        None,
                                                        None,
                                                    )
                                                    .unwrap(),
                                                )
                                            },
                                        ),
                                    ]
                                    .into_iter()
                                    .flatten()
                                    .map(|addr| addr.encode(&self.config.chain))
                                    .any(|addr| addr == address)
                                }) {
                                    if let Memo::Text(_) = memo {
                                        Some(OutgoingTxData {
                                            to_address: address,
                                            value: D::WalletNote::value_from_note(&note),
                                            memo,
                                            recipient_ua: None,
                                        })
                                    } else {
                                        None
                                    }
                                } else {
                                    Some(OutgoingTxData {
                                        to_address: address,
                                        value: D::WalletNote::value_from_note(&note),
                                        memo,
                                        recipient_ua: None,
                                    })
                                }
                            }
                        }
                    }
                    None => None,
                },
            );
        }
    }
}

pub async fn start(
    transaction_context: TransactionContext,
    fulltx_fetcher: UnboundedSender<(TxId, oneshot::Sender<Result<Transaction, String>>)>,
    bsync_data: Arc<RwLock<BlazeSyncData>>,
) -> (
    JoinHandle<Result<(), String>>,
    UnboundedSender<(TxId, BlockHeight)>,
    UnboundedSender<(Transaction, BlockHeight)>,
) {
    let local_transaction_context = transaction_context.clone();

    let start_height = bsync_data
        .read()
        .await
        .block_data
        .sync_status
        .read()
        .await
        .start_block;
    let end_height = bsync_data
        .read()
        .await
        .block_data
        .sync_status
        .read()
        .await
        .end_block;

    let bsync_data_i = bsync_data.clone();

    let (transaction_id_transmitter, mut transaction_id_receiver) =
        unbounded_channel::<(TxId, BlockHeight)>();
    let h1: JoinHandle<Result<(), String>> = tokio::spawn(async move {
        let last_progress = Arc::new(AtomicU64::new(0));
        let mut workers = FuturesUnordered::new();

        while let Some((transaction_id, height)) = transaction_id_receiver.recv().await {
            let per_txid_iter_context = local_transaction_context.clone();
            let block_time = bsync_data_i
                .read()
                .await
                .block_data
                .get_block_timestamp(&height)
                .await;
            let full_transaction_fetcher = fulltx_fetcher.clone();
            let bsync_data = bsync_data_i.clone();
            let last_progress = last_progress.clone();

            workers.push(tokio::spawn(async move {
                // It is possible that we receive the same txid multiple times, so we keep track of all the txids that were fetched
                let transaction = {
                    // Fetch the TxId from LightwalletD and process all the parts of it.
                    let (transmitter, receiver) = oneshot::channel();
                    full_transaction_fetcher
                        .send((transaction_id, transmitter))
                        .unwrap();
                    receiver.await.unwrap()?
                };

                let progress = start_height - u64::from(height);
                if progress > last_progress.load(Ordering::SeqCst) {
                    bsync_data
                        .read()
                        .await
                        .block_data
                        .sync_status
                        .write()
                        .await
                        .txn_scan_done = progress;
                    last_progress.store(progress, Ordering::SeqCst);
                }

                per_txid_iter_context
                    .scan_full_tx(transaction, height, false, block_time, None)
                    .await;

                Ok::<_, String>(())
            }));
        }

        while let Some(r) = workers.next().await {
            r.map_err(|r| r.to_string())??;
        }

        bsync_data_i
            .read()
            .await
            .block_data
            .sync_status
            .write()
            .await
            .txn_scan_done = start_height - end_height + 1;
        //info!("Finished fetching all full transactions");

        Ok(())
    });

    let transaction_context = transaction_context.clone(); // TODO: Delete and study error.
    let (transaction_transmitter, mut transaction_receiver) =
        unbounded_channel::<(Transaction, BlockHeight)>();

    let h2: JoinHandle<Result<(), String>> = tokio::spawn(async move {
        let bsync_data = bsync_data.clone();

        while let Some((transaction, height)) = transaction_receiver.recv().await {
            let block_time = bsync_data
                .read()
                .await
                .block_data
                .get_block_timestamp(&height)
                .await;
            transaction_context
                .scan_full_tx(transaction, height, false, block_time, None)
                .await;
        }

        //info!("Finished full_tx scanning all txns");
        Ok(())
    });

    let h = tokio::spawn(async move {
        join_all(vec![h1, h2])
            .await
            .into_iter()
            .try_for_each(|r| r.map_err(|e| format!("{}", e))?)
    });

    (h, transaction_id_transmitter, transaction_transmitter)
}<|MERGE_RESOLUTION|>--- conflicted
+++ resolved
@@ -8,13 +8,8 @@
     transactions::TransactionMetadataSet,
 };
 use zingo_memo::{parse_zingo_memo, ParsedMemo};
-
 use super::syncdata::BlazeSyncData;
 use futures::{future::join_all, stream::FuturesUnordered, StreamExt};
-<<<<<<< HEAD
-// use log::info;
-=======
->>>>>>> cb90d7f0
 use orchard::note_encryption::OrchardDomain;
 use std::{
     collections::HashSet,
@@ -301,14 +296,6 @@
                             .iter()
                             .find(|u| u.txid == prev_transaction_id && u.output_index == prev_n)
                         {
-<<<<<<< HEAD
-=======
-                            log::debug!(
-                                "Spent: utxo from {} was spent in {}",
-                                prev_transaction_id,
-                                transaction.txid()
-                            );
->>>>>>> cb90d7f0
                             total_transparent_value_spent += spent_utxo.value;
                             spent_utxos.push((
                                 prev_transaction_id,
