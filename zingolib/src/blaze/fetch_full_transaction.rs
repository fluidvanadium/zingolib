--- conflicted
+++ resolved
@@ -422,8 +422,7 @@
                     .iter()
                     .find(|(nf, _, _, _)| nf == output.nullifier())
                 {
-<<<<<<< HEAD
-                    let status = ConfirmationStatus::Broadcast(Some(transaction_block_height));
+                    let status = ConfirmationStatus::Broadcast(transaction_block_height);
                     self.transaction_metadata_set
                         .write()
                         .await
@@ -436,18 +435,6 @@
                             *transaction_id,
                             *output_index,
                         );
-=======
-                    let status = ConfirmationStatus::Broadcast(transaction_block_height);
-                    self.transaction_metadata_set.write().await.add_new_spent(
-                        transaction.txid(),
-                        status,
-                        block_time,
-                        (*nf).into(),
-                        *value,
-                        *transaction_id,
-                        *output_index,
-                    );
->>>>>>> 7d3d29b9
                 }
             }
         }
