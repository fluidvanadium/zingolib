use crate::wallet::MemoDownloadOption;
use crate::wallet::{
    data::{PoolNullifier, TransactionMetadata},
    transactions::TransactionMetadataSet,
};
use std::sync::Arc;

use futures::stream::FuturesUnordered;
use futures::StreamExt;
use tokio::join;
use tokio::sync::oneshot;
use tokio::sync::{mpsc::unbounded_channel, RwLock};
use tokio::{sync::mpsc::UnboundedSender, task::JoinHandle};

use zcash_primitives::consensus::BlockHeight;
use zcash_primitives::transaction::TxId;

use super::syncdata::BlazeSyncData;

/// A processor to update notes that we have received in the wallet.
/// We need to identify if this note has been spent in future blocks.
/// If YES, then:
///    - Mark this note as spent
///    - In the future Tx, add the nullifiers as spent and do the accounting
///    - In the future Tx, mark incoming notes as change
///
/// If No, then:
///    - Update the witness for this note
pub struct UpdateNotes {
    transaction_metadata_set: Arc<RwLock<TransactionMetadataSet>>,
}

impl UpdateNotes {
    pub fn new(wallet_txns: Arc<RwLock<TransactionMetadataSet>>) -> Self {
        Self {
            transaction_metadata_set: wallet_txns,
        }
    }

    pub async fn start(
        &self,
        bsync_data: Arc<RwLock<BlazeSyncData>>,
        fetch_full_sender: UnboundedSender<(TxId, BlockHeight)>,
    ) -> (
        JoinHandle<Result<(), String>>,
        oneshot::Sender<u64>,
        UnboundedSender<(TxId, PoolNullifier, BlockHeight, u32)>,
    ) {
        //info!("Starting Note Update processing");
        let download_memos = bsync_data.read().await.wallet_options.download_memos;

        // Create a new channel where we'll be notified of TxIds that are to be processed
        let (transmitter, mut receiver) =
            unbounded_channel::<(TxId, PoolNullifier, BlockHeight, u32)>();

        // Aside from the incoming Txns, we also need to update the notes that are currently in the wallet
        let wallet_transactions = self.transaction_metadata_set.clone();
        let transmitter_existing = transmitter.clone();

        let (blocks_done_transmitter, blocks_done_receiver) = oneshot::channel::<u64>();

        let h0: JoinHandle<Result<(), String>> = tokio::spawn(async move {
            // First, wait for notification that the blocks are done loading, and get the earliest block from there.
            let earliest_block = blocks_done_receiver
                .await
                .map_err(|e| format!("Error getting notification that blocks are done. {}", e))?;

            // Get all notes from the wallet that are already existing, i.e., the ones that are before the earliest block that the block loader loaded
            let notes = wallet_transactions
                .read()
                .await
                .get_notes_for_updating(earliest_block - 1);
            for (transaction_id, nf, output_index) in notes {
                transmitter_existing
                    .send((
                        transaction_id,
                        nf,
                        BlockHeight::from(earliest_block as u32),
                        output_index,
                    ))
                    .map_err(|e| format!("Error sending note for updating: {}", e))?;
            }

            //info!("Finished processing all existing notes in wallet");
            Ok(())
        });

        let wallet_transactions = self.transaction_metadata_set.clone();
        let h1 = tokio::spawn(async move {
            let mut workers = FuturesUnordered::new();

            // Receive Txns that are sent to the wallet. We need to update the notes for this.
            while let Some((source_txid, nf, at_height, output_index)) = receiver.recv().await {
                let bsync_data = bsync_data.clone();
                let wallet_transactions = wallet_transactions.clone();
                let fetch_full_sender = fetch_full_sender.clone();

                workers.push(tokio::spawn(async move {
                    // If this nullifier was spent at a future height, fetch the TxId at the height and process it
                    if let Some(spent_height) = bsync_data
                        .read()
                        .await
                        .block_data
                        .is_nf_spent(nf, at_height.into())
                        .await
                    {
                        //info!("Note was spent, just add it as spent for TxId {}", txid);
                        let (compact_transaction, ts) = bsync_data
                            .read()
                            .await
                            .block_data
                            .get_compact_transaction_for_nullifier_at_height(&nf, spent_height)
                            .await;

                        let dest_txid = TransactionMetadata::new_txid(&compact_transaction.hash);
                        let spent_at_height = BlockHeight::from_u32(spent_height as u32);

                        let value = wallet_transactions
                            .write()
                            .await
                            .mark_output_as_spent(
                                source_txid,
                                &nf,
                                &dest_txid,
                                spent_at_height,
                                output_index,
                            )
                            .expect("To mark note/output as spent");

                        // Record the future transaction, the one that has spent the nullifiers received in this transaction in the wallet
                        wallet_transactions
                            .write()
                            .await
                            .update_records_for_newfound_outgoing_spend(
                                dest_txid,
                                spent_at_height,
                                false,
                                ts,
                                nf,
                                value,
<<<<<<< HEAD
                                source_txid,
=======
                                transaction_id_spent_from,
                                output_index,
>>>>>>> 84a690f3
                            )
                            .await;

                        // Send the future transaction to be fetched too, in case it has only spent nullifiers and not received any change
                        if download_memos != MemoDownloadOption::NoMemos {
                            fetch_full_sender
                                .send((dest_txid, spent_at_height))
                                .unwrap();
                        }
                    }
                    // Send it off to get the full transaction if this is a newly-detected transaction, that is, it has an output_num
                    if download_memos != MemoDownloadOption::NoMemos {
                        fetch_full_sender.send((source_txid, at_height)).unwrap();
                    }
                }));
            }

            // Wait for all the workers
            while let Some(r) = workers.next().await {
                r.unwrap();
            }

            //info!("Finished Note Update processing");
        });

        let h = tokio::spawn(async move {
            let (r0, r1) = join!(h0, h1);
            r0.map_err(|e| format!("{}", e))??;
            r1.map_err(|e| format!("{}", e))
        });

        (h, blocks_done_transmitter, transmitter)
    }
}<|MERGE_RESOLUTION|>--- conflicted
+++ resolved
@@ -138,12 +138,8 @@
                                 ts,
                                 nf,
                                 value,
-<<<<<<< HEAD
                                 source_txid,
-=======
-                                transaction_id_spent_from,
                                 output_index,
->>>>>>> 84a690f3
                             )
                             .await;
 
